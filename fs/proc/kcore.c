// SPDX-License-Identifier: GPL-2.0
/*
 *	fs/proc/kcore.c kernel ELF core dumper
 *
 *	Modelled on fs/exec.c:aout_core_dump()
 *	Jeremy Fitzhardinge <jeremy@sw.oz.au>
 *	ELF version written by David Howells <David.Howells@nexor.co.uk>
 *	Modified and incorporated into 2.3.x by Tigran Aivazian <tigran@veritas.com>
 *	Support to dump vmalloc'd areas (ELF only), Tigran Aivazian <tigran@veritas.com>
 *	Safe accesses to vmalloc/direct-mapped discontiguous areas, Kanoj Sarcar <kanoj@sgi.com>
 */

#include <linux/crash_core.h>
#include <linux/mm.h>
#include <linux/proc_fs.h>
#include <linux/kcore.h>
#include <linux/user.h>
#include <linux/capability.h>
#include <linux/elf.h>
#include <linux/elfcore.h>
#include <linux/notifier.h>
#include <linux/vmalloc.h>
#include <linux/highmem.h>
#include <linux/printk.h>
#include <linux/bootmem.h>
#include <linux/init.h>
#include <linux/slab.h>
#include <linux/uaccess.h>
#include <asm/io.h>
#include <linux/list.h>
#include <linux/ioport.h>
#include <linux/memory.h>
#include <linux/sched/task.h>
#include <asm/sections.h>
#include "internal.h"

#define CORE_STR "CORE"

#ifndef ELF_CORE_EFLAGS
#define ELF_CORE_EFLAGS	0
#endif

static struct proc_dir_entry *proc_root_kcore;


#ifndef kc_vaddr_to_offset
#define	kc_vaddr_to_offset(v) ((v) - PAGE_OFFSET)
#endif
#ifndef	kc_offset_to_vaddr
#define	kc_offset_to_vaddr(o) ((o) + PAGE_OFFSET)
#endif

static LIST_HEAD(kclist_head);
static DECLARE_RWSEM(kclist_lock);
static int kcore_need_update = 1;

/* This doesn't grab kclist_lock, so it should only be used at init time. */
void __init kclist_add(struct kcore_list *new, void *addr, size_t size,
		       int type)
{
	new->addr = (unsigned long)addr;
	new->size = size;
	new->type = type;

	list_add_tail(&new->list, &kclist_head);
}

static size_t get_kcore_size(int *nphdr, size_t *phdrs_len, size_t *notes_len,
			     size_t *data_offset)
{
	size_t try, size;
	struct kcore_list *m;

	*nphdr = 1; /* PT_NOTE */
	size = 0;

	list_for_each_entry(m, &kclist_head, list) {
		try = kc_vaddr_to_offset((size_t)m->addr + m->size);
		if (try > size)
			size = try;
		*nphdr = *nphdr + 1;
	}

	*phdrs_len = *nphdr * sizeof(struct elf_phdr);
	*notes_len = (4 * sizeof(struct elf_note) +
		      3 * ALIGN(sizeof(CORE_STR), 4) +
		      VMCOREINFO_NOTE_NAME_BYTES +
		      ALIGN(sizeof(struct elf_prstatus), 4) +
		      ALIGN(sizeof(struct elf_prpsinfo), 4) +
		      ALIGN(arch_task_struct_size, 4) +
		      ALIGN(vmcoreinfo_size, 4));
	*data_offset = PAGE_ALIGN(sizeof(struct elfhdr) + *phdrs_len +
				  *notes_len);
	return *data_offset + size;
}

#ifdef CONFIG_HIGHMEM
/*
 * If no highmem, we can assume [0...max_low_pfn) continuous range of memory
 * because memory hole is not as big as !HIGHMEM case.
 * (HIGHMEM is special because part of memory is _invisible_ from the kernel.)
 */
static int kcore_ram_list(struct list_head *head)
{
	struct kcore_list *ent;

	ent = kmalloc(sizeof(*ent), GFP_KERNEL);
	if (!ent)
		return -ENOMEM;
	ent->addr = (unsigned long)__va(0);
	ent->size = max_low_pfn << PAGE_SHIFT;
	ent->type = KCORE_RAM;
	list_add(&ent->list, head);
	return 0;
}

#else /* !CONFIG_HIGHMEM */

#ifdef CONFIG_SPARSEMEM_VMEMMAP
/* calculate vmemmap's address from given system ram pfn and register it */
static int
get_sparsemem_vmemmap_info(struct kcore_list *ent, struct list_head *head)
{
	unsigned long pfn = __pa(ent->addr) >> PAGE_SHIFT;
	unsigned long nr_pages = ent->size >> PAGE_SHIFT;
	unsigned long start, end;
	struct kcore_list *vmm, *tmp;


	start = ((unsigned long)pfn_to_page(pfn)) & PAGE_MASK;
	end = ((unsigned long)pfn_to_page(pfn + nr_pages)) - 1;
	end = PAGE_ALIGN(end);
	/* overlap check (because we have to align page */
	list_for_each_entry(tmp, head, list) {
		if (tmp->type != KCORE_VMEMMAP)
			continue;
		if (start < tmp->addr + tmp->size)
			if (end > tmp->addr)
				end = tmp->addr;
	}
	if (start < end) {
		vmm = kmalloc(sizeof(*vmm), GFP_KERNEL);
		if (!vmm)
			return 0;
		vmm->addr = start;
		vmm->size = end - start;
		vmm->type = KCORE_VMEMMAP;
		list_add_tail(&vmm->list, head);
	}
	return 1;

}
#else
static int
get_sparsemem_vmemmap_info(struct kcore_list *ent, struct list_head *head)
{
	return 1;
}

#endif

static int
kclist_add_private(unsigned long pfn, unsigned long nr_pages, void *arg)
{
	struct list_head *head = (struct list_head *)arg;
	struct kcore_list *ent;
	struct page *p;

	if (!pfn_valid(pfn))
		return 1;

	p = pfn_to_page(pfn);
	if (!memmap_valid_within(pfn, p, page_zone(p)))
		return 1;

	ent = kmalloc(sizeof(*ent), GFP_KERNEL);
	if (!ent)
		return -ENOMEM;
	ent->addr = (unsigned long)page_to_virt(p);
	ent->size = nr_pages << PAGE_SHIFT;

	if (!virt_addr_valid(ent->addr))
		goto free_out;

	/* cut not-mapped area. ....from ppc-32 code. */
	if (ULONG_MAX - ent->addr < ent->size)
		ent->size = ULONG_MAX - ent->addr;

	/*
	 * We've already checked virt_addr_valid so we know this address
	 * is a valid pointer, therefore we can check against it to determine
	 * if we need to trim
	 */
	if (VMALLOC_START > ent->addr) {
		if (VMALLOC_START - ent->addr < ent->size)
			ent->size = VMALLOC_START - ent->addr;
	}

	ent->type = KCORE_RAM;
	list_add_tail(&ent->list, head);

	if (!get_sparsemem_vmemmap_info(ent, head)) {
		list_del(&ent->list);
		goto free_out;
	}

	return 0;
free_out:
	kfree(ent);
	return 1;
}

static int kcore_ram_list(struct list_head *list)
{
	int nid, ret;
	unsigned long end_pfn;

	/* Not inialized....update now */
	/* find out "max pfn" */
	end_pfn = 0;
	for_each_node_state(nid, N_MEMORY) {
		unsigned long node_end;
		node_end = node_end_pfn(nid);
		if (end_pfn < node_end)
			end_pfn = node_end;
	}
	/* scan 0 to max_pfn */
	ret = walk_system_ram_range(0, end_pfn, list, kclist_add_private);
	if (ret)
		return -ENOMEM;
	return 0;
}
#endif /* CONFIG_HIGHMEM */

static int kcore_update_ram(void)
{
	LIST_HEAD(list);
	LIST_HEAD(garbage);
	int nphdr;
	size_t phdrs_len, notes_len, data_offset;
	struct kcore_list *tmp, *pos;
	int ret = 0;

	down_write(&kclist_lock);
	if (!xchg(&kcore_need_update, 0))
		goto out;

	ret = kcore_ram_list(&list);
	if (ret) {
		/* Couldn't get the RAM list, try again next time. */
		WRITE_ONCE(kcore_need_update, 1);
		list_splice_tail(&list, &garbage);
		goto out;
	}

	list_for_each_entry_safe(pos, tmp, &kclist_head, list) {
		if (pos->type == KCORE_RAM || pos->type == KCORE_VMEMMAP)
			list_move(&pos->list, &garbage);
	}
	list_splice_tail(&list, &kclist_head);

	proc_root_kcore->size = get_kcore_size(&nphdr, &phdrs_len, &notes_len,
					       &data_offset);

out:
	up_write(&kclist_lock);
	list_for_each_entry_safe(pos, tmp, &garbage, list) {
		list_del(&pos->list);
		kfree(pos);
	}
	return ret;
}

static void append_kcore_note(char *notes, size_t *i, const char *name,
			      unsigned int type, const void *desc,
			      size_t descsz)
{
	struct elf_note *note = (struct elf_note *)&notes[*i];

	note->n_namesz = strlen(name) + 1;
	note->n_descsz = descsz;
	note->n_type = type;
	*i += sizeof(*note);
	memcpy(&notes[*i], name, note->n_namesz);
	*i = ALIGN(*i + note->n_namesz, 4);
	memcpy(&notes[*i], desc, descsz);
	*i = ALIGN(*i + descsz, 4);
}

static ssize_t
read_kcore(struct file *file, char __user *buffer, size_t buflen, loff_t *fpos)
{
	char *buf = file->private_data;
	size_t phdrs_offset, notes_offset, data_offset;
	size_t phdrs_len, notes_len;
	struct kcore_list *m;
	size_t tsz;
	int nphdr;
	unsigned long start;
	size_t orig_buflen = buflen;
	int ret = 0;

	down_read(&kclist_lock);

	get_kcore_size(&nphdr, &phdrs_len, &notes_len, &data_offset);
	phdrs_offset = sizeof(struct elfhdr);
	notes_offset = phdrs_offset + phdrs_len;

	/* ELF file header. */
	if (buflen && *fpos < sizeof(struct elfhdr)) {
		struct elfhdr ehdr = {
			.e_ident = {
				[EI_MAG0] = ELFMAG0,
				[EI_MAG1] = ELFMAG1,
				[EI_MAG2] = ELFMAG2,
				[EI_MAG3] = ELFMAG3,
				[EI_CLASS] = ELF_CLASS,
				[EI_DATA] = ELF_DATA,
				[EI_VERSION] = EV_CURRENT,
				[EI_OSABI] = ELF_OSABI,
			},
			.e_type = ET_CORE,
			.e_machine = ELF_ARCH,
			.e_version = EV_CURRENT,
			.e_phoff = sizeof(struct elfhdr),
			.e_flags = ELF_CORE_EFLAGS,
			.e_ehsize = sizeof(struct elfhdr),
			.e_phentsize = sizeof(struct elf_phdr),
			.e_phnum = nphdr,
		};

		tsz = min_t(size_t, buflen, sizeof(struct elfhdr) - *fpos);
		if (copy_to_user(buffer, (char *)&ehdr + *fpos, tsz)) {
			ret = -EFAULT;
			goto out;
		}

		buffer += tsz;
		buflen -= tsz;
		*fpos += tsz;
	}

	/* ELF program headers. */
	if (buflen && *fpos < phdrs_offset + phdrs_len) {
		struct elf_phdr *phdrs, *phdr;

		phdrs = kzalloc(phdrs_len, GFP_KERNEL);
		if (!phdrs) {
			ret = -ENOMEM;
			goto out;
		}

		phdrs[0].p_type = PT_NOTE;
		phdrs[0].p_offset = notes_offset;
		phdrs[0].p_filesz = notes_len;

		phdr = &phdrs[1];
		list_for_each_entry(m, &kclist_head, list) {
			phdr->p_type = PT_LOAD;
			phdr->p_flags = PF_R | PF_W | PF_X;
			phdr->p_offset = kc_vaddr_to_offset(m->addr) + data_offset;
			if (m->type == KCORE_REMAP)
				phdr->p_vaddr = (size_t)m->vaddr;
			else
				phdr->p_vaddr = (size_t)m->addr;
			if (m->type == KCORE_RAM || m->type == KCORE_REMAP)
				phdr->p_paddr = __pa(m->addr);
			else if (m->type == KCORE_TEXT)
				phdr->p_paddr = __pa_symbol(m->addr);
			else
				phdr->p_paddr = (elf_addr_t)-1;
			phdr->p_filesz = phdr->p_memsz = m->size;
			phdr->p_align = PAGE_SIZE;
			phdr++;
		}

		tsz = min_t(size_t, buflen, phdrs_offset + phdrs_len - *fpos);
		if (copy_to_user(buffer, (char *)phdrs + *fpos - phdrs_offset,
				 tsz)) {
			kfree(phdrs);
			ret = -EFAULT;
			goto out;
		}
		kfree(phdrs);

		buffer += tsz;
		buflen -= tsz;
		*fpos += tsz;
	}

	/* ELF note segment. */
	if (buflen && *fpos < notes_offset + notes_len) {
		struct elf_prstatus prstatus = {};
		struct elf_prpsinfo prpsinfo = {
			.pr_sname = 'R',
			.pr_fname = "vmlinux",
		};
		char *notes;
		size_t i = 0;

		strlcpy(prpsinfo.pr_psargs, saved_command_line,
			sizeof(prpsinfo.pr_psargs));

		notes = kzalloc(notes_len, GFP_KERNEL);
		if (!notes) {
			ret = -ENOMEM;
			goto out;
		}

		append_kcore_note(notes, &i, CORE_STR, NT_PRSTATUS, &prstatus,
				  sizeof(prstatus));
		append_kcore_note(notes, &i, CORE_STR, NT_PRPSINFO, &prpsinfo,
				  sizeof(prpsinfo));
		append_kcore_note(notes, &i, CORE_STR, NT_TASKSTRUCT, current,
				  arch_task_struct_size);
		/*
		 * vmcoreinfo_size is mostly constant after init time, but it
		 * can be changed by crash_save_vmcoreinfo(). Racing here with a
		 * panic on another CPU before the machine goes down is insanely
		 * unlikely, but it's better to not leave potential buffer
		 * overflows lying around, regardless.
		 */
		append_kcore_note(notes, &i, VMCOREINFO_NOTE_NAME, 0,
				  vmcoreinfo_data,
				  min(vmcoreinfo_size, notes_len - i));

		tsz = min_t(size_t, buflen, notes_offset + notes_len - *fpos);
		if (copy_to_user(buffer, notes + *fpos - notes_offset, tsz)) {
			kfree(notes);
			ret = -EFAULT;
			goto out;
		}
		kfree(notes);

		buffer += tsz;
		buflen -= tsz;
		*fpos += tsz;
	}

	/*
	 * Check to see if our file offset matches with any of
	 * the addresses in the elf_phdr on our list.
	 */
	start = kc_offset_to_vaddr(*fpos - data_offset);
	if ((tsz = (PAGE_SIZE - (start & ~PAGE_MASK))) > buflen)
		tsz = buflen;

	m = NULL;
	while (buflen) {
		/*
		 * If this is the first iteration or the address is not within
		 * the previous entry, search for a matching entry.
		 */
		if (!m || start < m->addr || start >= m->addr + m->size) {
			list_for_each_entry(m, &kclist_head, list) {
				if (start >= m->addr &&
				    start < m->addr + m->size)
					break;
			}
		}

		if (&m->list == &kclist_head) {
			if (clear_user(buffer, tsz)) {
				ret = -EFAULT;
				goto out;
			}
<<<<<<< HEAD
=======
			m = NULL;	/* skip the list anchor */
>>>>>>> f9885ef8
		} else if (m->type == KCORE_VMALLOC) {
			vread(buf, (char *)start, tsz);
			/* we have to zero-fill user buffer even if no read */
			if (copy_to_user(buffer, buf, tsz)) {
				ret = -EFAULT;
				goto out;
			}
		} else if (m->type == KCORE_USER) {
			/* User page is handled prior to normal kernel page: */
			if (copy_to_user(buffer, (char *)start, tsz)) {
				ret = -EFAULT;
				goto out;
			}
		} else {
			if (kern_addr_valid(start)) {
				/*
				 * Using bounce buffer to bypass the
				 * hardened user copy kernel text checks.
				 */
				if (probe_kernel_read(buf, (void *) start, tsz)) {
					if (clear_user(buffer, tsz)) {
						ret = -EFAULT;
						goto out;
					}
				} else {
					if (copy_to_user(buffer, buf, tsz)) {
						ret = -EFAULT;
						goto out;
					}
				}
			} else {
				if (clear_user(buffer, tsz)) {
					ret = -EFAULT;
					goto out;
				}
			}
		}
		buflen -= tsz;
		*fpos += tsz;
		buffer += tsz;
		start += tsz;
		tsz = (buflen > PAGE_SIZE ? PAGE_SIZE : buflen);
	}

out:
	up_read(&kclist_lock);
	if (ret)
		return ret;
	return orig_buflen - buflen;
}

static int open_kcore(struct inode *inode, struct file *filp)
{
	if (!capable(CAP_SYS_RAWIO))
		return -EPERM;

	filp->private_data = kmalloc(PAGE_SIZE, GFP_KERNEL);
	if (!filp->private_data)
		return -ENOMEM;

	if (kcore_need_update)
		kcore_update_ram();
	if (i_size_read(inode) != proc_root_kcore->size) {
		inode_lock(inode);
		i_size_write(inode, proc_root_kcore->size);
		inode_unlock(inode);
	}
	return 0;
}

static int release_kcore(struct inode *inode, struct file *file)
{
	kfree(file->private_data);
	return 0;
}

static const struct file_operations proc_kcore_operations = {
	.read		= read_kcore,
	.open		= open_kcore,
	.release	= release_kcore,
	.llseek		= default_llseek,
};

/* just remember that we have to update kcore */
static int __meminit kcore_callback(struct notifier_block *self,
				    unsigned long action, void *arg)
{
	switch (action) {
	case MEM_ONLINE:
	case MEM_OFFLINE:
		kcore_need_update = 1;
		break;
	}
	return NOTIFY_OK;
}

static struct notifier_block kcore_callback_nb __meminitdata = {
	.notifier_call = kcore_callback,
	.priority = 0,
};

static struct kcore_list kcore_vmalloc;

#ifdef CONFIG_ARCH_PROC_KCORE_TEXT
static struct kcore_list kcore_text;
/*
 * If defined, special segment is used for mapping kernel text instead of
 * direct-map area. We need to create special TEXT section.
 */
static void __init proc_kcore_text_init(void)
{
	kclist_add(&kcore_text, _text, _end - _text, KCORE_TEXT);
}
#else
static void __init proc_kcore_text_init(void)
{
}
#endif

#if defined(CONFIG_MODULES) && defined(MODULES_VADDR)
/*
 * MODULES_VADDR has no intersection with VMALLOC_ADDR.
 */
struct kcore_list kcore_modules;
static void __init add_modules_range(void)
{
	if (MODULES_VADDR != VMALLOC_START && MODULES_END != VMALLOC_END) {
		kclist_add(&kcore_modules, (void *)MODULES_VADDR,
			MODULES_END - MODULES_VADDR, KCORE_VMALLOC);
	}
}
#else
static void __init add_modules_range(void)
{
}
#endif

static int __init proc_kcore_init(void)
{
	proc_root_kcore = proc_create("kcore", S_IRUSR, NULL,
				      &proc_kcore_operations);
	if (!proc_root_kcore) {
		pr_err("couldn't create /proc/kcore\n");
		return 0; /* Always returns 0. */
	}
	/* Store text area if it's special */
	proc_kcore_text_init();
	/* Store vmalloc area */
	kclist_add(&kcore_vmalloc, (void *)VMALLOC_START,
		VMALLOC_END - VMALLOC_START, KCORE_VMALLOC);
	add_modules_range();
	/* Store direct-map area from physical memory map */
	kcore_update_ram();
	register_hotmemory_notifier(&kcore_callback_nb);

	return 0;
}
fs_initcall(proc_kcore_init);<|MERGE_RESOLUTION|>--- conflicted
+++ resolved
@@ -464,10 +464,7 @@
 				ret = -EFAULT;
 				goto out;
 			}
-<<<<<<< HEAD
-=======
 			m = NULL;	/* skip the list anchor */
->>>>>>> f9885ef8
 		} else if (m->type == KCORE_VMALLOC) {
 			vread(buf, (char *)start, tsz);
 			/* we have to zero-fill user buffer even if no read */
