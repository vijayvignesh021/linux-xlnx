--- conflicted
+++ resolved
@@ -1438,7 +1438,6 @@
 				&info->reassembly_queue_lock, flags);
 	} while (response);
 	info->reassembly_data_length = 0;
-<<<<<<< HEAD
 
 	log_rdma_event(INFO, "free receive buffers\n");
 	wait_event(info->wait_receive_queues,
@@ -1471,40 +1470,6 @@
 	mempool_destroy(info->request_mempool);
 	kmem_cache_destroy(info->request_cache);
 
-=======
-
-	log_rdma_event(INFO, "free receive buffers\n");
-	wait_event(info->wait_receive_queues,
-		info->count_receive_queue + info->count_empty_packet_queue
-			== info->receive_credit_max);
-	destroy_receive_buffers(info);
-
-	/*
-	 * For performance reasons, memory registration and deregistration
-	 * are not locked by srv_mutex. It is possible some processes are
-	 * blocked on transport srv_mutex while holding memory registration.
-	 * Release the transport srv_mutex to allow them to hit the failure
-	 * path when sending data, and then release memory registartions.
-	 */
-	log_rdma_event(INFO, "freeing mr list\n");
-	wake_up_interruptible_all(&info->wait_mr);
-	while (atomic_read(&info->mr_used_count)) {
-		mutex_unlock(&server->srv_mutex);
-		msleep(1000);
-		mutex_lock(&server->srv_mutex);
-	}
-	destroy_mr_list(info);
-
-	ib_free_cq(info->send_cq);
-	ib_free_cq(info->recv_cq);
-	ib_dealloc_pd(info->pd);
-	rdma_destroy_id(info->id);
-
-	/* free mempools */
-	mempool_destroy(info->request_mempool);
-	kmem_cache_destroy(info->request_cache);
-
->>>>>>> 4b972a01
 	mempool_destroy(info->response_mempool);
 	kmem_cache_destroy(info->response_cache);
 
