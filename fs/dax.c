--- conflicted
+++ resolved
@@ -973,11 +973,7 @@
 		sector_t start_sector = sector + (offset >> 9);
 
 		return blkdev_issue_zeroout(bdev, start_sector,
-<<<<<<< HEAD
-				length >> 9, GFP_NOFS, 0);
-=======
-				size >> 9, GFP_NOFS, true);
->>>>>>> 73616367
+				size >> 9, GFP_NOFS, 0);
 	} else {
 		pgoff_t pgoff;
 		long rc, id;
