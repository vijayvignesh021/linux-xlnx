/* SPDX-License-Identifier: GPL-2.0 */
#ifndef _BCACHEFS_SB_ERRORS_FORMAT_H
#define _BCACHEFS_SB_ERRORS_FORMAT_H

enum bch_fsck_flags {
	FSCK_CAN_FIX		= 1 << 0,
	FSCK_CAN_IGNORE		= 1 << 1,
	FSCK_NEED_FSCK		= 1 << 2,
	FSCK_NO_RATELIMIT	= 1 << 3,
	FSCK_AUTOFIX		= 1 << 4,
};

#define BCH_SB_ERRS()									\
	x(clean_but_journal_not_empty,				  0,	0)		\
	x(dirty_but_no_journal_entries,				  1,	0)		\
	x(dirty_but_no_journal_entries_post_drop_nonflushes,	  2,	0)		\
	x(sb_clean_journal_seq_mismatch,			  3,	0)		\
	x(sb_clean_btree_root_mismatch,				  4,	0)		\
	x(sb_clean_missing,					  5,	0)		\
	x(jset_unsupported_version,				  6,	0)		\
	x(jset_unknown_csum,					  7,	0)		\
	x(jset_last_seq_newer_than_seq,				  8,	0)		\
	x(jset_past_bucket_end,					  9,	0)		\
	x(jset_seq_blacklisted,					 10,	0)		\
	x(journal_entries_missing,				 11,	0)		\
	x(journal_entry_replicas_not_marked,			 12,	FSCK_AUTOFIX)	\
	x(journal_entry_past_jset_end,				 13,	0)		\
	x(journal_entry_replicas_data_mismatch,			 14,	0)		\
	x(journal_entry_bkey_u64s_0,				 15,	0)		\
	x(journal_entry_bkey_past_end,				 16,	0)		\
	x(journal_entry_bkey_bad_format,			 17,	0)		\
	x(journal_entry_bkey_invalid,				 18,	0)		\
	x(journal_entry_btree_root_bad_size,			 19,	0)		\
	x(journal_entry_blacklist_bad_size,			 20,	0)		\
	x(journal_entry_blacklist_v2_bad_size,			 21,	0)		\
	x(journal_entry_blacklist_v2_start_past_end,		 22,	0)		\
	x(journal_entry_usage_bad_size,				 23,	0)		\
	x(journal_entry_data_usage_bad_size,			 24,	0)		\
	x(journal_entry_clock_bad_size,				 25,	0)		\
	x(journal_entry_clock_bad_rw,				 26,	0)		\
	x(journal_entry_dev_usage_bad_size,			 27,	0)		\
	x(journal_entry_dev_usage_bad_dev,			 28,	0)		\
	x(journal_entry_dev_usage_bad_pad,			 29,	0)		\
	x(btree_node_unreadable,				 30,	0)		\
	x(btree_node_fault_injected,				 31,	0)		\
	x(btree_node_bad_magic,					 32,	0)		\
	x(btree_node_bad_seq,					 33,	0)		\
	x(btree_node_unsupported_version,			 34,	0)		\
	x(btree_node_bset_older_than_sb_min,			 35,	0)		\
	x(btree_node_bset_newer_than_sb,			 36,	0)		\
	x(btree_node_data_missing,				 37,	0)		\
	x(btree_node_bset_after_end,				 38,	0)		\
	x(btree_node_replicas_sectors_written_mismatch,		 39,	0)		\
	x(btree_node_replicas_data_mismatch,			 40,	0)		\
	x(bset_unknown_csum,					 41,	0)		\
	x(bset_bad_csum,					 42,	0)		\
	x(bset_past_end_of_btree_node,				 43,	0)		\
	x(bset_wrong_sector_offset,				 44,	0)		\
	x(bset_empty,						 45,	0)		\
	x(bset_bad_seq,						 46,	0)		\
	x(bset_blacklisted_journal_seq,				 47,	0)		\
	x(first_bset_blacklisted_journal_seq,			 48,	0)		\
	x(btree_node_bad_btree,					 49,	0)		\
	x(btree_node_bad_level,					 50,	0)		\
	x(btree_node_bad_min_key,				 51,	0)		\
	x(btree_node_bad_max_key,				 52,	0)		\
	x(btree_node_bad_format,				 53,	0)		\
	x(btree_node_bkey_past_bset_end,			 54,	0)		\
	x(btree_node_bkey_bad_format,				 55,	0)		\
	x(btree_node_bad_bkey,					 56,	0)		\
	x(btree_node_bkey_out_of_order,				 57,	0)		\
	x(btree_root_bkey_invalid,				 58,	0)		\
	x(btree_root_read_error,				 59,	0)		\
	x(btree_root_bad_min_key,				 60,	0)		\
	x(btree_root_bad_max_key,				 61,	0)		\
	x(btree_node_read_error,				 62,	0)		\
	x(btree_node_topology_bad_min_key,			 63,	0)		\
	x(btree_node_topology_bad_max_key,			 64,	0)		\
	x(btree_node_topology_overwritten_by_prev_node,		 65,	0)		\
	x(btree_node_topology_overwritten_by_next_node,		 66,	0)		\
	x(btree_node_topology_interior_node_empty,		 67,	0)		\
	x(fs_usage_hidden_wrong,				 68,	FSCK_AUTOFIX)	\
	x(fs_usage_btree_wrong,					 69,	FSCK_AUTOFIX)	\
	x(fs_usage_data_wrong,					 70,	FSCK_AUTOFIX)	\
	x(fs_usage_cached_wrong,				 71,	FSCK_AUTOFIX)	\
	x(fs_usage_reserved_wrong,				 72,	FSCK_AUTOFIX)	\
	x(fs_usage_persistent_reserved_wrong,			 73,	FSCK_AUTOFIX)	\
	x(fs_usage_nr_inodes_wrong,				 74,	FSCK_AUTOFIX)	\
	x(fs_usage_replicas_wrong,				 75,	FSCK_AUTOFIX)	\
	x(dev_usage_buckets_wrong,				 76,	FSCK_AUTOFIX)	\
	x(dev_usage_sectors_wrong,				 77,	FSCK_AUTOFIX)	\
	x(dev_usage_fragmented_wrong,				 78,	FSCK_AUTOFIX)	\
	x(dev_usage_buckets_ec_wrong,				 79,	FSCK_AUTOFIX)	\
	x(bkey_version_in_future,				 80,	0)		\
	x(bkey_u64s_too_small,					 81,	0)		\
	x(bkey_invalid_type_for_btree,				 82,	0)		\
	x(bkey_extent_size_zero,				 83,	0)		\
	x(bkey_extent_size_greater_than_offset,			 84,	0)		\
	x(bkey_size_nonzero,					 85,	0)		\
	x(bkey_snapshot_nonzero,				 86,	0)		\
	x(bkey_snapshot_zero,					 87,	0)		\
	x(bkey_at_pos_max,					 88,	0)		\
	x(bkey_before_start_of_btree_node,			 89,	0)		\
	x(bkey_after_end_of_btree_node,				 90,	0)		\
	x(bkey_val_size_nonzero,				 91,	0)		\
	x(bkey_val_size_too_small,				 92,	0)		\
	x(alloc_v1_val_size_bad,				 93,	0)		\
	x(alloc_v2_unpack_error,				 94,	0)		\
	x(alloc_v3_unpack_error,				 95,	0)		\
	x(alloc_v4_val_size_bad,				 96,	0)		\
	x(alloc_v4_backpointers_start_bad,			 97,	0)		\
	x(alloc_key_data_type_bad,				 98,	0)		\
	x(alloc_key_empty_but_have_data,			 99,	0)		\
	x(alloc_key_dirty_sectors_0,				100,	0)		\
	x(alloc_key_data_type_inconsistency,			101,	0)		\
	x(alloc_key_to_missing_dev_bucket,			102,	0)		\
	x(alloc_key_cached_inconsistency,			103,	0)		\
	x(alloc_key_cached_but_read_time_zero,			104,	FSCK_AUTOFIX)	\
	x(alloc_key_to_missing_lru_entry,			105,	FSCK_AUTOFIX)	\
	x(alloc_key_data_type_wrong,				106,	FSCK_AUTOFIX)	\
	x(alloc_key_gen_wrong,					107,	FSCK_AUTOFIX)	\
	x(alloc_key_dirty_sectors_wrong,			108,	FSCK_AUTOFIX)	\
	x(alloc_key_cached_sectors_wrong,			109,	FSCK_AUTOFIX)	\
	x(alloc_key_stripe_wrong,				110,	FSCK_AUTOFIX)	\
	x(alloc_key_stripe_redundancy_wrong,			111,	FSCK_AUTOFIX)	\
	x(bucket_sector_count_overflow,				112,	0)		\
	x(bucket_metadata_type_mismatch,			113,	0)		\
	x(need_discard_key_wrong,				114,	0)		\
	x(freespace_key_wrong,					115,	0)		\
	x(freespace_hole_missing,				116,	0)		\
	x(bucket_gens_val_size_bad,				117,	0)		\
	x(bucket_gens_key_wrong,				118,	FSCK_AUTOFIX)	\
	x(bucket_gens_hole_wrong,				119,	FSCK_AUTOFIX)	\
	x(bucket_gens_to_invalid_dev,				120,	FSCK_AUTOFIX)	\
	x(bucket_gens_to_invalid_buckets,			121,	FSCK_AUTOFIX)	\
	x(bucket_gens_nonzero_for_invalid_buckets,		122,	FSCK_AUTOFIX)	\
	x(need_discard_freespace_key_to_invalid_dev_bucket,	123,	0)		\
	x(need_discard_freespace_key_bad,			124,	0)		\
	x(backpointer_bucket_offset_wrong,			125,	0)		\
	x(backpointer_to_missing_device,			126,	0)		\
	x(backpointer_to_missing_alloc,				127,	0)		\
	x(backpointer_to_missing_ptr,				128,	0)		\
	x(lru_entry_at_time_0,					129,	FSCK_AUTOFIX)	\
	x(lru_entry_to_invalid_bucket,				130,	FSCK_AUTOFIX)	\
	x(lru_entry_bad,					131,	FSCK_AUTOFIX)	\
	x(btree_ptr_val_too_big,				132,	0)		\
	x(btree_ptr_v2_val_too_big,				133,	0)		\
	x(btree_ptr_has_non_ptr,				134,	0)		\
	x(extent_ptrs_invalid_entry,				135,	0)		\
	x(extent_ptrs_no_ptrs,					136,	0)		\
	x(extent_ptrs_too_many_ptrs,				137,	0)		\
	x(extent_ptrs_redundant_crc,				138,	0)		\
	x(extent_ptrs_redundant_stripe,				139,	0)		\
	x(extent_ptrs_unwritten,				140,	0)		\
	x(extent_ptrs_written_and_unwritten,			141,	0)		\
	x(ptr_to_invalid_device,				142,	0)		\
	x(ptr_to_duplicate_device,				143,	0)		\
	x(ptr_after_last_bucket,				144,	0)		\
	x(ptr_before_first_bucket,				145,	0)		\
	x(ptr_spans_multiple_buckets,				146,	0)		\
	x(ptr_to_missing_backpointer,				147,	FSCK_AUTOFIX)	\
	x(ptr_to_missing_alloc_key,				148,	FSCK_AUTOFIX)	\
	x(ptr_to_missing_replicas_entry,			149,	FSCK_AUTOFIX)	\
	x(ptr_to_missing_stripe,				150,	0)		\
	x(ptr_to_incorrect_stripe,				151,	0)		\
	x(ptr_gen_newer_than_bucket_gen,			152,	0)		\
	x(ptr_too_stale,					153,	0)		\
	x(stale_dirty_ptr,					154,	0)		\
	x(ptr_bucket_data_type_mismatch,			155,	0)		\
	x(ptr_cached_and_erasure_coded,				156,	0)		\
	x(ptr_crc_uncompressed_size_too_small,			157,	0)		\
	x(ptr_crc_csum_type_unknown,				158,	0)		\
	x(ptr_crc_compression_type_unknown,			159,	0)		\
	x(ptr_crc_redundant,					160,	0)		\
	x(ptr_crc_uncompressed_size_too_big,			161,	0)		\
	x(ptr_crc_nonce_mismatch,				162,	0)		\
	x(ptr_stripe_redundant,					163,	0)		\
	x(reservation_key_nr_replicas_invalid,			164,	0)		\
	x(reflink_v_refcount_wrong,				165,	0)		\
	x(reflink_p_to_missing_reflink_v,			166,	0)		\
	x(stripe_pos_bad,					167,	0)		\
	x(stripe_val_size_bad,					168,	0)		\
	x(stripe_csum_granularity_bad,				290,	0)		\
	x(stripe_sector_count_wrong,				169,	0)		\
	x(snapshot_tree_pos_bad,				170,	0)		\
	x(snapshot_tree_to_missing_snapshot,			171,	0)		\
	x(snapshot_tree_to_missing_subvol,			172,	0)		\
	x(snapshot_tree_to_wrong_subvol,			173,	0)		\
	x(snapshot_tree_to_snapshot_subvol,			174,	0)		\
	x(snapshot_pos_bad,					175,	0)		\
	x(snapshot_parent_bad,					176,	0)		\
	x(snapshot_children_not_normalized,			177,	0)		\
	x(snapshot_child_duplicate,				178,	0)		\
	x(snapshot_child_bad,					179,	0)		\
	x(snapshot_skiplist_not_normalized,			180,	0)		\
	x(snapshot_skiplist_bad,				181,	0)		\
	x(snapshot_should_not_have_subvol,			182,	0)		\
	x(snapshot_to_bad_snapshot_tree,			183,	FSCK_AUTOFIX)	\
	x(snapshot_bad_depth,					184,	0)		\
	x(snapshot_bad_skiplist,				185,	0)		\
	x(subvol_pos_bad,					186,	0)		\
	x(subvol_not_master_and_not_snapshot,			187,	0)		\
	x(subvol_to_missing_root,				188,	0)		\
	x(subvol_root_wrong_bi_subvol,				189,	0)		\
	x(bkey_in_missing_snapshot,				190,	0)		\
	x(inode_pos_inode_nonzero,				191,	0)		\
	x(inode_pos_blockdev_range,				192,	0)		\
	x(inode_unpack_error,					193,	0)		\
	x(inode_str_hash_invalid,				194,	0)		\
	x(inode_v3_fields_start_bad,				195,	0)		\
	x(inode_snapshot_mismatch,				196,	0)		\
	x(inode_unlinked_but_clean,				197,	0)		\
	x(inode_unlinked_but_nlink_nonzero,			198,	0)		\
	x(inode_unlinked_and_not_open,				281,	0)		\
	x(inode_unlinked_but_has_dirent,			285,	0)		\
	x(inode_checksum_type_invalid,				199,	0)		\
	x(inode_compression_type_invalid,			200,	0)		\
	x(inode_subvol_root_but_not_dir,			201,	0)		\
	x(inode_i_size_dirty_but_clean,				202,	FSCK_AUTOFIX)	\
	x(inode_i_sectors_dirty_but_clean,			203,	FSCK_AUTOFIX)	\
	x(inode_i_sectors_wrong,				204,	FSCK_AUTOFIX)	\
	x(inode_dir_wrong_nlink,				205,	FSCK_AUTOFIX)	\
	x(inode_dir_multiple_links,				206,	FSCK_AUTOFIX)	\
	x(inode_dir_missing_backpointer,			284,	FSCK_AUTOFIX)	\
	x(inode_dir_unlinked_but_not_empty,			286,	FSCK_AUTOFIX)	\
	x(inode_multiple_links_but_nlink_0,			207,	FSCK_AUTOFIX)	\
	x(inode_wrong_backpointer,				208,	FSCK_AUTOFIX)	\
	x(inode_wrong_nlink,					209,	FSCK_AUTOFIX)	\
	x(inode_has_child_snapshots_wrong,			287,	0)		\
	x(inode_unreachable,					210,	FSCK_AUTOFIX)	\
	x(deleted_inode_but_clean,				211,	FSCK_AUTOFIX)	\
	x(deleted_inode_missing,				212,	FSCK_AUTOFIX)	\
	x(deleted_inode_is_dir,					213,	FSCK_AUTOFIX)	\
	x(deleted_inode_not_unlinked,				214,	FSCK_AUTOFIX)	\
	x(deleted_inode_has_child_snapshots,			288,	FSCK_AUTOFIX)	\
	x(extent_overlapping,					215,	0)		\
	x(key_in_missing_inode,					216,	0)		\
	x(key_in_wrong_inode_type,				217,	0)		\
	x(extent_past_end_of_inode,				218,	0)		\
	x(dirent_empty_name,					219,	0)		\
	x(dirent_val_too_big,					220,	0)		\
	x(dirent_name_too_long,					221,	0)		\
	x(dirent_name_embedded_nul,				222,	0)		\
	x(dirent_name_dot_or_dotdot,				223,	0)		\
	x(dirent_name_has_slash,				224,	0)		\
	x(dirent_d_type_wrong,					225,	0)		\
	x(inode_bi_parent_wrong,				226,	0)		\
	x(dirent_in_missing_dir_inode,				227,	0)		\
	x(dirent_in_non_dir_inode,				228,	0)		\
	x(dirent_to_missing_inode,				229,	0)		\
	x(dirent_to_missing_subvol,				230,	0)		\
	x(dirent_to_itself,					231,	0)		\
	x(quota_type_invalid,					232,	0)		\
	x(xattr_val_size_too_small,				233,	0)		\
	x(xattr_val_size_too_big,				234,	0)		\
	x(xattr_invalid_type,					235,	0)		\
	x(xattr_name_invalid_chars,				236,	0)		\
	x(xattr_in_missing_inode,				237,	0)		\
	x(root_subvol_missing,					238,	0)		\
	x(root_dir_missing,					239,	0)		\
	x(root_inode_not_dir,					240,	0)		\
	x(dir_loop,						241,	0)		\
	x(hash_table_key_duplicate,				242,	0)		\
	x(hash_table_key_wrong_offset,				243,	0)		\
	x(unlinked_inode_not_on_deleted_list,			244,	FSCK_AUTOFIX)	\
	x(reflink_p_front_pad_bad,				245,	0)		\
	x(journal_entry_dup_same_device,			246,	0)		\
	x(inode_bi_subvol_missing,				247,	0)		\
	x(inode_bi_subvol_wrong,				248,	0)		\
	x(inode_points_to_missing_dirent,			249,	0)		\
	x(inode_points_to_wrong_dirent,				250,	0)		\
	x(inode_bi_parent_nonzero,				251,	0)		\
	x(dirent_to_missing_parent_subvol,			252,	0)		\
	x(dirent_not_visible_in_parent_subvol,			253,	0)		\
	x(subvol_fs_path_parent_wrong,				254,	0)		\
	x(subvol_root_fs_path_parent_nonzero,			255,	0)		\
	x(subvol_children_not_set,				256,	0)		\
	x(subvol_children_bad,					257,	0)		\
	x(subvol_loop,						258,	0)		\
	x(subvol_unreachable,					259,	FSCK_AUTOFIX)	\
	x(btree_node_bkey_bad_u64s,				260,	0)		\
	x(btree_node_topology_empty_interior_node,		261,	0)		\
	x(btree_ptr_v2_min_key_bad,				262,	0)		\
	x(btree_root_unreadable_and_scan_found_nothing,		263,	0)		\
	x(snapshot_node_missing,				264,	0)		\
	x(dup_backpointer_to_bad_csum_extent,			265,	0)		\
	x(btree_bitmap_not_marked,				266,	0)		\
	x(sb_clean_entry_overrun,				267,	0)		\
	x(btree_ptr_v2_written_0,				268,	0)		\
	x(subvol_snapshot_bad,					269,	0)		\
	x(subvol_inode_bad,					270,	0)		\
	x(alloc_key_stripe_sectors_wrong,			271,	FSCK_AUTOFIX)	\
	x(accounting_mismatch,					272,	FSCK_AUTOFIX)	\
	x(accounting_replicas_not_marked,			273,	0)		\
	x(accounting_to_invalid_device,				289,	0)		\
	x(invalid_btree_id,					274,	0)		\
	x(alloc_key_io_time_bad,				275,	0)		\
	x(alloc_key_fragmentation_lru_wrong,			276,	FSCK_AUTOFIX)	\
	x(accounting_key_junk_at_end,				277,	FSCK_AUTOFIX)	\
	x(accounting_key_replicas_nr_devs_0,			278,	FSCK_AUTOFIX)	\
	x(accounting_key_replicas_nr_required_bad,		279,	FSCK_AUTOFIX)	\
	x(accounting_key_replicas_devs_unsorted,		280,	FSCK_AUTOFIX)	\
	x(accounting_key_version_0,				282,	FSCK_AUTOFIX)	\
	x(logged_op_but_clean,					283,	FSCK_AUTOFIX)	\
<<<<<<< HEAD
	x(MAX,							287,	0)
=======
	x(MAX,							291,	0)
>>>>>>> 42f7652d

enum bch_sb_error_id {
#define x(t, n, ...) BCH_FSCK_ERR_##t = n,
	BCH_SB_ERRS()
#undef x
};

struct bch_sb_field_errors {
	struct bch_sb_field	field;
	struct bch_sb_field_error_entry {
		__le64		v;
		__le64		last_error_time;
	}			entries[];
};

LE64_BITMASK(BCH_SB_ERROR_ENTRY_ID,	struct bch_sb_field_error_entry, v,  0, 16);
LE64_BITMASK(BCH_SB_ERROR_ENTRY_NR,	struct bch_sb_field_error_entry, v, 16, 64);

#endif /* _BCACHEFS_SB_ERRORS_FORMAT_H */<|MERGE_RESOLUTION|>--- conflicted
+++ resolved
@@ -302,11 +302,7 @@
 	x(accounting_key_replicas_devs_unsorted,		280,	FSCK_AUTOFIX)	\
 	x(accounting_key_version_0,				282,	FSCK_AUTOFIX)	\
 	x(logged_op_but_clean,					283,	FSCK_AUTOFIX)	\
-<<<<<<< HEAD
-	x(MAX,							287,	0)
-=======
 	x(MAX,							291,	0)
->>>>>>> 42f7652d
 
 enum bch_sb_error_id {
 #define x(t, n, ...) BCH_FSCK_ERR_##t = n,
