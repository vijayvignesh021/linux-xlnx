// SPDX-License-Identifier: GPL-2.0-only
// Copyright (c) 2020 Intel Corporation

/*
 *  sof_sdw_rt711 - Helpers to handle RT711 from generic machine driver
 */

#include <linux/device.h>
#include <linux/errno.h>
#include <linux/input.h>
#include <linux/soundwire/sdw.h>
#include <linux/soundwire/sdw_type.h>
#include <sound/control.h>
#include <sound/soc.h>
#include <sound/soc-acpi.h>
#include <sound/soc-dapm.h>
#include <sound/jack.h>
#include "sof_board_helpers.h"
#include "sof_sdw_common.h"

/*
 * Note this MUST be called before snd_soc_register_card(), so that the props
 * are in place before the codec component driver's probe function parses them.
 */
static int rt711_add_codec_device_props(struct device *sdw_dev)
{
	struct property_entry props[MAX_NO_PROPS] = {};
	struct fwnode_handle *fwnode;
	int ret;

	if (!SOF_JACK_JDSRC(sof_sdw_quirk))
		return 0;
	props[0] = PROPERTY_ENTRY_U32("realtek,jd-src", SOF_JACK_JDSRC(sof_sdw_quirk));

	fwnode = fwnode_create_software_node(props, NULL);
	if (IS_ERR(fwnode))
		return PTR_ERR(fwnode);

	ret = device_add_software_node(sdw_dev, to_software_node(fwnode));

	fwnode_handle_put(fwnode);

	return ret;
}

static const struct snd_soc_dapm_route rt711_map[] = {
	/* Headphones */
	{ "Headphone", NULL, "rt711 HP" },
	{ "rt711 MIC2", NULL, "Headset Mic" },
};

static struct snd_soc_jack_pin rt711_jack_pins[] = {
	{
		.pin    = "Headphone",
		.mask   = SND_JACK_HEADPHONE,
	},
	{
		.pin    = "Headset Mic",
		.mask   = SND_JACK_MICROPHONE,
	},
};

static const char * const jack_codecs[] = {
	"rt711"
};

<<<<<<< HEAD
int rt711_rtd_init(struct snd_soc_pcm_runtime *rtd)
=======
int rt711_rtd_init(struct snd_soc_pcm_runtime *rtd, struct snd_soc_dai *dai)
>>>>>>> 0c383648
{
	struct snd_soc_card *card = rtd->card;
	struct mc_private *ctx = snd_soc_card_get_drvdata(card);
	struct snd_soc_dai *codec_dai;
	struct snd_soc_component *component;
	struct snd_soc_jack *jack;
	int ret;

	codec_dai = get_codec_dai_by_name(rtd, jack_codecs, ARRAY_SIZE(jack_codecs));
	if (!codec_dai)
		return -EINVAL;

	component = codec_dai->component;
	card->components = devm_kasprintf(card->dev, GFP_KERNEL,
					  "%s hs:rt711",
					  card->components);
	if (!card->components)
		return -ENOMEM;

	ret = snd_soc_dapm_add_routes(&card->dapm, rt711_map,
				      ARRAY_SIZE(rt711_map));

	if (ret) {
		dev_err(card->dev, "rt711 map addition failed: %d\n", ret);
		return ret;
	}

	ret = snd_soc_card_jack_new_pins(rtd->card, "Headset Jack",
					 SND_JACK_HEADSET | SND_JACK_BTN_0 |
					 SND_JACK_BTN_1 | SND_JACK_BTN_2 |
					 SND_JACK_BTN_3,
					 &ctx->sdw_headset,
					 rt711_jack_pins,
					 ARRAY_SIZE(rt711_jack_pins));
	if (ret) {
		dev_err(rtd->card->dev, "Headset Jack creation failed: %d\n",
			ret);
		return ret;
	}

	jack = &ctx->sdw_headset;

	snd_jack_set_key(jack->jack, SND_JACK_BTN_0, KEY_PLAYPAUSE);
	snd_jack_set_key(jack->jack, SND_JACK_BTN_1, KEY_VOICECOMMAND);
	snd_jack_set_key(jack->jack, SND_JACK_BTN_2, KEY_VOLUMEUP);
	snd_jack_set_key(jack->jack, SND_JACK_BTN_3, KEY_VOLUMEDOWN);

	ret = snd_soc_component_set_jack(component, jack, NULL);

	if (ret)
		dev_err(rtd->card->dev, "Headset Jack call-back failed: %d\n",
			ret);

	return ret;
}

int sof_sdw_rt711_exit(struct snd_soc_card *card, struct snd_soc_dai_link *dai_link)
{
	struct mc_private *ctx = snd_soc_card_get_drvdata(card);

	if (!ctx->headset_codec_dev)
		return 0;

	device_remove_software_node(ctx->headset_codec_dev);
	put_device(ctx->headset_codec_dev);

	return 0;
}

int sof_sdw_rt711_init(struct snd_soc_card *card,
		       struct snd_soc_dai_link *dai_links,
		       struct sof_sdw_codec_info *info,
		       bool playback)
{
	struct mc_private *ctx = snd_soc_card_get_drvdata(card);
	struct device *sdw_dev;
	int ret;

	/*
	 * headset should be initialized once.
	 * Do it with dai link for playback.
	 */
	if (!playback)
		return 0;

	sdw_dev = bus_find_device_by_name(&sdw_bus_type, NULL, dai_links->codecs[0].name);
	if (!sdw_dev)
		return -EPROBE_DEFER;

	ret = rt711_add_codec_device_props(sdw_dev);
	if (ret < 0) {
		put_device(sdw_dev);
		return ret;
	}
	ctx->headset_codec_dev = sdw_dev;

	return 0;
}
MODULE_IMPORT_NS(SND_SOC_INTEL_SOF_BOARD_HELPERS);<|MERGE_RESOLUTION|>--- conflicted
+++ resolved
@@ -15,7 +15,6 @@
 #include <sound/soc-acpi.h>
 #include <sound/soc-dapm.h>
 #include <sound/jack.h>
-#include "sof_board_helpers.h"
 #include "sof_sdw_common.h"
 
 /*
@@ -64,11 +63,7 @@
 	"rt711"
 };
 
-<<<<<<< HEAD
-int rt711_rtd_init(struct snd_soc_pcm_runtime *rtd)
-=======
 int rt711_rtd_init(struct snd_soc_pcm_runtime *rtd, struct snd_soc_dai *dai)
->>>>>>> 0c383648
 {
 	struct snd_soc_card *card = rtd->card;
 	struct mc_private *ctx = snd_soc_card_get_drvdata(card);
