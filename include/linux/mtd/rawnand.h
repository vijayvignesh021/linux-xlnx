--- conflicted
+++ resolved
@@ -575,17 +575,10 @@
  *
  * The below macros return the value of a given timing, no matter the interface.
  */
-<<<<<<< HEAD
-#define NAND_COMMON_TIMING_PS(conf, timing_name)	\
-	(nand_interface_is_sdr(conf) ?			\
-	 nand_get_sdr_timings(conf)->timing_name :	\
-	 nand_get_nvddr_timings(conf)->timing_name)
-=======
 #define NAND_COMMON_TIMING_PS(conf, timing_name)		\
 	nand_interface_is_sdr(conf) ?				\
 		nand_get_sdr_timings(conf)->timing_name :	\
 		nand_get_nvddr_timings(conf)->timing_name
->>>>>>> 8bb7eca9
 
 #define NAND_COMMON_TIMING_MS(conf, timing_name) \
 	PSEC_TO_MSEC(NAND_COMMON_TIMING_PS((conf), timing_name))
