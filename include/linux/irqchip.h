--- conflicted
+++ resolved
@@ -65,11 +65,6 @@
 builtin_platform_driver(drv_name##_driver)
 #else
 #define IRQCHIP_MATCH(compat, fn) { .compatible = compat, .data = fn },
-<<<<<<< HEAD
-
-#ifndef CONFIG_IRQCHIP_XILINX_INTC_MODULE_SUPPORT_EXPERIMENTAL
-=======
->>>>>>> d82b0891
 #define IRQCHIP_PLATFORM_DRIVER_END(drv_name)				\
 	{},								\
 };									\
@@ -85,25 +80,6 @@
 	},								\
 };									\
 builtin_platform_driver(drv_name##_driver)
-<<<<<<< HEAD
-#else
-#define IRQCHIP_PLATFORM_DRIVER_END(drv_name)				\
-	{},								\
-};									\
-MODULE_DEVICE_TABLE(of, drv_name##_irqchip_match_table);		\
-static struct platform_driver drv_name##_driver = {		\
-	.probe  = platform_irqchip_probe,				\
-	.remove = platform_irqchip_remove,              \
-	.driver = {							\
-		.name = #drv_name,					\
-		.owner = THIS_MODULE,					\
-		.of_match_table = drv_name##_irqchip_match_table,	\
-		.suppress_bind_attrs = true,				\
-	},								\
-};									\
-builtin_platform_driver(drv_name##_driver)
-=======
->>>>>>> d82b0891
 #endif
 
 /*
