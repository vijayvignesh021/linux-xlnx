/*
 * Copyright (C) 2007-2009 Michal Simek <monstr@monstr.eu>
 * Copyright (C) 2007-2009 PetaLogix
 * Copyright (C) 2006 Atmark Techno, Inc.
 *
 * This file is subject to the terms and conditions of the GNU General Public
 * License. See the file "COPYING" in the main directory of this archive
 * for more details.
 */

#include <linux/init.h>
#include <linux/ftrace.h>
#include <linux/kernel.h>
#include <linux/hardirq.h>
#include <linux/interrupt.h>
#include <linux/irqflags.h>
#include <linux/seq_file.h>
#include <linux/kernel_stat.h>
#include <linux/irq.h>
#include <linux/irqchip.h>
#include <linux/of_irq.h>

void __irq_entry do_IRQ(struct pt_regs *regs)
{
<<<<<<< HEAD
	trace_hardirqs_off();
	handle_arch_irq(regs);
=======
	struct pt_regs *old_regs = set_irq_regs(regs);
	trace_hardirqs_off();

	irq_enter();
	handle_arch_irq(regs);
	irq_exit();
	set_irq_regs(old_regs);
>>>>>>> d82b0891
	trace_hardirqs_on();
}

void __init init_IRQ(void)
{
	/* process the entire interrupt tree in one go */
	irqchip_init();
}<|MERGE_RESOLUTION|>--- conflicted
+++ resolved
@@ -22,10 +22,6 @@
 
 void __irq_entry do_IRQ(struct pt_regs *regs)
 {
-<<<<<<< HEAD
-	trace_hardirqs_off();
-	handle_arch_irq(regs);
-=======
 	struct pt_regs *old_regs = set_irq_regs(regs);
 	trace_hardirqs_off();
 
@@ -33,7 +29,6 @@
 	handle_arch_irq(regs);
 	irq_exit();
 	set_irq_regs(old_regs);
->>>>>>> d82b0891
 	trace_hardirqs_on();
 }
 
