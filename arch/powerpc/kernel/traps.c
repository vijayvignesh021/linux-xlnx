--- conflicted
+++ resolved
@@ -79,16 +79,15 @@
 EXPORT_SYMBOL(__debugger_fault_handler);
 #endif
 
-<<<<<<< HEAD
 #if defined(CONFIG_XILINX_VIRTEX_5_FXT) && defined(CONFIG_PPC_FPU)
 u8 excep_state = 0;
-=======
+#endif
+
 /* Transactional Memory trap debug */
 #ifdef TM_DEBUG_SW
 #define TM_DEBUG(x...) printk(KERN_INFO x)
 #else
 #define TM_DEBUG(x...) do { } while(0)
->>>>>>> c1be5a5b
 #endif
 
 /*
