--- conflicted
+++ resolved
@@ -640,7 +640,6 @@
 	 */
 	size -= start & ~PAGE_MASK;
 	aligned_start = PAGE_ALIGN(start);
-<<<<<<< HEAD
 
 #ifndef CONFIG_ARCH_PHYS_ADDR_T_64BIT
 	if (aligned_start > ULONG_MAX) {
@@ -649,16 +648,6 @@
 		return -EINVAL;
 	}
 
-=======
-
-#ifndef CONFIG_ARCH_PHYS_ADDR_T_64BIT
-	if (aligned_start > ULONG_MAX) {
-		printk(KERN_CRIT "Ignoring memory at 0x%08llx outside "
-		       "32-bit physical address space\n", (long long)start);
-		return -EINVAL;
-	}
-
->>>>>>> d8ec26d7
 	if (aligned_start + size > ULONG_MAX) {
 		printk(KERN_CRIT "Truncating memory at 0x%08llx to fit in "
 			"32-bit physical address space\n", (long long)start);
@@ -671,7 +660,6 @@
 	}
 #endif
 
-<<<<<<< HEAD
 	if (aligned_start < PHYS_OFFSET) {
 		if (aligned_start + size <= PHYS_OFFSET) {
 			pr_info("Ignoring memory below PHYS_OFFSET: 0x%08llx-0x%08llx\n",
@@ -685,8 +673,6 @@
 			aligned_start, aligned_start + size);
 	}
 
-=======
->>>>>>> d8ec26d7
 	bank->start = aligned_start;
 	bank->size = size & ~(phys_addr_t)(PAGE_SIZE - 1);
 
