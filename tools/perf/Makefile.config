# SPDX-License-Identifier: GPL-2.0-only

ifeq ($(src-perf),)
src-perf := $(srctree)/tools/perf
endif

ifeq ($(obj-perf),)
obj-perf := $(OUTPUT)
endif

ifneq ($(obj-perf),)
obj-perf := $(abspath $(obj-perf))/
endif

$(shell printf "" > $(OUTPUT).config-detected)
detected     = $(shell echo "$(1)=y"       >> $(OUTPUT).config-detected)
detected_var = $(shell echo "$(1)=$($(1))" >> $(OUTPUT).config-detected)

CFLAGS := $(EXTRA_CFLAGS) $(filter-out -Wnested-externs,$(EXTRA_WARNINGS))
HOSTCFLAGS := $(filter-out -Wnested-externs,$(EXTRA_WARNINGS))

include $(srctree)/tools/scripts/Makefile.arch

$(call detected_var,SRCARCH)

NO_PERF_REGS := 1

ifneq ($(NO_SYSCALL_TABLE),1)
  NO_SYSCALL_TABLE := 1

  ifeq ($(SRCARCH),x86)
    ifeq (${IS_64_BIT}, 1)
      NO_SYSCALL_TABLE := 0
    endif
  else
    ifeq ($(SRCARCH),$(filter $(SRCARCH),powerpc arm64 s390 mips))
      NO_SYSCALL_TABLE := 0
    endif
  endif

  ifneq ($(NO_SYSCALL_TABLE),1)
    CFLAGS += -DHAVE_SYSCALL_TABLE_SUPPORT
  endif
endif

# Additional ARCH settings for ppc
ifeq ($(SRCARCH),powerpc)
  NO_PERF_REGS := 0
  CFLAGS += -I$(OUTPUT)arch/powerpc/include/generated
  LIBUNWIND_LIBS := -lunwind -lunwind-ppc64
endif

# Additional ARCH settings for x86
ifeq ($(SRCARCH),x86)
  $(call detected,CONFIG_X86)
  ifeq (${IS_64_BIT}, 1)
    CFLAGS += -DHAVE_ARCH_X86_64_SUPPORT -I$(OUTPUT)arch/x86/include/generated
    ARCH_INCLUDE = ../../arch/x86/lib/memcpy_64.S ../../arch/x86/lib/memset_64.S
    LIBUNWIND_LIBS = -lunwind-x86_64 -lunwind -llzma
    $(call detected,CONFIG_X86_64)
  else
    LIBUNWIND_LIBS = -lunwind-x86 -llzma -lunwind
  endif
  NO_PERF_REGS := 0
endif

ifeq ($(SRCARCH),arm)
  NO_PERF_REGS := 0
  LIBUNWIND_LIBS = -lunwind -lunwind-arm
endif

ifeq ($(SRCARCH),arm64)
  NO_PERF_REGS := 0
  CFLAGS += -I$(OUTPUT)arch/arm64/include/generated
  LIBUNWIND_LIBS = -lunwind -lunwind-aarch64
endif

ifeq ($(SRCARCH),riscv)
  NO_PERF_REGS := 0
endif

ifeq ($(SRCARCH),csky)
  NO_PERF_REGS := 0
endif

ifeq ($(ARCH),s390)
  NO_PERF_REGS := 0
  CFLAGS += -fPIC -I$(OUTPUT)arch/s390/include/generated
endif

ifeq ($(ARCH),mips)
  NO_PERF_REGS := 0
  CFLAGS += -I$(OUTPUT)arch/mips/include/generated
  LIBUNWIND_LIBS = -lunwind -lunwind-mips
endif

ifeq ($(NO_PERF_REGS),0)
  $(call detected,CONFIG_PERF_REGS)
endif

# So far there's only x86 and arm libdw unwind support merged in perf.
# Disable it on all other architectures in case libdw unwind
# support is detected in system. Add supported architectures
# to the check.
ifneq ($(SRCARCH),$(filter $(SRCARCH),x86 arm arm64 powerpc s390 csky riscv))
  NO_LIBDW_DWARF_UNWIND := 1
endif

ifeq ($(LIBUNWIND_LIBS),)
  NO_LIBUNWIND := 1
endif
#
# For linking with debug library, run like:
#
#   make DEBUG=1 LIBUNWIND_DIR=/opt/libunwind/
#

libunwind_arch_set_flags = $(eval $(libunwind_arch_set_flags_code))
define libunwind_arch_set_flags_code
  FEATURE_CHECK_CFLAGS-libunwind-$(1)  = -I$(LIBUNWIND_DIR)/include
  FEATURE_CHECK_LDFLAGS-libunwind-$(1) = -L$(LIBUNWIND_DIR)/lib
endef

ifdef LIBUNWIND_DIR
  LIBUNWIND_CFLAGS  = -I$(LIBUNWIND_DIR)/include
  LIBUNWIND_LDFLAGS = -L$(LIBUNWIND_DIR)/lib
  LIBUNWIND_ARCHS = x86 x86_64 arm aarch64 debug-frame-arm debug-frame-aarch64
  $(foreach libunwind_arch,$(LIBUNWIND_ARCHS),$(call libunwind_arch_set_flags,$(libunwind_arch)))
endif

# Set per-feature check compilation flags
FEATURE_CHECK_CFLAGS-libunwind = $(LIBUNWIND_CFLAGS)
FEATURE_CHECK_LDFLAGS-libunwind = $(LIBUNWIND_LDFLAGS) $(LIBUNWIND_LIBS)
FEATURE_CHECK_CFLAGS-libunwind-debug-frame = $(LIBUNWIND_CFLAGS)
FEATURE_CHECK_LDFLAGS-libunwind-debug-frame = $(LIBUNWIND_LDFLAGS) $(LIBUNWIND_LIBS)

FEATURE_CHECK_LDFLAGS-libunwind-arm += -lunwind -lunwind-arm
FEATURE_CHECK_LDFLAGS-libunwind-aarch64 += -lunwind -lunwind-aarch64
FEATURE_CHECK_LDFLAGS-libunwind-x86 += -lunwind -llzma -lunwind-x86
FEATURE_CHECK_LDFLAGS-libunwind-x86_64 += -lunwind -llzma -lunwind-x86_64

FEATURE_CHECK_LDFLAGS-libcrypto = -lcrypto

ifdef CSINCLUDES
  LIBOPENCSD_CFLAGS := -I$(CSINCLUDES)
endif
OPENCSDLIBS := -lopencsd_c_api
ifeq ($(findstring -static,${LDFLAGS}),-static)
  OPENCSDLIBS += -lopencsd -lstdc++
endif
ifdef CSLIBS
  LIBOPENCSD_LDFLAGS := -L$(CSLIBS)
endif
FEATURE_CHECK_CFLAGS-libopencsd := $(LIBOPENCSD_CFLAGS)
FEATURE_CHECK_LDFLAGS-libopencsd := $(LIBOPENCSD_LDFLAGS) $(OPENCSDLIBS)

ifeq ($(NO_PERF_REGS),0)
  CFLAGS += -DHAVE_PERF_REGS_SUPPORT
endif

# for linking with debug library, run like:
# make DEBUG=1 LIBDW_DIR=/opt/libdw/
ifdef LIBDW_DIR
  LIBDW_CFLAGS  := -I$(LIBDW_DIR)/include
  LIBDW_LDFLAGS := -L$(LIBDW_DIR)/lib
endif
DWARFLIBS := -ldw
ifeq ($(findstring -static,${LDFLAGS}),-static)
  DWARFLIBS += -lelf -lebl -ldl -lz -llzma -lbz2
endif
FEATURE_CHECK_CFLAGS-libdw-dwarf-unwind := $(LIBDW_CFLAGS)
FEATURE_CHECK_LDFLAGS-libdw-dwarf-unwind := $(LIBDW_LDFLAGS) $(DWARFLIBS)

# for linking with debug library, run like:
# make DEBUG=1 LIBBABELTRACE_DIR=/opt/libbabeltrace/
ifdef LIBBABELTRACE_DIR
  LIBBABELTRACE_CFLAGS  := -I$(LIBBABELTRACE_DIR)/include
  LIBBABELTRACE_LDFLAGS := -L$(LIBBABELTRACE_DIR)/lib
endif
FEATURE_CHECK_CFLAGS-libbabeltrace := $(LIBBABELTRACE_CFLAGS)
FEATURE_CHECK_LDFLAGS-libbabeltrace := $(LIBBABELTRACE_LDFLAGS) -lbabeltrace-ctf

ifdef LIBZSTD_DIR
  LIBZSTD_CFLAGS  := -I$(LIBZSTD_DIR)/lib
  LIBZSTD_LDFLAGS := -L$(LIBZSTD_DIR)/lib
endif
FEATURE_CHECK_CFLAGS-libzstd := $(LIBZSTD_CFLAGS)
FEATURE_CHECK_LDFLAGS-libzstd := $(LIBZSTD_LDFLAGS)

FEATURE_CHECK_CFLAGS-bpf = -I. -I$(srctree)/tools/include -I$(srctree)/tools/arch/$(SRCARCH)/include/uapi -I$(srctree)/tools/include/uapi
# include ARCH specific config
-include $(src-perf)/arch/$(SRCARCH)/Makefile

ifdef PERF_HAVE_ARCH_REGS_QUERY_REGISTER_OFFSET
  CFLAGS += -DHAVE_ARCH_REGS_QUERY_REGISTER_OFFSET
endif

include $(srctree)/tools/scripts/utilities.mak

ifeq ($(call get-executable,$(FLEX)),)
  dummy := $(error Error: $(FLEX) is missing on this system, please install it)
endif

ifeq ($(call get-executable,$(BISON)),)
  dummy := $(error Error: $(BISON) is missing on this system, please install it)
endif

ifneq ($(OUTPUT),)
  ifeq ($(shell expr $(shell $(BISON) --version | grep bison | sed -e 's/.\+ \([0-9]\+\).\([0-9]\+\).\([0-9]\+\)/\1\2\3/g') \>\= 371), 1)
    BISON_FILE_PREFIX_MAP := --file-prefix-map=$(OUTPUT)=
  endif
endif

# Treat warnings as errors unless directed not to
ifneq ($(WERROR),0)
  CORE_CFLAGS += -Werror
  CXXFLAGS += -Werror
  HOSTCFLAGS += -Werror
endif

ifndef DEBUG
  DEBUG := 0
endif

ifeq ($(DEBUG),0)
ifeq ($(CC_NO_CLANG), 0)
  CORE_CFLAGS += -O3
else
  CORE_CFLAGS += -O6
endif
endif

ifdef PARSER_DEBUG
  PARSER_DEBUG_BISON := -t
  PARSER_DEBUG_FLEX  := -d
  CFLAGS             += -DPARSER_DEBUG
  $(call detected_var,PARSER_DEBUG_BISON)
  $(call detected_var,PARSER_DEBUG_FLEX)
endif

# Try different combinations to accommodate systems that only have
# python[2][3]-config in weird combinations in the following order of
# priority from lowest to highest:
#   * python3-config
#   * python-config
#   * python2-config as per pep-0394.
#   * $(PYTHON)-config (If PYTHON is user supplied but PYTHON_CONFIG isn't)
#
PYTHON_AUTO := python-config
PYTHON_AUTO := $(if $(call get-executable,python3-config),python3-config,$(PYTHON_AUTO))
PYTHON_AUTO := $(if $(call get-executable,python-config),python-config,$(PYTHON_AUTO))
PYTHON_AUTO := $(if $(call get-executable,python2-config),python2-config,$(PYTHON_AUTO))

# If PYTHON is defined but PYTHON_CONFIG isn't, then take $(PYTHON)-config as if it was the user
# supplied value for PYTHON_CONFIG. Because it's "user supplied", error out if it doesn't exist.
ifdef PYTHON
  ifndef PYTHON_CONFIG
    PYTHON_CONFIG_AUTO := $(call get-executable,$(PYTHON)-config)
    PYTHON_CONFIG := $(if $(PYTHON_CONFIG_AUTO),$(PYTHON_CONFIG_AUTO),\
                          $(call $(error $(PYTHON)-config not found)))
  endif
endif

# Select either auto detected python and python-config or use user supplied values if they are
# defined. get-executable-or-default fails with an error if the first argument is supplied but
# doesn't exist.
override PYTHON_CONFIG := $(call get-executable-or-default,PYTHON_CONFIG,$(PYTHON_AUTO))
override PYTHON := $(call get-executable-or-default,PYTHON,$(subst -config,,$(PYTHON_AUTO)))

grep-libs  = $(filter -l%,$(1))
strip-libs  = $(filter-out -l%,$(1))

PYTHON_CONFIG_SQ := $(call shell-sq,$(PYTHON_CONFIG))

# Python 3.8 changed the output of `python-config --ldflags` to not include the
# '-lpythonX.Y' flag unless '--embed' is also passed. The feature check for
# libpython fails if that flag is not included in LDFLAGS
ifeq ($(shell $(PYTHON_CONFIG_SQ) --ldflags --embed 2>&1 1>/dev/null; echo $$?), 0)
  PYTHON_CONFIG_LDFLAGS := --ldflags --embed
else
  PYTHON_CONFIG_LDFLAGS := --ldflags
endif

ifdef PYTHON_CONFIG
  PYTHON_EMBED_LDOPTS := $(shell $(PYTHON_CONFIG_SQ) $(PYTHON_CONFIG_LDFLAGS) 2>/dev/null)
  PYTHON_EMBED_LDFLAGS := $(call strip-libs,$(PYTHON_EMBED_LDOPTS))
  PYTHON_EMBED_LIBADD := $(call grep-libs,$(PYTHON_EMBED_LDOPTS)) -lutil
  PYTHON_EMBED_CCOPTS := $(shell $(PYTHON_CONFIG_SQ) --includes 2>/dev/null)
  FLAGS_PYTHON_EMBED := $(PYTHON_EMBED_CCOPTS) $(PYTHON_EMBED_LDOPTS)
  ifeq ($(CC_NO_CLANG), 0)
    PYTHON_EMBED_CCOPTS := $(filter-out -ffat-lto-objects, $(PYTHON_EMBED_CCOPTS))
  endif
endif

FEATURE_CHECK_CFLAGS-libpython := $(PYTHON_EMBED_CCOPTS)
FEATURE_CHECK_LDFLAGS-libpython := $(PYTHON_EMBED_LDOPTS)

FEATURE_CHECK_LDFLAGS-libaio = -lrt

FEATURE_CHECK_LDFLAGS-disassembler-four-args = -lbfd -lopcodes -ldl

CORE_CFLAGS += -fno-omit-frame-pointer
CORE_CFLAGS += -ggdb3
CORE_CFLAGS += -funwind-tables
CORE_CFLAGS += -Wall
CORE_CFLAGS += -Wextra
CORE_CFLAGS += -std=gnu99

CXXFLAGS += -std=gnu++14 -fno-exceptions -fno-rtti
CXXFLAGS += -Wall
CXXFLAGS += -fno-omit-frame-pointer
CXXFLAGS += -ggdb3
CXXFLAGS += -funwind-tables
CXXFLAGS += -Wno-strict-aliasing

HOSTCFLAGS += -Wall
HOSTCFLAGS += -Wextra

# Enforce a non-executable stack, as we may regress (again) in the future by
# adding assembler files missing the .GNU-stack linker note.
LDFLAGS += -Wl,-z,noexecstack

EXTLIBS = -lpthread -lrt -lm -ldl

ifneq ($(TCMALLOC),)
  CFLAGS += -fno-builtin-malloc -fno-builtin-calloc -fno-builtin-realloc -fno-builtin-free
  EXTLIBS += -ltcmalloc
endif

ifeq ($(FEATURES_DUMP),)
# We will display at the end of this Makefile.config, using $(call feature_display_entries)
# As we may retry some feature detection here, see the disassembler-four-args case, for instance
  FEATURE_DISPLAY_DEFERRED := 1
include $(srctree)/tools/build/Makefile.feature
else
include $(FEATURES_DUMP)
endif

ifeq ($(feature-stackprotector-all), 1)
  CORE_CFLAGS += -fstack-protector-all
endif

ifeq ($(DEBUG),0)
  ifeq ($(feature-fortify-source), 1)
    CORE_CFLAGS += -D_FORTIFY_SOURCE=2
  endif
endif

INC_FLAGS += -I$(srctree)/tools/lib/perf/include
INC_FLAGS += -I$(src-perf)/util/include
INC_FLAGS += -I$(src-perf)/arch/$(SRCARCH)/include
INC_FLAGS += -I$(srctree)/tools/include/
INC_FLAGS += -I$(srctree)/tools/arch/$(SRCARCH)/include/uapi
INC_FLAGS += -I$(srctree)/tools/include/uapi
INC_FLAGS += -I$(srctree)/tools/arch/$(SRCARCH)/include/
INC_FLAGS += -I$(srctree)/tools/arch/$(SRCARCH)/

# $(obj-perf)      for generated common-cmds.h
# $(obj-perf)/util for generated bison/flex headers
ifneq ($(OUTPUT),)
INC_FLAGS += -I$(obj-perf)/util
INC_FLAGS += -I$(obj-perf)
endif

INC_FLAGS += -I$(src-perf)/util
INC_FLAGS += -I$(src-perf)
INC_FLAGS += -I$(srctree)/tools/lib/

CORE_CFLAGS += -D_LARGEFILE64_SOURCE -D_FILE_OFFSET_BITS=64 -D_GNU_SOURCE

CFLAGS   += $(CORE_CFLAGS) $(INC_FLAGS)
CXXFLAGS += $(INC_FLAGS)

LIBPERF_CFLAGS := $(CORE_CFLAGS) $(EXTRA_CFLAGS)

ifeq ($(feature-pthread-attr-setaffinity-np), 1)
  CFLAGS += -DHAVE_PTHREAD_ATTR_SETAFFINITY_NP
endif

ifeq ($(feature-pthread-barrier), 1)
  CFLAGS += -DHAVE_PTHREAD_BARRIER
endif

ifndef NO_BIONIC
  $(call feature_check,bionic)
  ifeq ($(feature-bionic), 1)
    BIONIC := 1
    CFLAGS += -DLACKS_SIGQUEUE_PROTOTYPE
    CFLAGS += -DLACKS_OPEN_MEMSTREAM_PROTOTYPE
    EXTLIBS := $(filter-out -lrt,$(EXTLIBS))
    EXTLIBS := $(filter-out -lpthread,$(EXTLIBS))
  endif
endif

ifeq ($(feature-eventfd), 1)
  CFLAGS += -DHAVE_EVENTFD_SUPPORT
endif

ifeq ($(feature-get_current_dir_name), 1)
  CFLAGS += -DHAVE_GET_CURRENT_DIR_NAME
endif

ifeq ($(feature-gettid), 1)
  CFLAGS += -DHAVE_GETTID
endif

ifeq ($(feature-file-handle), 1)
  CFLAGS += -DHAVE_FILE_HANDLE
endif

ifdef NO_LIBELF
  NO_DWARF := 1
  NO_DEMANGLE := 1
  NO_LIBUNWIND := 1
  NO_LIBDW_DWARF_UNWIND := 1
  NO_LIBBPF := 1
  NO_JVMTI := 1
else
  ifeq ($(feature-libelf), 0)
    ifeq ($(feature-glibc), 1)
      LIBC_SUPPORT := 1
    endif
    ifeq ($(BIONIC),1)
      LIBC_SUPPORT := 1
    endif
    ifeq ($(LIBC_SUPPORT),1)
      msg := $(warning No libelf found. Disables 'probe' tool, jvmti and BPF support in 'perf record'. Please install libelf-dev, libelf-devel or elfutils-libelf-devel);

      NO_LIBELF := 1
      NO_DWARF := 1
      NO_DEMANGLE := 1
      NO_LIBUNWIND := 1
      NO_LIBDW_DWARF_UNWIND := 1
      NO_LIBBPF := 1
      NO_JVMTI := 1
    else
      ifneq ($(filter s% -fsanitize=address%,$(EXTRA_CFLAGS),),)
        ifneq ($(shell ldconfig -p | grep libasan >/dev/null 2>&1; echo $$?), 0)
          msg := $(error No libasan found, please install libasan);
        endif
      endif

      ifneq ($(filter s% -fsanitize=undefined%,$(EXTRA_CFLAGS),),)
        ifneq ($(shell ldconfig -p | grep libubsan >/dev/null 2>&1; echo $$?), 0)
          msg := $(error No libubsan found, please install libubsan);
        endif
      endif

      ifneq ($(filter s% -static%,$(LDFLAGS),),)
        msg := $(error No static glibc found, please install glibc-static);
      else
        msg := $(error No gnu/libc-version.h found, please install glibc-dev[el]);
      endif
    endif
  else
    ifndef NO_LIBDW_DWARF_UNWIND
      ifneq ($(feature-libdw-dwarf-unwind),1)
        NO_LIBDW_DWARF_UNWIND := 1
        msg := $(warning No libdw DWARF unwind found, Please install elfutils-devel/libdw-dev >= 0.158 and/or set LIBDW_DIR);
      endif
    endif
    ifneq ($(feature-dwarf), 1)
      ifndef NO_DWARF
        msg := $(warning No libdw.h found or old libdw.h found or elfutils is older than 0.138, disables dwarf support. Please install new elfutils-devel/libdw-dev);
        NO_DWARF := 1
      endif
    else
      ifneq ($(feature-dwarf_getlocations), 1)
        msg := $(warning Old libdw.h, finding variables at given 'perf probe' point will not work, install elfutils-devel/libdw-dev >= 0.157);
      else
        CFLAGS += -DHAVE_DWARF_GETLOCATIONS_SUPPORT
      endif # dwarf_getlocations
    endif # Dwarf support
  endif # libelf support
endif # NO_LIBELF

ifeq ($(feature-glibc), 1)
  CFLAGS += -DHAVE_GLIBC_SUPPORT
endif

ifeq ($(feature-libaio), 1)
  ifndef NO_AIO
    CFLAGS += -DHAVE_AIO_SUPPORT
  endif
endif

ifdef NO_DWARF
  NO_LIBDW_DWARF_UNWIND := 1
endif

ifeq ($(feature-sched_getcpu), 1)
  CFLAGS += -DHAVE_SCHED_GETCPU_SUPPORT
endif

ifeq ($(feature-setns), 1)
  CFLAGS += -DHAVE_SETNS_SUPPORT
  $(call detected,CONFIG_SETNS)
endif

ifdef CORESIGHT
  $(call feature_check,libopencsd)
  ifeq ($(feature-libopencsd), 1)
    CFLAGS += -DHAVE_CSTRACE_SUPPORT $(LIBOPENCSD_CFLAGS)
    ifeq ($(feature-reallocarray), 0)
      CFLAGS += -DCOMPAT_NEED_REALLOCARRAY
    endif
    LDFLAGS += $(LIBOPENCSD_LDFLAGS)
    EXTLIBS += $(OPENCSDLIBS)
    $(call detected,CONFIG_LIBOPENCSD)
    ifdef CSTRACE_RAW
      CFLAGS += -DCS_DEBUG_RAW
      ifeq (${CSTRACE_RAW}, packed)
        CFLAGS += -DCS_RAW_PACKED
      endif
    endif
  else
    dummy := $(error Error: No libopencsd library found or the version is not up-to-date. Please install recent libopencsd to build with CORESIGHT=1)
  endif
endif

ifndef NO_LIBELF
  CFLAGS += -DHAVE_LIBELF_SUPPORT
  EXTLIBS += -lelf
  $(call detected,CONFIG_LIBELF)

  ifeq ($(feature-libelf-getphdrnum), 1)
    CFLAGS += -DHAVE_ELF_GETPHDRNUM_SUPPORT
  endif

  ifeq ($(feature-libelf-gelf_getnote), 1)
    CFLAGS += -DHAVE_GELF_GETNOTE_SUPPORT
  else
    msg := $(warning gelf_getnote() not found on libelf, SDT support disabled);
  endif

  ifeq ($(feature-libelf-getshdrstrndx), 1)
    CFLAGS += -DHAVE_ELF_GETSHDRSTRNDX_SUPPORT
  endif

  ifndef NO_LIBDEBUGINFOD
    $(call feature_check,libdebuginfod)
    ifeq ($(feature-libdebuginfod), 1)
      CFLAGS += -DHAVE_DEBUGINFOD_SUPPORT
      EXTLIBS += -ldebuginfod
    endif
  endif

  ifndef NO_DWARF
    ifeq ($(origin PERF_HAVE_DWARF_REGS), undefined)
      msg := $(warning DWARF register mappings have not been defined for architecture $(SRCARCH), DWARF support disabled);
      NO_DWARF := 1
    else
      CFLAGS += -DHAVE_DWARF_SUPPORT $(LIBDW_CFLAGS)
      LDFLAGS += $(LIBDW_LDFLAGS)
      EXTLIBS += ${DWARFLIBS}
      $(call detected,CONFIG_DWARF)
    endif # PERF_HAVE_DWARF_REGS
  endif # NO_DWARF

  ifndef NO_LIBBPF
    ifeq ($(feature-bpf), 1)
      CFLAGS += -DHAVE_LIBBPF_SUPPORT
      $(call detected,CONFIG_LIBBPF)

      # detecting libbpf without LIBBPF_DYNAMIC, so make VF=1 shows libbpf detection status
      $(call feature_check,libbpf)
      ifdef LIBBPF_DYNAMIC
        ifeq ($(feature-libbpf), 1)
          EXTLIBS += -lbpf
          $(call detected,CONFIG_LIBBPF_DYNAMIC)

          $(call feature_check,libbpf-btf__load_from_kernel_by_id)
          ifeq ($(feature-libbpf-btf__load_from_kernel_by_id), 1)
            CFLAGS += -DHAVE_LIBBPF_BTF__LOAD_FROM_KERNEL_BY_ID
          endif
<<<<<<< HEAD
=======
          $(call feature_check,libbpf-bpf_prog_load)
          ifeq ($(feature-libbpf-bpf_prog_load), 1)
            CFLAGS += -DHAVE_LIBBPF_BPF_PROG_LOAD
          endif
          $(call feature_check,libbpf-bpf_object__next_program)
          ifeq ($(feature-libbpf-bpf_object__next_program), 1)
            CFLAGS += -DHAVE_LIBBPF_BPF_OBJECT__NEXT_PROGRAM
          endif
          $(call feature_check,libbpf-bpf_object__next_map)
          ifeq ($(feature-libbpf-bpf_object__next_map), 1)
            CFLAGS += -DHAVE_LIBBPF_BPF_OBJECT__NEXT_MAP
          endif
          $(call feature_check,libbpf-btf__raw_data)
          ifeq ($(feature-libbpf-btf__raw_data), 1)
            CFLAGS += -DHAVE_LIBBPF_BTF__RAW_DATA
          endif
          $(call feature_check,libbpf-bpf_map_create)
          ifeq ($(feature-libbpf-bpf_map_create), 1)
            CFLAGS += -DHAVE_LIBBPF_BPF_MAP_CREATE
          endif
>>>>>>> 88084a3d
        else
          dummy := $(error Error: No libbpf devel library found, please install libbpf-devel);
        endif
      else
	CFLAGS += -DHAVE_LIBBPF_BTF__LOAD_FROM_KERNEL_BY_ID
<<<<<<< HEAD
=======
        CFLAGS += -DHAVE_LIBBPF_BPF_PROG_LOAD
        CFLAGS += -DHAVE_LIBBPF_BPF_OBJECT__NEXT_PROGRAM
        CFLAGS += -DHAVE_LIBBPF_BPF_OBJECT__NEXT_MAP
        CFLAGS += -DHAVE_LIBBPF_BTF__RAW_DATA
        CFLAGS += -DHAVE_LIBBPF_BPF_MAP_CREATE
>>>>>>> 88084a3d
      endif
    endif

    ifndef NO_DWARF
      ifdef PERF_HAVE_ARCH_REGS_QUERY_REGISTER_OFFSET
        CFLAGS += -DHAVE_BPF_PROLOGUE
        $(call detected,CONFIG_BPF_PROLOGUE)
      else
        msg := $(warning BPF prologue is not supported by architecture $(SRCARCH), missing regs_query_register_offset());
      endif
    else
      msg := $(warning DWARF support is off, BPF prologue is disabled);
    endif

  endif # NO_LIBBPF
endif # NO_LIBELF

ifndef NO_SDT
  ifneq ($(feature-sdt), 1)
    msg := $(warning No sys/sdt.h found, no SDT events are defined, please install systemtap-sdt-devel or systemtap-sdt-dev);
    NO_SDT := 1;
  else
    CFLAGS += -DHAVE_SDT_EVENT
    $(call detected,CONFIG_SDT_EVENT)
  endif
endif

ifdef PERF_HAVE_JITDUMP
  ifndef NO_LIBELF
    $(call detected,CONFIG_JITDUMP)
    CFLAGS += -DHAVE_JITDUMP
  endif
endif

ifeq ($(SRCARCH),powerpc)
  ifndef NO_DWARF
    CFLAGS += -DHAVE_SKIP_CALLCHAIN_IDX
  endif
endif

ifndef NO_LIBUNWIND
  have_libunwind :=

  $(call feature_check,libunwind-x86)
  ifeq ($(feature-libunwind-x86), 1)
    $(call detected,CONFIG_LIBUNWIND_X86)
    CFLAGS += -DHAVE_LIBUNWIND_X86_SUPPORT
    LDFLAGS += -lunwind-x86
    EXTLIBS_LIBUNWIND += -lunwind-x86
    have_libunwind = 1
  endif

  $(call feature_check,libunwind-aarch64)
  ifeq ($(feature-libunwind-aarch64), 1)
    $(call detected,CONFIG_LIBUNWIND_AARCH64)
    CFLAGS += -DHAVE_LIBUNWIND_AARCH64_SUPPORT
    LDFLAGS += -lunwind-aarch64
    EXTLIBS_LIBUNWIND += -lunwind-aarch64
    have_libunwind = 1
    $(call feature_check,libunwind-debug-frame-aarch64)
    ifneq ($(feature-libunwind-debug-frame-aarch64), 1)
      msg := $(warning No debug_frame support found in libunwind-aarch64);
      CFLAGS += -DNO_LIBUNWIND_DEBUG_FRAME_AARCH64
    endif
  endif

  ifneq ($(feature-libunwind), 1)
    msg := $(warning No libunwind found. Please install libunwind-dev[el] >= 1.1 and/or set LIBUNWIND_DIR);
    NO_LOCAL_LIBUNWIND := 1
  else
    have_libunwind := 1
    $(call detected,CONFIG_LOCAL_LIBUNWIND)
  endif

  ifneq ($(have_libunwind), 1)
    NO_LIBUNWIND := 1
  endif
else
  NO_LOCAL_LIBUNWIND := 1
endif

ifndef NO_LIBBPF
  ifneq ($(feature-bpf), 1)
    msg := $(warning BPF API too old. Please install recent kernel headers. BPF support in 'perf record' is disabled.)
    NO_LIBBPF := 1
  endif
endif

ifdef BUILD_BPF_SKEL
  $(call feature_check,clang-bpf-co-re)
  ifeq ($(feature-clang-bpf-co-re), 0)
    dummy := $(error Error: clang too old/not installed. Please install recent clang to build with BUILD_BPF_SKEL)
  endif
  ifeq ($(filter -DHAVE_LIBBPF_SUPPORT, $(CFLAGS)),)
    dummy := $(error Error: BPF skeleton support requires libbpf)
  endif
  $(call detected,CONFIG_PERF_BPF_SKEL)
  CFLAGS += -DHAVE_BPF_SKEL
endif

dwarf-post-unwind := 1
dwarf-post-unwind-text := BUG

# setup DWARF post unwinder
ifdef NO_LIBUNWIND
  ifdef NO_LIBDW_DWARF_UNWIND
    msg := $(warning Disabling post unwind, no support found.);
    dwarf-post-unwind := 0
  else
    dwarf-post-unwind-text := libdw
    $(call detected,CONFIG_LIBDW_DWARF_UNWIND)
  endif
else
  dwarf-post-unwind-text := libunwind
  $(call detected,CONFIG_LIBUNWIND)
  # Enable libunwind support by default.
  ifndef NO_LIBDW_DWARF_UNWIND
    NO_LIBDW_DWARF_UNWIND := 1
  endif
endif

ifeq ($(dwarf-post-unwind),1)
  CFLAGS += -DHAVE_DWARF_UNWIND_SUPPORT
  $(call detected,CONFIG_DWARF_UNWIND)
else
  NO_DWARF_UNWIND := 1
endif

ifndef NO_LOCAL_LIBUNWIND
  ifeq ($(SRCARCH),$(filter $(SRCARCH),arm arm64))
    $(call feature_check,libunwind-debug-frame)
    ifneq ($(feature-libunwind-debug-frame), 1)
      msg := $(warning No debug_frame support found in libunwind);
      CFLAGS += -DNO_LIBUNWIND_DEBUG_FRAME
    endif
  else
    # non-ARM has no dwarf_find_debug_frame() function:
    CFLAGS += -DNO_LIBUNWIND_DEBUG_FRAME
  endif
  EXTLIBS += $(LIBUNWIND_LIBS)
  LDFLAGS += $(LIBUNWIND_LIBS)
endif
ifeq ($(findstring -static,${LDFLAGS}),-static)
  # gcc -static links libgcc_eh which contans piece of libunwind
  LIBUNWIND_LDFLAGS += -Wl,--allow-multiple-definition
endif

ifndef NO_LIBUNWIND
  CFLAGS  += -DHAVE_LIBUNWIND_SUPPORT
  CFLAGS  += $(LIBUNWIND_CFLAGS)
  LDFLAGS += $(LIBUNWIND_LDFLAGS)
  EXTLIBS += $(EXTLIBS_LIBUNWIND)
endif

ifeq ($(NO_SYSCALL_TABLE),0)
  $(call detected,CONFIG_TRACE)
else
  ifndef NO_LIBAUDIT
    $(call feature_check,libaudit)
    ifneq ($(feature-libaudit), 1)
      msg := $(warning No libaudit.h found, disables 'trace' tool, please install audit-libs-devel or libaudit-dev);
      NO_LIBAUDIT := 1
    else
      CFLAGS += -DHAVE_LIBAUDIT_SUPPORT
      EXTLIBS += -laudit
      $(call detected,CONFIG_TRACE)
    endif
  endif
endif

ifndef NO_LIBCRYPTO
  ifneq ($(feature-libcrypto), 1)
    msg := $(warning No libcrypto.h found, disables jitted code injection, please install openssl-devel or libssl-dev);
    NO_LIBCRYPTO := 1
  else
    CFLAGS += -DHAVE_LIBCRYPTO_SUPPORT
    EXTLIBS += -lcrypto
    $(call detected,CONFIG_CRYPTO)
  endif
endif

ifdef NO_NEWT
  NO_SLANG=1
endif

ifndef NO_SLANG
  ifneq ($(feature-libslang), 1)
    ifneq ($(feature-libslang-include-subdir), 1)
      msg := $(warning slang not found, disables TUI support. Please install slang-devel, libslang-dev or libslang2-dev);
      NO_SLANG := 1
    else
      CFLAGS += -DHAVE_SLANG_INCLUDE_SUBDIR
    endif
  endif
  ifndef NO_SLANG
    # Fedora has /usr/include/slang/slang.h, but ubuntu /usr/include/slang.h
    CFLAGS += -DHAVE_SLANG_SUPPORT
    EXTLIBS += -lslang
    $(call detected,CONFIG_SLANG)
  endif
endif

ifdef GTK2
  FLAGS_GTK2=$(CFLAGS) $(LDFLAGS) $(EXTLIBS) $(shell $(PKG_CONFIG) --libs --cflags gtk+-2.0 2>/dev/null)
  $(call feature_check,gtk2)
  ifneq ($(feature-gtk2), 1)
    msg := $(warning GTK2 not found, disables GTK2 support. Please install gtk2-devel or libgtk2.0-dev);
    NO_GTK2 := 1
  else
    $(call feature_check,gtk2-infobar)
    ifeq ($(feature-gtk2-infobar), 1)
      GTK_CFLAGS := -DHAVE_GTK_INFO_BAR_SUPPORT
    endif
    CFLAGS += -DHAVE_GTK2_SUPPORT
    GTK_CFLAGS += $(shell $(PKG_CONFIG) --cflags gtk+-2.0 2>/dev/null)
    GTK_LIBS := $(shell $(PKG_CONFIG) --libs gtk+-2.0 2>/dev/null)
    EXTLIBS += -ldl
  endif
endif

ifdef NO_LIBPERL
  CFLAGS += -DNO_LIBPERL
else
  PERL_EMBED_LDOPTS = $(shell perl -MExtUtils::Embed -e ldopts 2>/dev/null)
  PERL_EMBED_LDFLAGS = $(call strip-libs,$(PERL_EMBED_LDOPTS))
  PERL_EMBED_LIBADD = $(call grep-libs,$(PERL_EMBED_LDOPTS))
  PERL_EMBED_CCOPTS = $(shell perl -MExtUtils::Embed -e ccopts 2>/dev/null)
  PERL_EMBED_CCOPTS := $(filter-out -specs=%,$(PERL_EMBED_CCOPTS))
  PERL_EMBED_CCOPTS := $(filter-out -flto=auto -ffat-lto-objects, $(PERL_EMBED_CCOPTS))
  PERL_EMBED_LDOPTS := $(filter-out -specs=%,$(PERL_EMBED_LDOPTS))
  FLAGS_PERL_EMBED=$(PERL_EMBED_CCOPTS) $(PERL_EMBED_LDOPTS)

  ifneq ($(feature-libperl), 1)
    CFLAGS += -DNO_LIBPERL
    NO_LIBPERL := 1
    msg := $(warning Missing perl devel files. Disabling perl scripting support, please install perl-ExtUtils-Embed/libperl-dev);
  else
    LDFLAGS += $(PERL_EMBED_LDFLAGS)
    EXTLIBS += $(PERL_EMBED_LIBADD)
    CFLAGS += -DHAVE_LIBPERL_SUPPORT
    ifeq ($(CC_NO_CLANG), 0)
      CFLAGS += -Wno-compound-token-split-by-macro
    endif
    $(call detected,CONFIG_LIBPERL)
  endif
endif

ifeq ($(feature-timerfd), 1)
  CFLAGS += -DHAVE_TIMERFD_SUPPORT
else
  msg := $(warning No timerfd support. Disables 'perf kvm stat live');
endif

disable-python = $(eval $(disable-python_code))
define disable-python_code
  CFLAGS += -DNO_LIBPYTHON
  $(warning $1)
  NO_LIBPYTHON := 1
endef

ifdef NO_LIBPYTHON
  $(call disable-python,Python support disabled by user)
else

  ifndef PYTHON
    $(call disable-python,No python interpreter was found: disables Python support - please install python-devel/python-dev)
  else
    PYTHON_WORD := $(call shell-wordify,$(PYTHON))

    ifndef PYTHON_CONFIG
      $(call disable-python,No 'python-config' tool was found: disables Python support - please install python-devel/python-dev)
    else

      ifneq ($(feature-libpython), 1)
        $(call disable-python,No 'Python.h' (for Python 2.x support) was found: disables Python support - please install python-devel/python-dev)
      else
         LDFLAGS += $(PYTHON_EMBED_LDFLAGS)
         EXTLIBS += $(PYTHON_EMBED_LIBADD)
         LANG_BINDINGS += $(obj-perf)python/perf.so
         CFLAGS += -DHAVE_LIBPYTHON_SUPPORT
         $(call detected,CONFIG_LIBPYTHON)
      endif
    endif
  endif
endif


ifndef NO_LIBBFD
  ifeq ($(feature-libbfd), 1)
    EXTLIBS += -lbfd -lopcodes
  else
    # we are on a system that requires -liberty and (maybe) -lz
    # to link against -lbfd; test each case individually here

    # call all detections now so we get correct
    # status in VF output
    $(call feature_check,libbfd-liberty)
    $(call feature_check,libbfd-liberty-z)

    ifeq ($(feature-libbfd-liberty), 1)
      EXTLIBS += -lbfd -lopcodes -liberty
      FEATURE_CHECK_LDFLAGS-disassembler-four-args += -liberty -ldl
    else
      ifeq ($(feature-libbfd-liberty-z), 1)
        EXTLIBS += -lbfd -lopcodes -liberty -lz
        FEATURE_CHECK_LDFLAGS-disassembler-four-args += -liberty -lz -ldl
      endif
    endif
    $(call feature_check,disassembler-four-args)
  endif

  ifeq ($(feature-libbfd-buildid), 1)
    CFLAGS += -DHAVE_LIBBFD_BUILDID_SUPPORT
  else
    msg := $(warning Old version of libbfd/binutils things like PE executable profiling will not be available);
  endif
endif

ifdef NO_DEMANGLE
  CFLAGS += -DNO_DEMANGLE
else
  ifdef HAVE_CPLUS_DEMANGLE_SUPPORT
    EXTLIBS += -liberty
  else
    ifeq ($(filter -liberty,$(EXTLIBS)),)
      $(call feature_check,cplus-demangle)

      # we dont have neither HAVE_CPLUS_DEMANGLE_SUPPORT
      # or any of 'bfd iberty z' trinity
      ifeq ($(feature-cplus-demangle), 1)
        EXTLIBS += -liberty
      else
        msg := $(warning No bfd.h/libbfd found, please install binutils-dev[el]/zlib-static/libiberty-dev to gain symbol demangling)
        CFLAGS += -DNO_DEMANGLE
      endif
    endif
  endif

  ifneq ($(filter -liberty,$(EXTLIBS)),)
    CFLAGS += -DHAVE_CPLUS_DEMANGLE_SUPPORT
  endif
endif

ifneq ($(filter -lbfd,$(EXTLIBS)),)
  CFLAGS += -DHAVE_LIBBFD_SUPPORT
endif

ifndef NO_ZLIB
  ifeq ($(feature-zlib), 1)
    CFLAGS += -DHAVE_ZLIB_SUPPORT
    EXTLIBS += -lz
    $(call detected,CONFIG_ZLIB)
  else
    NO_ZLIB := 1
  endif
endif

ifndef NO_LZMA
  ifeq ($(feature-lzma), 1)
    CFLAGS += -DHAVE_LZMA_SUPPORT
    EXTLIBS += -llzma
    $(call detected,CONFIG_LZMA)
  else
    msg := $(warning No liblzma found, disables xz kernel module decompression, please install xz-devel/liblzma-dev);
    NO_LZMA := 1
  endif
endif

ifndef NO_LIBZSTD
  ifeq ($(feature-libzstd), 1)
    CFLAGS += -DHAVE_ZSTD_SUPPORT
    CFLAGS += $(LIBZSTD_CFLAGS)
    LDFLAGS += $(LIBZSTD_LDFLAGS)
    EXTLIBS += -lzstd
    $(call detected,CONFIG_ZSTD)
  else
    msg := $(warning No libzstd found, disables trace compression, please install libzstd-dev[el] and/or set LIBZSTD_DIR);
    NO_LIBZSTD := 1
  endif
endif

ifndef NO_LIBCAP
  ifeq ($(feature-libcap), 1)
    CFLAGS += -DHAVE_LIBCAP_SUPPORT
    EXTLIBS += -lcap
    $(call detected,CONFIG_LIBCAP)
  else
    msg := $(warning No libcap found, disables capability support, please install libcap-devel/libcap-dev);
    NO_LIBCAP := 1
  endif
endif

ifndef NO_BACKTRACE
  ifeq ($(feature-backtrace), 1)
    CFLAGS += -DHAVE_BACKTRACE_SUPPORT
  endif
endif

ifndef NO_LIBNUMA
  ifeq ($(feature-libnuma), 0)
    msg := $(warning No numa.h found, disables 'perf bench numa mem' benchmark, please install numactl-devel/libnuma-devel/libnuma-dev);
    NO_LIBNUMA := 1
  else
    ifeq ($(feature-numa_num_possible_cpus), 0)
      msg := $(warning Old numa library found, disables 'perf bench numa mem' benchmark, please install numactl-devel/libnuma-devel/libnuma-dev >= 2.0.8);
      NO_LIBNUMA := 1
    else
      CFLAGS += -DHAVE_LIBNUMA_SUPPORT
      EXTLIBS += -lnuma
      $(call detected,CONFIG_NUMA)
    endif
  endif
endif

ifdef HAVE_KVM_STAT_SUPPORT
    CFLAGS += -DHAVE_KVM_STAT_SUPPORT
endif

ifeq ($(feature-disassembler-four-args), 1)
    CFLAGS += -DDISASM_FOUR_ARGS_SIGNATURE
endif

ifeq (${IS_64_BIT}, 1)
  ifndef NO_PERF_READ_VDSO32
    $(call feature_check,compile-32)
    ifeq ($(feature-compile-32), 1)
      CFLAGS += -DHAVE_PERF_READ_VDSO32
    else
      NO_PERF_READ_VDSO32 := 1
    endif
  endif
  ifneq ($(SRCARCH), x86)
    NO_PERF_READ_VDSOX32 := 1
  endif
  ifndef NO_PERF_READ_VDSOX32
    $(call feature_check,compile-x32)
    ifeq ($(feature-compile-x32), 1)
      CFLAGS += -DHAVE_PERF_READ_VDSOX32
    else
      NO_PERF_READ_VDSOX32 := 1
    endif
  endif
else
  NO_PERF_READ_VDSO32 := 1
  NO_PERF_READ_VDSOX32 := 1
endif

ifndef NO_LIBBABELTRACE
  $(call feature_check,libbabeltrace)
  ifeq ($(feature-libbabeltrace), 1)
    CFLAGS += -DHAVE_LIBBABELTRACE_SUPPORT $(LIBBABELTRACE_CFLAGS)
    LDFLAGS += $(LIBBABELTRACE_LDFLAGS)
    EXTLIBS += -lbabeltrace-ctf
    $(call detected,CONFIG_LIBBABELTRACE)
  else
    msg := $(warning No libbabeltrace found, disables 'perf data' CTF format support, please install libbabeltrace-dev[el]/libbabeltrace-ctf-dev);
  endif
endif

ifndef NO_AUXTRACE
  ifeq ($(SRCARCH),x86)
    ifeq ($(feature-get_cpuid), 0)
      msg := $(warning Your gcc lacks the __get_cpuid() builtin, disables support for auxtrace/Intel PT, please install a newer gcc);
      NO_AUXTRACE := 1
    endif
  endif
  ifndef NO_AUXTRACE
    $(call detected,CONFIG_AUXTRACE)
    CFLAGS += -DHAVE_AUXTRACE_SUPPORT
    ifeq ($(feature-reallocarray), 0)
      CFLAGS += -DCOMPAT_NEED_REALLOCARRAY
    endif
  endif
endif

ifndef NO_JVMTI
  ifneq (,$(wildcard /usr/sbin/update-java-alternatives))
    JDIR=$(shell /usr/sbin/update-java-alternatives -l | head -1 | awk '{print $$3}')
  else
    ifneq (,$(wildcard /usr/sbin/alternatives))
      JDIR=$(shell /usr/sbin/alternatives --display java | tail -1 | cut -d' ' -f 5 | sed -e 's%/jre/bin/java.%%g' -e 's%/bin/java.%%g')
    endif
  endif
  ifndef JDIR
    $(warning No alternatives command found, you need to set JDIR= to point to the root of your Java directory)
    NO_JVMTI := 1
  endif
endif

ifndef NO_JVMTI
  FEATURE_CHECK_CFLAGS-jvmti := -I$(JDIR)/include -I$(JDIR)/include/linux
  $(call feature_check,jvmti)
  ifeq ($(feature-jvmti), 1)
    $(call detected_var,JDIR)
    ifndef NO_JVMTI_CMLR
      FEATURE_CHECK_CFLAGS-jvmti-cmlr := $(FEATURE_CHECK_CFLAGS-jvmti)
      $(call feature_check,jvmti-cmlr)
      ifeq ($(feature-jvmti-cmlr), 1)
        CFLAGS += -DHAVE_JVMTI_CMLR
      endif
    endif # NO_JVMTI_CMLR
  else
    $(warning No openjdk development package found, please install JDK package, e.g. openjdk-8-jdk, java-1.8.0-openjdk-devel)
    NO_JVMTI := 1
  endif
endif

USE_CXX = 0
USE_CLANGLLVM = 0
ifdef LIBCLANGLLVM
  $(call feature_check,cxx)
  ifneq ($(feature-cxx), 1)
    msg := $(warning No g++ found, disable clang and llvm support. Please install g++)
  else
    $(call feature_check,llvm)
    $(call feature_check,llvm-version)
    ifneq ($(feature-llvm), 1)
      msg := $(warning No suitable libLLVM found, disabling builtin clang and LLVM support. Please install llvm-dev(el) (>= 3.9.0))
    else
      $(call feature_check,clang)
      ifneq ($(feature-clang), 1)
        msg := $(warning No suitable libclang found, disabling builtin clang and LLVM support. Please install libclang-dev(el) (>= 3.9.0))
      else
        CFLAGS += -DHAVE_LIBCLANGLLVM_SUPPORT
        CXXFLAGS += -DHAVE_LIBCLANGLLVM_SUPPORT -I$(shell $(LLVM_CONFIG) --includedir)
        $(call detected,CONFIG_CXX)
        $(call detected,CONFIG_CLANGLLVM)
	USE_CXX = 1
	USE_LLVM = 1
	USE_CLANG = 1
        ifneq ($(feature-llvm-version),1)
          msg := $(warning This version of LLVM is not tested. May cause build errors)
        endif
      endif
    endif
  endif
endif

ifdef LIBPFM4
  $(call feature_check,libpfm4)
  ifeq ($(feature-libpfm4), 1)
    CFLAGS += -DHAVE_LIBPFM
    EXTLIBS += -lpfm
    ASCIIDOC_EXTRA = -aHAVE_LIBPFM=1
    $(call detected,CONFIG_LIBPFM4)
  else
    msg := $(warning libpfm4 not found, disables libpfm4 support. Please install libpfm4-dev);
    NO_LIBPFM4 := 1
  endif
endif

ifdef LIBTRACEEVENT_DYNAMIC
  $(call feature_check,libtraceevent)
  ifeq ($(feature-libtraceevent), 1)
    EXTLIBS += -ltraceevent
    LIBTRACEEVENT_VERSION := $(shell $(PKG_CONFIG) --modversion libtraceevent)
    LIBTRACEEVENT_VERSION_1 := $(word 1, $(subst ., ,$(LIBTRACEEVENT_VERSION)))
    LIBTRACEEVENT_VERSION_2 := $(word 2, $(subst ., ,$(LIBTRACEEVENT_VERSION)))
    LIBTRACEEVENT_VERSION_3 := $(word 3, $(subst ., ,$(LIBTRACEEVENT_VERSION)))
    LIBTRACEEVENT_VERSION_CPP := $(shell expr $(LIBTRACEEVENT_VERSION_1) \* 255 \* 255 + $(LIBTRACEEVENT_VERSION_2) \* 255 + $(LIBTRACEEVENT_VERSION_3))
    CFLAGS += -DLIBTRACEEVENT_VERSION=$(LIBTRACEEVENT_VERSION_CPP)
  else
    dummy := $(error Error: No libtraceevent devel library found, please install libtraceevent-devel);
  endif
endif

ifdef LIBTRACEFS_DYNAMIC
  $(call feature_check,libtracefs)
  ifeq ($(feature-libtracefs), 1)
    EXTLIBS += -ltracefs
    LIBTRACEFS_VERSION := $(shell $(PKG_CONFIG) --modversion libtracefs)
    LIBTRACEFS_VERSION_1 := $(word 1, $(subst ., ,$(LIBTRACEFS_VERSION)))
    LIBTRACEFS_VERSION_2 := $(word 2, $(subst ., ,$(LIBTRACEFS_VERSION)))
    LIBTRACEFS_VERSION_3 := $(word 3, $(subst ., ,$(LIBTRACEFS_VERSION)))
    LIBTRACEFS_VERSION_CPP := $(shell expr $(LIBTRACEFS_VERSION_1) \* 255 \* 255 + $(LIBTRACEFS_VERSION_2) \* 255 + $(LIBTRACEFS_VERSION_3))
    CFLAGS += -DLIBTRACEFS_VERSION=$(LIBTRACEFS_VERSION_CPP)
  else
    dummy := $(error Error: No libtracefs devel library found, please install libtracefs-dev);
  endif
endif

# Among the variables below, these:
#   perfexecdir
#   perf_include_dir
#   perf_examples_dir
#   template_dir
#   mandir
#   infodir
#   htmldir
#   ETC_PERFCONFIG (but not sysconfdir)
# can be specified as a relative path some/where/else;
# this is interpreted as relative to $(prefix) and "perf" at
# runtime figures out where they are based on the path to the executable.
# This can help installing the suite in a relocatable way.

# Make the path relative to DESTDIR, not to prefix
ifndef DESTDIR
prefix ?= $(HOME)
endif
bindir_relative = bin
bindir = $(abspath $(prefix)/$(bindir_relative))
includedir_relative = include
includedir = $(abspath $(prefix)/$(includedir_relative))
mandir = share/man
infodir = share/info
perfexecdir = libexec/perf-core
perf_include_dir = lib/perf/include
perf_examples_dir = lib/perf/examples
sharedir = $(prefix)/share
template_dir = share/perf-core/templates
STRACE_GROUPS_DIR = share/perf-core/strace/groups
htmldir = share/doc/perf-doc
tipdir = share/doc/perf-tip
srcdir = $(srctree)/tools/perf
ifeq ($(prefix),/usr)
sysconfdir = /etc
ETC_PERFCONFIG = $(sysconfdir)/perfconfig
else
sysconfdir = $(prefix)/etc
ETC_PERFCONFIG = etc/perfconfig
endif
ifndef lib
ifeq ($(SRCARCH)$(IS_64_BIT), x861)
lib = lib64
else
lib = lib
endif
endif # lib
libdir = $(prefix)/$(lib)

# Shell quote (do not use $(call) to accommodate ancient setups);
ETC_PERFCONFIG_SQ = $(subst ','\'',$(ETC_PERFCONFIG))
STRACE_GROUPS_DIR_SQ = $(subst ','\'',$(STRACE_GROUPS_DIR))
DESTDIR_SQ = $(subst ','\'',$(DESTDIR))
bindir_SQ = $(subst ','\'',$(bindir))
includedir_SQ = $(subst ','\'',$(includedir))
mandir_SQ = $(subst ','\'',$(mandir))
infodir_SQ = $(subst ','\'',$(infodir))
perfexecdir_SQ = $(subst ','\'',$(perfexecdir))
perf_include_dir_SQ = $(subst ','\'',$(perf_include_dir))
perf_examples_dir_SQ = $(subst ','\'',$(perf_examples_dir))
template_dir_SQ = $(subst ','\'',$(template_dir))
htmldir_SQ = $(subst ','\'',$(htmldir))
tipdir_SQ = $(subst ','\'',$(tipdir))
prefix_SQ = $(subst ','\'',$(prefix))
sysconfdir_SQ = $(subst ','\'',$(sysconfdir))
libdir_SQ = $(subst ','\'',$(libdir))
srcdir_SQ = $(subst ','\'',$(srcdir))

ifneq ($(filter /%,$(firstword $(perfexecdir))),)
perfexec_instdir = $(perfexecdir)
perf_include_instdir = $(perf_include_dir)
perf_examples_instdir = $(perf_examples_dir)
STRACE_GROUPS_INSTDIR = $(STRACE_GROUPS_DIR)
tip_instdir = $(tipdir)
else
perfexec_instdir = $(prefix)/$(perfexecdir)
perf_include_instdir = $(prefix)/$(perf_include_dir)
perf_examples_instdir = $(prefix)/$(perf_examples_dir)
STRACE_GROUPS_INSTDIR = $(prefix)/$(STRACE_GROUPS_DIR)
tip_instdir = $(prefix)/$(tipdir)
endif
perfexec_instdir_SQ = $(subst ','\'',$(perfexec_instdir))
perf_include_instdir_SQ = $(subst ','\'',$(perf_include_instdir))
perf_examples_instdir_SQ = $(subst ','\'',$(perf_examples_instdir))
STRACE_GROUPS_INSTDIR_SQ = $(subst ','\'',$(STRACE_GROUPS_INSTDIR))
tip_instdir_SQ = $(subst ','\'',$(tip_instdir))

# If we install to $(HOME) we keep the traceevent default:
# $(HOME)/.traceevent/plugins
# Otherwise we install plugins into the global $(libdir).
ifdef DESTDIR
plugindir=$(libdir)/traceevent/plugins
plugindir_SQ= $(subst ','\'',$(plugindir))
endif

print_var = $(eval $(print_var_code)) $(info $(MSG))
define print_var_code
    MSG = $(shell printf '...%30s: %s' $(1) $($(1)))
endef

ifeq ($(VF),1)
  # Display EXTRA features which are detected manualy
  # from here with feature_check call and thus cannot
  # be partof global state output.
  $(foreach feat,$(FEATURE_TESTS_EXTRA),$(call feature_print_status,$(feat),))
  $(call print_var,prefix)
  $(call print_var,bindir)
  $(call print_var,libdir)
  $(call print_var,sysconfdir)
  $(call print_var,LIBUNWIND_DIR)
  $(call print_var,LIBDW_DIR)
  $(call print_var,JDIR)

  ifeq ($(dwarf-post-unwind),1)
    $(call feature_print_text,"DWARF post unwind library", $(dwarf-post-unwind-text))
  endif
  $(info )
endif

$(call detected_var,bindir_SQ)
$(call detected_var,PYTHON_WORD)
ifneq ($(OUTPUT),)
$(call detected_var,OUTPUT)
endif
$(call detected_var,htmldir_SQ)
$(call detected_var,infodir_SQ)
$(call detected_var,mandir_SQ)
$(call detected_var,ETC_PERFCONFIG_SQ)
$(call detected_var,STRACE_GROUPS_DIR_SQ)
$(call detected_var,prefix_SQ)
$(call detected_var,perfexecdir_SQ)
$(call detected_var,perf_include_dir_SQ)
$(call detected_var,perf_examples_dir_SQ)
$(call detected_var,tipdir_SQ)
$(call detected_var,srcdir_SQ)
$(call detected_var,LIBDIR)
$(call detected_var,GTK_CFLAGS)
$(call detected_var,PERL_EMBED_CCOPTS)
$(call detected_var,PYTHON_EMBED_CCOPTS)
ifneq ($(BISON_FILE_PREFIX_MAP),)
$(call detected_var,BISON_FILE_PREFIX_MAP)
endif

# re-generate FEATURE-DUMP as we may have called feature_check, found out
# extra libraries to add to LDFLAGS of some other test and then redo those
# tests, see the block about libbfd, disassembler-four-args, for instance.
$(shell rm -f $(FEATURE_DUMP_FILENAME))
$(foreach feat,$(FEATURE_TESTS),$(shell echo "$(call feature_assign,$(feat))" >> $(FEATURE_DUMP_FILENAME)))

ifeq ($(feature_display),1)
  $(call feature_display_entries)
endif<|MERGE_RESOLUTION|>--- conflicted
+++ resolved
@@ -573,8 +573,6 @@
           ifeq ($(feature-libbpf-btf__load_from_kernel_by_id), 1)
             CFLAGS += -DHAVE_LIBBPF_BTF__LOAD_FROM_KERNEL_BY_ID
           endif
-<<<<<<< HEAD
-=======
           $(call feature_check,libbpf-bpf_prog_load)
           ifeq ($(feature-libbpf-bpf_prog_load), 1)
             CFLAGS += -DHAVE_LIBBPF_BPF_PROG_LOAD
@@ -595,20 +593,16 @@
           ifeq ($(feature-libbpf-bpf_map_create), 1)
             CFLAGS += -DHAVE_LIBBPF_BPF_MAP_CREATE
           endif
->>>>>>> 88084a3d
         else
           dummy := $(error Error: No libbpf devel library found, please install libbpf-devel);
         endif
       else
 	CFLAGS += -DHAVE_LIBBPF_BTF__LOAD_FROM_KERNEL_BY_ID
-<<<<<<< HEAD
-=======
         CFLAGS += -DHAVE_LIBBPF_BPF_PROG_LOAD
         CFLAGS += -DHAVE_LIBBPF_BPF_OBJECT__NEXT_PROGRAM
         CFLAGS += -DHAVE_LIBBPF_BPF_OBJECT__NEXT_MAP
         CFLAGS += -DHAVE_LIBBPF_BTF__RAW_DATA
         CFLAGS += -DHAVE_LIBBPF_BPF_MAP_CREATE
->>>>>>> 88084a3d
       endif
     endif
 
