--- conflicted
+++ resolved
@@ -68,8 +68,5 @@
 USERCOPY_KERNEL
 STACKLEAK_ERASING OK: the rest of the thread stack is properly erased
 CFI_FORWARD_PROTO
-<<<<<<< HEAD
 FORTIFIED_STRSCPY
-=======
-PPC_SLB_MULTIHIT Recovered
->>>>>>> c1bea0a8
+PPC_SLB_MULTIHIT Recovered