/*
 * BSS client mode implementation
 * Copyright 2003-2008, Jouni Malinen <j@w1.fi>
 * Copyright 2004, Instant802 Networks, Inc.
 * Copyright 2005, Devicescape Software, Inc.
 * Copyright 2006-2007	Jiri Benc <jbenc@suse.cz>
 * Copyright 2007, Michael Wu <flamingice@sourmilk.net>
 * Copyright 2013-2014  Intel Mobile Communications GmbH
 *
 * This program is free software; you can redistribute it and/or modify
 * it under the terms of the GNU General Public License version 2 as
 * published by the Free Software Foundation.
 */

#include <linux/delay.h>
#include <linux/if_ether.h>
#include <linux/skbuff.h>
#include <linux/if_arp.h>
#include <linux/etherdevice.h>
#include <linux/moduleparam.h>
#include <linux/rtnetlink.h>
#include <linux/pm_qos.h>
#include <linux/crc32.h>
#include <linux/slab.h>
#include <linux/export.h>
#include <net/mac80211.h>
#include <asm/unaligned.h>

#include "ieee80211_i.h"
#include "driver-ops.h"
#include "rate.h"
#include "led.h"

#define IEEE80211_AUTH_TIMEOUT		(HZ / 5)
#define IEEE80211_AUTH_TIMEOUT_LONG	(HZ / 2)
#define IEEE80211_AUTH_TIMEOUT_SHORT	(HZ / 10)
#define IEEE80211_AUTH_MAX_TRIES	3
#define IEEE80211_AUTH_WAIT_ASSOC	(HZ * 5)
#define IEEE80211_ASSOC_TIMEOUT		(HZ / 5)
#define IEEE80211_ASSOC_TIMEOUT_LONG	(HZ / 2)
#define IEEE80211_ASSOC_TIMEOUT_SHORT	(HZ / 10)
#define IEEE80211_ASSOC_MAX_TRIES	3

static int max_nullfunc_tries = 2;
module_param(max_nullfunc_tries, int, 0644);
MODULE_PARM_DESC(max_nullfunc_tries,
		 "Maximum nullfunc tx tries before disconnecting (reason 4).");

static int max_probe_tries = 5;
module_param(max_probe_tries, int, 0644);
MODULE_PARM_DESC(max_probe_tries,
		 "Maximum probe tries before disconnecting (reason 4).");

/*
 * Beacon loss timeout is calculated as N frames times the
 * advertised beacon interval.  This may need to be somewhat
 * higher than what hardware might detect to account for
 * delays in the host processing frames. But since we also
 * probe on beacon miss before declaring the connection lost
 * default to what we want.
 */
static int beacon_loss_count = 7;
module_param(beacon_loss_count, int, 0644);
MODULE_PARM_DESC(beacon_loss_count,
		 "Number of beacon intervals before we decide beacon was lost.");

/*
 * Time the connection can be idle before we probe
 * it to see if we can still talk to the AP.
 */
#define IEEE80211_CONNECTION_IDLE_TIME	(30 * HZ)
/*
 * Time we wait for a probe response after sending
 * a probe request because of beacon loss or for
 * checking the connection still works.
 */
static int probe_wait_ms = 500;
module_param(probe_wait_ms, int, 0644);
MODULE_PARM_DESC(probe_wait_ms,
		 "Maximum time(ms) to wait for probe response"
		 " before disconnecting (reason 4).");

/*
 * Weight given to the latest Beacon frame when calculating average signal
 * strength for Beacon frames received in the current BSS. This must be
 * between 1 and 15.
 */
#define IEEE80211_SIGNAL_AVE_WEIGHT	3

/*
 * How many Beacon frames need to have been used in average signal strength
 * before starting to indicate signal change events.
 */
#define IEEE80211_SIGNAL_AVE_MIN_COUNT	4

/*
 * We can have multiple work items (and connection probing)
 * scheduling this timer, but we need to take care to only
 * reschedule it when it should fire _earlier_ than it was
 * asked for before, or if it's not pending right now. This
 * function ensures that. Note that it then is required to
 * run this function for all timeouts after the first one
 * has happened -- the work that runs from this timer will
 * do that.
 */
static void run_again(struct ieee80211_sub_if_data *sdata,
		      unsigned long timeout)
{
	sdata_assert_lock(sdata);

	if (!timer_pending(&sdata->u.mgd.timer) ||
	    time_before(timeout, sdata->u.mgd.timer.expires))
		mod_timer(&sdata->u.mgd.timer, timeout);
}

void ieee80211_sta_reset_beacon_monitor(struct ieee80211_sub_if_data *sdata)
{
	if (sdata->vif.driver_flags & IEEE80211_VIF_BEACON_FILTER)
		return;

	if (sdata->local->hw.flags & IEEE80211_HW_CONNECTION_MONITOR)
		return;

	mod_timer(&sdata->u.mgd.bcn_mon_timer,
		  round_jiffies_up(jiffies + sdata->u.mgd.beacon_timeout));
}

void ieee80211_sta_reset_conn_monitor(struct ieee80211_sub_if_data *sdata)
{
	struct ieee80211_if_managed *ifmgd = &sdata->u.mgd;

	if (unlikely(!sdata->u.mgd.associated))
		return;

	ifmgd->probe_send_count = 0;

	if (sdata->local->hw.flags & IEEE80211_HW_CONNECTION_MONITOR)
		return;

	mod_timer(&sdata->u.mgd.conn_mon_timer,
		  round_jiffies_up(jiffies + IEEE80211_CONNECTION_IDLE_TIME));
}

static int ecw2cw(int ecw)
{
	return (1 << ecw) - 1;
}

static u32
ieee80211_determine_chantype(struct ieee80211_sub_if_data *sdata,
			     struct ieee80211_supported_band *sband,
			     struct ieee80211_channel *channel,
			     const struct ieee80211_ht_cap *ht_cap,
			     const struct ieee80211_ht_operation *ht_oper,
			     const struct ieee80211_vht_operation *vht_oper,
			     struct cfg80211_chan_def *chandef, bool tracking)
{
	struct ieee80211_if_managed *ifmgd = &sdata->u.mgd;
	struct cfg80211_chan_def vht_chandef;
	u32 ht_cfreq, ret;

	chandef->chan = channel;
	chandef->width = NL80211_CHAN_WIDTH_20_NOHT;
	chandef->center_freq1 = channel->center_freq;
	chandef->center_freq2 = 0;

	if (!ht_cap || !ht_oper || !sband->ht_cap.ht_supported) {
		ret = IEEE80211_STA_DISABLE_HT | IEEE80211_STA_DISABLE_VHT;
		goto out;
	}

	chandef->width = NL80211_CHAN_WIDTH_20;

	if (!(ht_cap->cap_info &
	      cpu_to_le16(IEEE80211_HT_CAP_SUP_WIDTH_20_40))) {
<<<<<<< HEAD
		ret = IEEE80211_STA_DISABLE_40MHZ | IEEE80211_STA_DISABLE_VHT;
=======
		ret = IEEE80211_STA_DISABLE_40MHZ;
>>>>>>> 7a0a260a
		goto out;
	}

	ht_cfreq = ieee80211_channel_to_frequency(ht_oper->primary_chan,
						  channel->band);
	/* check that channel matches the right operating channel */
	if (!tracking && channel->center_freq != ht_cfreq) {
		/*
		 * It's possible that some APs are confused here;
		 * Netgear WNDR3700 sometimes reports 4 higher than
		 * the actual channel in association responses, but
		 * since we look at probe response/beacon data here
		 * it should be OK.
		 */
		sdata_info(sdata,
			   "Wrong control channel: center-freq: %d ht-cfreq: %d ht->primary_chan: %d band: %d - Disabling HT\n",
			   channel->center_freq, ht_cfreq,
			   ht_oper->primary_chan, channel->band);
		ret = IEEE80211_STA_DISABLE_HT | IEEE80211_STA_DISABLE_VHT;
		goto out;
	}

	/* check 40 MHz support, if we have it */
	if (sband->ht_cap.cap & IEEE80211_HT_CAP_SUP_WIDTH_20_40) {
		switch (ht_oper->ht_param & IEEE80211_HT_PARAM_CHA_SEC_OFFSET) {
		case IEEE80211_HT_PARAM_CHA_SEC_ABOVE:
			chandef->width = NL80211_CHAN_WIDTH_40;
			chandef->center_freq1 += 10;
			break;
		case IEEE80211_HT_PARAM_CHA_SEC_BELOW:
			chandef->width = NL80211_CHAN_WIDTH_40;
			chandef->center_freq1 -= 10;
			break;
		}
	} else {
		/* 40 MHz (and 80 MHz) must be supported for VHT */
		ret = IEEE80211_STA_DISABLE_VHT;
		/* also mark 40 MHz disabled */
		ret |= IEEE80211_STA_DISABLE_40MHZ;
		goto out;
	}

	if (!vht_oper || !sband->vht_cap.vht_supported) {
		ret = IEEE80211_STA_DISABLE_VHT;
		goto out;
	}

	vht_chandef.chan = channel;
	vht_chandef.center_freq1 =
		ieee80211_channel_to_frequency(vht_oper->center_freq_seg1_idx,
					       channel->band);
	vht_chandef.center_freq2 = 0;

	switch (vht_oper->chan_width) {
	case IEEE80211_VHT_CHANWIDTH_USE_HT:
		vht_chandef.width = chandef->width;
		vht_chandef.center_freq1 = chandef->center_freq1;
		break;
	case IEEE80211_VHT_CHANWIDTH_80MHZ:
		vht_chandef.width = NL80211_CHAN_WIDTH_80;
		break;
	case IEEE80211_VHT_CHANWIDTH_160MHZ:
		vht_chandef.width = NL80211_CHAN_WIDTH_160;
		break;
	case IEEE80211_VHT_CHANWIDTH_80P80MHZ:
		vht_chandef.width = NL80211_CHAN_WIDTH_80P80;
		vht_chandef.center_freq2 =
			ieee80211_channel_to_frequency(
				vht_oper->center_freq_seg2_idx,
				channel->band);
		break;
	default:
		if (!(ifmgd->flags & IEEE80211_STA_DISABLE_VHT))
			sdata_info(sdata,
				   "AP VHT operation IE has invalid channel width (%d), disable VHT\n",
				   vht_oper->chan_width);
		ret = IEEE80211_STA_DISABLE_VHT;
		goto out;
	}

	if (!cfg80211_chandef_valid(&vht_chandef)) {
		if (!(ifmgd->flags & IEEE80211_STA_DISABLE_VHT))
			sdata_info(sdata,
				   "AP VHT information is invalid, disable VHT\n");
		ret = IEEE80211_STA_DISABLE_VHT;
		goto out;
	}

	if (cfg80211_chandef_identical(chandef, &vht_chandef)) {
		ret = 0;
		goto out;
	}

	if (!cfg80211_chandef_compatible(chandef, &vht_chandef)) {
		if (!(ifmgd->flags & IEEE80211_STA_DISABLE_VHT))
			sdata_info(sdata,
				   "AP VHT information doesn't match HT, disable VHT\n");
		ret = IEEE80211_STA_DISABLE_VHT;
		goto out;
	}

	*chandef = vht_chandef;

	ret = 0;

out:
	/*
	 * When tracking the current AP, don't do any further checks if the
	 * new chandef is identical to the one we're currently using for the
	 * connection. This keeps us from playing ping-pong with regulatory,
	 * without it the following can happen (for example):
	 *  - connect to an AP with 80 MHz, world regdom allows 80 MHz
	 *  - AP advertises regdom US
	 *  - CRDA loads regdom US with 80 MHz prohibited (old database)
	 *  - the code below detects an unsupported channel, downgrades, and
	 *    we disconnect from the AP in the caller
	 *  - disconnect causes CRDA to reload world regdomain and the game
	 *    starts anew.
	 * (see https://bugzilla.kernel.org/show_bug.cgi?id=70881)
	 *
	 * It seems possible that there are still scenarios with CSA or real
	 * bandwidth changes where a this could happen, but those cases are
	 * less common and wouldn't completely prevent using the AP.
	 */
	if (tracking &&
	    cfg80211_chandef_identical(chandef, &sdata->vif.bss_conf.chandef))
		return ret;

	/* don't print the message below for VHT mismatch if VHT is disabled */
	if (ret & IEEE80211_STA_DISABLE_VHT)
		vht_chandef = *chandef;

	/*
	 * Ignore the DISABLED flag when we're already connected and only
	 * tracking the APs beacon for bandwidth changes - otherwise we
	 * might get disconnected here if we connect to an AP, update our
	 * regulatory information based on the AP's country IE and the
	 * information we have is wrong/outdated and disables the channel
	 * that we're actually using for the connection to the AP.
	 */
	while (!cfg80211_chandef_usable(sdata->local->hw.wiphy, chandef,
					tracking ? 0 :
						   IEEE80211_CHAN_DISABLED)) {
		if (WARN_ON(chandef->width == NL80211_CHAN_WIDTH_20_NOHT)) {
			ret = IEEE80211_STA_DISABLE_HT |
			      IEEE80211_STA_DISABLE_VHT;
			break;
		}

		ret |= ieee80211_chandef_downgrade(chandef);
	}

	if (chandef->width != vht_chandef.width && !tracking)
		sdata_info(sdata,
			   "capabilities/regulatory prevented using AP HT/VHT configuration, downgraded\n");

	WARN_ON_ONCE(!cfg80211_chandef_valid(chandef));
	return ret;
}

static int ieee80211_config_bw(struct ieee80211_sub_if_data *sdata,
			       struct sta_info *sta,
			       const struct ieee80211_ht_cap *ht_cap,
			       const struct ieee80211_ht_operation *ht_oper,
			       const struct ieee80211_vht_operation *vht_oper,
			       const u8 *bssid, u32 *changed)
{
	struct ieee80211_local *local = sdata->local;
	struct ieee80211_if_managed *ifmgd = &sdata->u.mgd;
	struct ieee80211_supported_band *sband;
	struct ieee80211_channel *chan;
	struct cfg80211_chan_def chandef;
	u16 ht_opmode;
	u32 flags;
	enum ieee80211_sta_rx_bandwidth new_sta_bw;
	int ret;

	/* if HT was/is disabled, don't track any bandwidth changes */
	if (ifmgd->flags & IEEE80211_STA_DISABLE_HT || !ht_oper)
		return 0;

	/* don't check VHT if we associated as non-VHT station */
	if (ifmgd->flags & IEEE80211_STA_DISABLE_VHT)
		vht_oper = NULL;

	if (WARN_ON_ONCE(!sta))
		return -EINVAL;

	/*
	 * if bss configuration changed store the new one -
	 * this may be applicable even if channel is identical
	 */
	ht_opmode = le16_to_cpu(ht_oper->operation_mode);
	if (sdata->vif.bss_conf.ht_operation_mode != ht_opmode) {
		*changed |= BSS_CHANGED_HT;
		sdata->vif.bss_conf.ht_operation_mode = ht_opmode;
	}

	chan = sdata->vif.bss_conf.chandef.chan;
	sband = local->hw.wiphy->bands[chan->band];

	/* calculate new channel (type) based on HT/VHT operation IEs */
	flags = ieee80211_determine_chantype(sdata, sband, chan,
					     ht_cap, ht_oper, vht_oper,
					     &chandef, true);

	/*
	 * Downgrade the new channel if we associated with restricted
	 * capabilities. For example, if we associated as a 20 MHz STA
	 * to a 40 MHz AP (due to regulatory, capabilities or config
	 * reasons) then switching to a 40 MHz channel now won't do us
	 * any good -- we couldn't use it with the AP.
	 */
	if (ifmgd->flags & IEEE80211_STA_DISABLE_80P80MHZ &&
	    chandef.width == NL80211_CHAN_WIDTH_80P80)
		flags |= ieee80211_chandef_downgrade(&chandef);
	if (ifmgd->flags & IEEE80211_STA_DISABLE_160MHZ &&
	    chandef.width == NL80211_CHAN_WIDTH_160)
		flags |= ieee80211_chandef_downgrade(&chandef);
	if (ifmgd->flags & IEEE80211_STA_DISABLE_40MHZ &&
	    chandef.width > NL80211_CHAN_WIDTH_20)
		flags |= ieee80211_chandef_downgrade(&chandef);

	if (cfg80211_chandef_identical(&chandef, &sdata->vif.bss_conf.chandef))
		return 0;

	sdata_info(sdata,
		   "AP %pM changed bandwidth, new config is %d MHz, width %d (%d/%d MHz)\n",
		   ifmgd->bssid, chandef.chan->center_freq, chandef.width,
		   chandef.center_freq1, chandef.center_freq2);

	if (flags != (ifmgd->flags & (IEEE80211_STA_DISABLE_HT |
				      IEEE80211_STA_DISABLE_VHT |
				      IEEE80211_STA_DISABLE_40MHZ |
				      IEEE80211_STA_DISABLE_80P80MHZ |
				      IEEE80211_STA_DISABLE_160MHZ)) ||
	    !cfg80211_chandef_valid(&chandef)) {
		sdata_info(sdata,
			   "AP %pM changed bandwidth in a way we can't support - disconnect\n",
			   ifmgd->bssid);
		return -EINVAL;
	}

	switch (chandef.width) {
	case NL80211_CHAN_WIDTH_20_NOHT:
	case NL80211_CHAN_WIDTH_20:
		new_sta_bw = IEEE80211_STA_RX_BW_20;
		break;
	case NL80211_CHAN_WIDTH_40:
		new_sta_bw = IEEE80211_STA_RX_BW_40;
		break;
	case NL80211_CHAN_WIDTH_80:
		new_sta_bw = IEEE80211_STA_RX_BW_80;
		break;
	case NL80211_CHAN_WIDTH_80P80:
	case NL80211_CHAN_WIDTH_160:
		new_sta_bw = IEEE80211_STA_RX_BW_160;
		break;
	default:
		return -EINVAL;
	}

	if (new_sta_bw > sta->cur_max_bandwidth)
		new_sta_bw = sta->cur_max_bandwidth;

	if (new_sta_bw < sta->sta.bandwidth) {
		sta->sta.bandwidth = new_sta_bw;
		rate_control_rate_update(local, sband, sta,
					 IEEE80211_RC_BW_CHANGED);
	}

	ret = ieee80211_vif_change_bandwidth(sdata, &chandef, changed);
	if (ret) {
		sdata_info(sdata,
			   "AP %pM changed bandwidth to incompatible one - disconnect\n",
			   ifmgd->bssid);
		return ret;
	}

	if (new_sta_bw > sta->sta.bandwidth) {
		sta->sta.bandwidth = new_sta_bw;
		rate_control_rate_update(local, sband, sta,
					 IEEE80211_RC_BW_CHANGED);
	}

	return 0;
}

/* frame sending functions */

static void ieee80211_add_ht_ie(struct ieee80211_sub_if_data *sdata,
				struct sk_buff *skb, u8 ap_ht_param,
				struct ieee80211_supported_band *sband,
				struct ieee80211_channel *channel,
				enum ieee80211_smps_mode smps)
{
	u8 *pos;
	u32 flags = channel->flags;
	u16 cap;
	struct ieee80211_sta_ht_cap ht_cap;

	BUILD_BUG_ON(sizeof(ht_cap) != sizeof(sband->ht_cap));

	memcpy(&ht_cap, &sband->ht_cap, sizeof(ht_cap));
	ieee80211_apply_htcap_overrides(sdata, &ht_cap);

	/* determine capability flags */
	cap = ht_cap.cap;

	switch (ap_ht_param & IEEE80211_HT_PARAM_CHA_SEC_OFFSET) {
	case IEEE80211_HT_PARAM_CHA_SEC_ABOVE:
		if (flags & IEEE80211_CHAN_NO_HT40PLUS) {
			cap &= ~IEEE80211_HT_CAP_SUP_WIDTH_20_40;
			cap &= ~IEEE80211_HT_CAP_SGI_40;
		}
		break;
	case IEEE80211_HT_PARAM_CHA_SEC_BELOW:
		if (flags & IEEE80211_CHAN_NO_HT40MINUS) {
			cap &= ~IEEE80211_HT_CAP_SUP_WIDTH_20_40;
			cap &= ~IEEE80211_HT_CAP_SGI_40;
		}
		break;
	}

	/*
	 * If 40 MHz was disabled associate as though we weren't
	 * capable of 40 MHz -- some broken APs will never fall
	 * back to trying to transmit in 20 MHz.
	 */
	if (sdata->u.mgd.flags & IEEE80211_STA_DISABLE_40MHZ) {
		cap &= ~IEEE80211_HT_CAP_SUP_WIDTH_20_40;
		cap &= ~IEEE80211_HT_CAP_SGI_40;
	}

	/* set SM PS mode properly */
	cap &= ~IEEE80211_HT_CAP_SM_PS;
	switch (smps) {
	case IEEE80211_SMPS_AUTOMATIC:
	case IEEE80211_SMPS_NUM_MODES:
		WARN_ON(1);
	case IEEE80211_SMPS_OFF:
		cap |= WLAN_HT_CAP_SM_PS_DISABLED <<
			IEEE80211_HT_CAP_SM_PS_SHIFT;
		break;
	case IEEE80211_SMPS_STATIC:
		cap |= WLAN_HT_CAP_SM_PS_STATIC <<
			IEEE80211_HT_CAP_SM_PS_SHIFT;
		break;
	case IEEE80211_SMPS_DYNAMIC:
		cap |= WLAN_HT_CAP_SM_PS_DYNAMIC <<
			IEEE80211_HT_CAP_SM_PS_SHIFT;
		break;
	}

	/* reserve and fill IE */
	pos = skb_put(skb, sizeof(struct ieee80211_ht_cap) + 2);
	ieee80211_ie_build_ht_cap(pos, &ht_cap, cap);
}

static void ieee80211_add_vht_ie(struct ieee80211_sub_if_data *sdata,
				 struct sk_buff *skb,
				 struct ieee80211_supported_band *sband,
				 struct ieee80211_vht_cap *ap_vht_cap)
{
	u8 *pos;
	u32 cap;
	struct ieee80211_sta_vht_cap vht_cap;
	u32 mask, ap_bf_sts, our_bf_sts;

	BUILD_BUG_ON(sizeof(vht_cap) != sizeof(sband->vht_cap));

	memcpy(&vht_cap, &sband->vht_cap, sizeof(vht_cap));
	ieee80211_apply_vhtcap_overrides(sdata, &vht_cap);

	/* determine capability flags */
	cap = vht_cap.cap;

	if (sdata->u.mgd.flags & IEEE80211_STA_DISABLE_80P80MHZ) {
		cap &= ~IEEE80211_VHT_CAP_SUPP_CHAN_WIDTH_160_80PLUS80MHZ;
		cap |= IEEE80211_VHT_CAP_SUPP_CHAN_WIDTH_160MHZ;
	}

	if (sdata->u.mgd.flags & IEEE80211_STA_DISABLE_160MHZ) {
		cap &= ~IEEE80211_VHT_CAP_SHORT_GI_160;
		cap &= ~IEEE80211_VHT_CAP_SUPP_CHAN_WIDTH_160MHZ;
	}

	/*
	 * Some APs apparently get confused if our capabilities are better
	 * than theirs, so restrict what we advertise in the assoc request.
	 */
	if (!(ap_vht_cap->vht_cap_info &
			cpu_to_le32(IEEE80211_VHT_CAP_SU_BEAMFORMER_CAPABLE)))
		cap &= ~IEEE80211_VHT_CAP_SU_BEAMFORMEE_CAPABLE;

	mask = IEEE80211_VHT_CAP_BEAMFORMEE_STS_MASK;

	ap_bf_sts = le32_to_cpu(ap_vht_cap->vht_cap_info) & mask;
	our_bf_sts = cap & mask;

	if (ap_bf_sts < our_bf_sts) {
		cap &= ~mask;
		cap |= ap_bf_sts;
	}

	/* reserve and fill IE */
	pos = skb_put(skb, sizeof(struct ieee80211_vht_cap) + 2);
	ieee80211_ie_build_vht_cap(pos, &vht_cap, cap);
}

static void ieee80211_send_assoc(struct ieee80211_sub_if_data *sdata)
{
	struct ieee80211_local *local = sdata->local;
	struct ieee80211_if_managed *ifmgd = &sdata->u.mgd;
	struct ieee80211_mgd_assoc_data *assoc_data = ifmgd->assoc_data;
	struct sk_buff *skb;
	struct ieee80211_mgmt *mgmt;
	u8 *pos, qos_info;
	size_t offset = 0, noffset;
	int i, count, rates_len, supp_rates_len, shift;
	u16 capab;
	struct ieee80211_supported_band *sband;
	struct ieee80211_chanctx_conf *chanctx_conf;
	struct ieee80211_channel *chan;
	u32 rate_flags, rates = 0;

	sdata_assert_lock(sdata);

	rcu_read_lock();
	chanctx_conf = rcu_dereference(sdata->vif.chanctx_conf);
	if (WARN_ON(!chanctx_conf)) {
		rcu_read_unlock();
		return;
	}
	chan = chanctx_conf->def.chan;
	rate_flags = ieee80211_chandef_rate_flags(&chanctx_conf->def);
	rcu_read_unlock();
	sband = local->hw.wiphy->bands[chan->band];
	shift = ieee80211_vif_get_shift(&sdata->vif);

	if (assoc_data->supp_rates_len) {
		/*
		 * Get all rates supported by the device and the AP as
		 * some APs don't like getting a superset of their rates
		 * in the association request (e.g. D-Link DAP 1353 in
		 * b-only mode)...
		 */
		rates_len = ieee80211_parse_bitrates(&chanctx_conf->def, sband,
						     assoc_data->supp_rates,
						     assoc_data->supp_rates_len,
						     &rates);
	} else {
		/*
		 * In case AP not provide any supported rates information
		 * before association, we send information element(s) with
		 * all rates that we support.
		 */
		rates_len = 0;
		for (i = 0; i < sband->n_bitrates; i++) {
			if ((rate_flags & sband->bitrates[i].flags)
			    != rate_flags)
				continue;
			rates |= BIT(i);
			rates_len++;
		}
	}

	skb = alloc_skb(local->hw.extra_tx_headroom +
			sizeof(*mgmt) + /* bit too much but doesn't matter */
			2 + assoc_data->ssid_len + /* SSID */
			4 + rates_len + /* (extended) rates */
			4 + /* power capability */
			2 + 2 * sband->n_channels + /* supported channels */
			2 + sizeof(struct ieee80211_ht_cap) + /* HT */
			2 + sizeof(struct ieee80211_vht_cap) + /* VHT */
			assoc_data->ie_len + /* extra IEs */
			9, /* WMM */
			GFP_KERNEL);
	if (!skb)
		return;

	skb_reserve(skb, local->hw.extra_tx_headroom);

	capab = WLAN_CAPABILITY_ESS;

	if (sband->band == IEEE80211_BAND_2GHZ) {
		if (!(local->hw.flags & IEEE80211_HW_2GHZ_SHORT_SLOT_INCAPABLE))
			capab |= WLAN_CAPABILITY_SHORT_SLOT_TIME;
		if (!(local->hw.flags & IEEE80211_HW_2GHZ_SHORT_PREAMBLE_INCAPABLE))
			capab |= WLAN_CAPABILITY_SHORT_PREAMBLE;
	}

	if (assoc_data->capability & WLAN_CAPABILITY_PRIVACY)
		capab |= WLAN_CAPABILITY_PRIVACY;

	if ((assoc_data->capability & WLAN_CAPABILITY_SPECTRUM_MGMT) &&
	    (local->hw.flags & IEEE80211_HW_SPECTRUM_MGMT))
		capab |= WLAN_CAPABILITY_SPECTRUM_MGMT;

	if (ifmgd->flags & IEEE80211_STA_ENABLE_RRM)
		capab |= WLAN_CAPABILITY_RADIO_MEASURE;

	mgmt = (struct ieee80211_mgmt *) skb_put(skb, 24);
	memset(mgmt, 0, 24);
	memcpy(mgmt->da, assoc_data->bss->bssid, ETH_ALEN);
	memcpy(mgmt->sa, sdata->vif.addr, ETH_ALEN);
	memcpy(mgmt->bssid, assoc_data->bss->bssid, ETH_ALEN);

	if (!is_zero_ether_addr(assoc_data->prev_bssid)) {
		skb_put(skb, 10);
		mgmt->frame_control = cpu_to_le16(IEEE80211_FTYPE_MGMT |
						  IEEE80211_STYPE_REASSOC_REQ);
		mgmt->u.reassoc_req.capab_info = cpu_to_le16(capab);
		mgmt->u.reassoc_req.listen_interval =
				cpu_to_le16(local->hw.conf.listen_interval);
		memcpy(mgmt->u.reassoc_req.current_ap, assoc_data->prev_bssid,
		       ETH_ALEN);
	} else {
		skb_put(skb, 4);
		mgmt->frame_control = cpu_to_le16(IEEE80211_FTYPE_MGMT |
						  IEEE80211_STYPE_ASSOC_REQ);
		mgmt->u.assoc_req.capab_info = cpu_to_le16(capab);
		mgmt->u.assoc_req.listen_interval =
				cpu_to_le16(local->hw.conf.listen_interval);
	}

	/* SSID */
	pos = skb_put(skb, 2 + assoc_data->ssid_len);
	*pos++ = WLAN_EID_SSID;
	*pos++ = assoc_data->ssid_len;
	memcpy(pos, assoc_data->ssid, assoc_data->ssid_len);

	/* add all rates which were marked to be used above */
	supp_rates_len = rates_len;
	if (supp_rates_len > 8)
		supp_rates_len = 8;

	pos = skb_put(skb, supp_rates_len + 2);
	*pos++ = WLAN_EID_SUPP_RATES;
	*pos++ = supp_rates_len;

	count = 0;
	for (i = 0; i < sband->n_bitrates; i++) {
		if (BIT(i) & rates) {
			int rate = DIV_ROUND_UP(sband->bitrates[i].bitrate,
						5 * (1 << shift));
			*pos++ = (u8) rate;
			if (++count == 8)
				break;
		}
	}

	if (rates_len > count) {
		pos = skb_put(skb, rates_len - count + 2);
		*pos++ = WLAN_EID_EXT_SUPP_RATES;
		*pos++ = rates_len - count;

		for (i++; i < sband->n_bitrates; i++) {
			if (BIT(i) & rates) {
				int rate;
				rate = DIV_ROUND_UP(sband->bitrates[i].bitrate,
						    5 * (1 << shift));
				*pos++ = (u8) rate;
			}
		}
	}

	if (capab & WLAN_CAPABILITY_SPECTRUM_MGMT ||
	    capab & WLAN_CAPABILITY_RADIO_MEASURE) {
		pos = skb_put(skb, 4);
		*pos++ = WLAN_EID_PWR_CAPABILITY;
		*pos++ = 2;
		*pos++ = 0; /* min tx power */
		 /* max tx power */
		*pos++ = ieee80211_chandef_max_power(&chanctx_conf->def);
	}

	if (capab & WLAN_CAPABILITY_SPECTRUM_MGMT) {
		/* TODO: get this in reg domain format */
		pos = skb_put(skb, 2 * sband->n_channels + 2);
		*pos++ = WLAN_EID_SUPPORTED_CHANNELS;
		*pos++ = 2 * sband->n_channels;
		for (i = 0; i < sband->n_channels; i++) {
			*pos++ = ieee80211_frequency_to_channel(
					sband->channels[i].center_freq);
			*pos++ = 1; /* one channel in the subband*/
		}
	}

	/* if present, add any custom IEs that go before HT */
	if (assoc_data->ie_len) {
		static const u8 before_ht[] = {
			WLAN_EID_SSID,
			WLAN_EID_SUPP_RATES,
			WLAN_EID_EXT_SUPP_RATES,
			WLAN_EID_PWR_CAPABILITY,
			WLAN_EID_SUPPORTED_CHANNELS,
			WLAN_EID_RSN,
			WLAN_EID_QOS_CAPA,
			WLAN_EID_RRM_ENABLED_CAPABILITIES,
			WLAN_EID_MOBILITY_DOMAIN,
			WLAN_EID_SUPPORTED_REGULATORY_CLASSES,
		};
		noffset = ieee80211_ie_split(assoc_data->ie, assoc_data->ie_len,
					     before_ht, ARRAY_SIZE(before_ht),
					     offset);
		pos = skb_put(skb, noffset - offset);
		memcpy(pos, assoc_data->ie + offset, noffset - offset);
		offset = noffset;
	}

	if (WARN_ON_ONCE((ifmgd->flags & IEEE80211_STA_DISABLE_HT) &&
			 !(ifmgd->flags & IEEE80211_STA_DISABLE_VHT)))
		ifmgd->flags |= IEEE80211_STA_DISABLE_VHT;

	if (!(ifmgd->flags & IEEE80211_STA_DISABLE_HT))
		ieee80211_add_ht_ie(sdata, skb, assoc_data->ap_ht_param,
				    sband, chan, sdata->smps_mode);

	/* if present, add any custom IEs that go before VHT */
	if (assoc_data->ie_len) {
		static const u8 before_vht[] = {
			WLAN_EID_SSID,
			WLAN_EID_SUPP_RATES,
			WLAN_EID_EXT_SUPP_RATES,
			WLAN_EID_PWR_CAPABILITY,
			WLAN_EID_SUPPORTED_CHANNELS,
			WLAN_EID_RSN,
			WLAN_EID_QOS_CAPA,
			WLAN_EID_RRM_ENABLED_CAPABILITIES,
			WLAN_EID_MOBILITY_DOMAIN,
			WLAN_EID_SUPPORTED_REGULATORY_CLASSES,
			WLAN_EID_HT_CAPABILITY,
			WLAN_EID_BSS_COEX_2040,
			WLAN_EID_EXT_CAPABILITY,
			WLAN_EID_QOS_TRAFFIC_CAPA,
			WLAN_EID_TIM_BCAST_REQ,
			WLAN_EID_INTERWORKING,
		};
		noffset = ieee80211_ie_split(assoc_data->ie, assoc_data->ie_len,
					     before_vht, ARRAY_SIZE(before_vht),
					     offset);
		pos = skb_put(skb, noffset - offset);
		memcpy(pos, assoc_data->ie + offset, noffset - offset);
		offset = noffset;
	}

	if (!(ifmgd->flags & IEEE80211_STA_DISABLE_VHT))
		ieee80211_add_vht_ie(sdata, skb, sband,
				     &assoc_data->ap_vht_cap);

	/* if present, add any custom non-vendor IEs that go after HT */
	if (assoc_data->ie_len) {
		noffset = ieee80211_ie_split_vendor(assoc_data->ie,
						    assoc_data->ie_len,
						    offset);
		pos = skb_put(skb, noffset - offset);
		memcpy(pos, assoc_data->ie + offset, noffset - offset);
		offset = noffset;
	}

	if (assoc_data->wmm) {
		if (assoc_data->uapsd) {
			qos_info = ifmgd->uapsd_queues;
			qos_info |= (ifmgd->uapsd_max_sp_len <<
				     IEEE80211_WMM_IE_STA_QOSINFO_SP_SHIFT);
		} else {
			qos_info = 0;
		}

		pos = ieee80211_add_wmm_info_ie(skb_put(skb, 9), qos_info);
	}

	/* add any remaining custom (i.e. vendor specific here) IEs */
	if (assoc_data->ie_len) {
		noffset = assoc_data->ie_len;
		pos = skb_put(skb, noffset - offset);
		memcpy(pos, assoc_data->ie + offset, noffset - offset);
	}

	drv_mgd_prepare_tx(local, sdata);

	IEEE80211_SKB_CB(skb)->flags |= IEEE80211_TX_INTFL_DONT_ENCRYPT;
	if (local->hw.flags & IEEE80211_HW_REPORTS_TX_ACK_STATUS)
		IEEE80211_SKB_CB(skb)->flags |= IEEE80211_TX_CTL_REQ_TX_STATUS |
						IEEE80211_TX_INTFL_MLME_CONN_TX;
	ieee80211_tx_skb(sdata, skb);
}

void ieee80211_send_pspoll(struct ieee80211_local *local,
			   struct ieee80211_sub_if_data *sdata)
{
	struct ieee80211_pspoll *pspoll;
	struct sk_buff *skb;

	skb = ieee80211_pspoll_get(&local->hw, &sdata->vif);
	if (!skb)
		return;

	pspoll = (struct ieee80211_pspoll *) skb->data;
	pspoll->frame_control |= cpu_to_le16(IEEE80211_FCTL_PM);

	IEEE80211_SKB_CB(skb)->flags |= IEEE80211_TX_INTFL_DONT_ENCRYPT;
	ieee80211_tx_skb(sdata, skb);
}

void ieee80211_send_nullfunc(struct ieee80211_local *local,
			     struct ieee80211_sub_if_data *sdata,
			     int powersave)
{
	struct sk_buff *skb;
	struct ieee80211_hdr_3addr *nullfunc;
	struct ieee80211_if_managed *ifmgd = &sdata->u.mgd;

	skb = ieee80211_nullfunc_get(&local->hw, &sdata->vif);
	if (!skb)
		return;

	nullfunc = (struct ieee80211_hdr_3addr *) skb->data;
	if (powersave)
		nullfunc->frame_control |= cpu_to_le16(IEEE80211_FCTL_PM);

	IEEE80211_SKB_CB(skb)->flags |= IEEE80211_TX_INTFL_DONT_ENCRYPT |
					IEEE80211_TX_INTFL_OFFCHAN_TX_OK;

	if (local->hw.flags & IEEE80211_HW_REPORTS_TX_ACK_STATUS)
		IEEE80211_SKB_CB(skb)->flags |= IEEE80211_TX_CTL_REQ_TX_STATUS;

	if (ifmgd->flags & IEEE80211_STA_CONNECTION_POLL)
		IEEE80211_SKB_CB(skb)->flags |= IEEE80211_TX_CTL_USE_MINRATE;

	ieee80211_tx_skb(sdata, skb);
}

static void ieee80211_send_4addr_nullfunc(struct ieee80211_local *local,
					  struct ieee80211_sub_if_data *sdata)
{
	struct sk_buff *skb;
	struct ieee80211_hdr *nullfunc;
	__le16 fc;

	if (WARN_ON(sdata->vif.type != NL80211_IFTYPE_STATION))
		return;

	skb = dev_alloc_skb(local->hw.extra_tx_headroom + 30);
	if (!skb)
		return;

	skb_reserve(skb, local->hw.extra_tx_headroom);

	nullfunc = (struct ieee80211_hdr *) skb_put(skb, 30);
	memset(nullfunc, 0, 30);
	fc = cpu_to_le16(IEEE80211_FTYPE_DATA | IEEE80211_STYPE_NULLFUNC |
			 IEEE80211_FCTL_FROMDS | IEEE80211_FCTL_TODS);
	nullfunc->frame_control = fc;
	memcpy(nullfunc->addr1, sdata->u.mgd.bssid, ETH_ALEN);
	memcpy(nullfunc->addr2, sdata->vif.addr, ETH_ALEN);
	memcpy(nullfunc->addr3, sdata->u.mgd.bssid, ETH_ALEN);
	memcpy(nullfunc->addr4, sdata->vif.addr, ETH_ALEN);

	IEEE80211_SKB_CB(skb)->flags |= IEEE80211_TX_INTFL_DONT_ENCRYPT;
	ieee80211_tx_skb(sdata, skb);
}

/* spectrum management related things */
static void ieee80211_chswitch_work(struct work_struct *work)
{
	struct ieee80211_sub_if_data *sdata =
		container_of(work, struct ieee80211_sub_if_data, u.mgd.chswitch_work);
	struct ieee80211_local *local = sdata->local;
	struct ieee80211_if_managed *ifmgd = &sdata->u.mgd;
	int ret;

	if (!ieee80211_sdata_running(sdata))
		return;

	sdata_lock(sdata);
	mutex_lock(&local->mtx);
	mutex_lock(&local->chanctx_mtx);

	if (!ifmgd->associated)
		goto out;

	if (!sdata->vif.csa_active)
		goto out;

	/*
	 * using reservation isn't immediate as it may be deferred until later
	 * with multi-vif. once reservation is complete it will re-schedule the
	 * work with no reserved_chanctx so verify chandef to check if it
	 * completed successfully
	 */

	if (sdata->reserved_chanctx) {
		/*
		 * with multi-vif csa driver may call ieee80211_csa_finish()
		 * many times while waiting for other interfaces to use their
		 * reservations
		 */
		if (sdata->reserved_ready)
			goto out;

		ret = ieee80211_vif_use_reserved_context(sdata);
		if (ret) {
			sdata_info(sdata,
				   "failed to use reserved channel context, disconnecting (err=%d)\n",
				   ret);
			ieee80211_queue_work(&sdata->local->hw,
					     &ifmgd->csa_connection_drop_work);
			goto out;
		}

		goto out;
	}

	if (!cfg80211_chandef_identical(&sdata->vif.bss_conf.chandef,
					&sdata->csa_chandef)) {
		sdata_info(sdata,
			   "failed to finalize channel switch, disconnecting\n");
		ieee80211_queue_work(&sdata->local->hw,
				     &ifmgd->csa_connection_drop_work);
		goto out;
	}

	/* XXX: shouldn't really modify cfg80211-owned data! */
	ifmgd->associated->channel = sdata->csa_chandef.chan;

	sdata->vif.csa_active = false;

	/* XXX: wait for a beacon first? */
	if (sdata->csa_block_tx) {
		ieee80211_wake_vif_queues(local, sdata,
					  IEEE80211_QUEUE_STOP_REASON_CSA);
		sdata->csa_block_tx = false;
	}

	ieee80211_sta_reset_beacon_monitor(sdata);
	ieee80211_sta_reset_conn_monitor(sdata);

out:
	mutex_unlock(&local->chanctx_mtx);
	mutex_unlock(&local->mtx);
	sdata_unlock(sdata);
}

void ieee80211_chswitch_done(struct ieee80211_vif *vif, bool success)
{
	struct ieee80211_sub_if_data *sdata = vif_to_sdata(vif);
	struct ieee80211_if_managed *ifmgd = &sdata->u.mgd;

	trace_api_chswitch_done(sdata, success);
	if (!success) {
		sdata_info(sdata,
			   "driver channel switch failed, disconnecting\n");
		ieee80211_queue_work(&sdata->local->hw,
				     &ifmgd->csa_connection_drop_work);
	} else {
		ieee80211_queue_work(&sdata->local->hw, &ifmgd->chswitch_work);
	}
}
EXPORT_SYMBOL(ieee80211_chswitch_done);

static void ieee80211_chswitch_timer(unsigned long data)
{
	struct ieee80211_sub_if_data *sdata =
		(struct ieee80211_sub_if_data *) data;

	ieee80211_queue_work(&sdata->local->hw, &sdata->u.mgd.chswitch_work);
}

static void
ieee80211_sta_process_chanswitch(struct ieee80211_sub_if_data *sdata,
				 u64 timestamp, struct ieee802_11_elems *elems,
				 bool beacon)
{
	struct ieee80211_local *local = sdata->local;
	struct ieee80211_if_managed *ifmgd = &sdata->u.mgd;
	struct cfg80211_bss *cbss = ifmgd->associated;
	struct ieee80211_chanctx_conf *conf;
	struct ieee80211_chanctx *chanctx;
	enum ieee80211_band current_band;
	struct ieee80211_csa_ie csa_ie;
	int res;

	sdata_assert_lock(sdata);

	if (!cbss)
		return;

	if (local->scanning)
		return;

	/* disregard subsequent announcements if we are already processing */
	if (sdata->vif.csa_active)
		return;

	current_band = cbss->channel->band;
	memset(&csa_ie, 0, sizeof(csa_ie));
	res = ieee80211_parse_ch_switch_ie(sdata, elems, beacon, current_band,
					   ifmgd->flags,
					   ifmgd->associated->bssid, &csa_ie);
	if (res	< 0)
		ieee80211_queue_work(&local->hw,
				     &ifmgd->csa_connection_drop_work);
	if (res)
		return;

	if (!cfg80211_chandef_usable(local->hw.wiphy, &csa_ie.chandef,
				     IEEE80211_CHAN_DISABLED)) {
		sdata_info(sdata,
			   "AP %pM switches to unsupported channel (%d MHz, width:%d, CF1/2: %d/%d MHz), disconnecting\n",
			   ifmgd->associated->bssid,
			   csa_ie.chandef.chan->center_freq,
			   csa_ie.chandef.width, csa_ie.chandef.center_freq1,
			   csa_ie.chandef.center_freq2);
		ieee80211_queue_work(&local->hw,
				     &ifmgd->csa_connection_drop_work);
		return;
	}

	mutex_lock(&local->mtx);
	mutex_lock(&local->chanctx_mtx);
	conf = rcu_dereference_protected(sdata->vif.chanctx_conf,
					 lockdep_is_held(&local->chanctx_mtx));
	if (!conf) {
		sdata_info(sdata,
			   "no channel context assigned to vif?, disconnecting\n");
		ieee80211_queue_work(&local->hw,
				     &ifmgd->csa_connection_drop_work);
		mutex_unlock(&local->chanctx_mtx);
		mutex_unlock(&local->mtx);
		return;
	}

	chanctx = container_of(conf, struct ieee80211_chanctx, conf);

	if (local->use_chanctx) {
		u32 num_chanctx = 0;
		list_for_each_entry(chanctx, &local->chanctx_list, list)
		       num_chanctx++;

		if (num_chanctx > 1 ||
		    !(local->hw.flags & IEEE80211_HW_CHANCTX_STA_CSA)) {
			sdata_info(sdata,
				   "not handling chan-switch with channel contexts\n");
			ieee80211_queue_work(&local->hw,
					     &ifmgd->csa_connection_drop_work);
			mutex_unlock(&local->chanctx_mtx);
			mutex_unlock(&local->mtx);
			return;
		}
	}

	res = ieee80211_vif_reserve_chanctx(sdata, &csa_ie.chandef,
					    chanctx->mode, false);
	if (res) {
		sdata_info(sdata,
			   "failed to reserve channel context for channel switch, disconnecting (err=%d)\n",
			   res);
		ieee80211_queue_work(&local->hw,
				     &ifmgd->csa_connection_drop_work);
		mutex_unlock(&local->chanctx_mtx);
		mutex_unlock(&local->mtx);
		return;
	}
	mutex_unlock(&local->chanctx_mtx);

	sdata->vif.csa_active = true;
	sdata->csa_chandef = csa_ie.chandef;
	sdata->csa_block_tx = csa_ie.mode;

	if (sdata->csa_block_tx)
		ieee80211_stop_vif_queues(local, sdata,
					  IEEE80211_QUEUE_STOP_REASON_CSA);
	mutex_unlock(&local->mtx);

	if (local->ops->channel_switch) {
		/* use driver's channel switch callback */
		struct ieee80211_channel_switch ch_switch = {
			.timestamp = timestamp,
			.block_tx = csa_ie.mode,
			.chandef = csa_ie.chandef,
			.count = csa_ie.count,
		};

		drv_channel_switch(local, &ch_switch);
		return;
	}

	/* channel switch handled in software */
	if (csa_ie.count <= 1)
		ieee80211_queue_work(&local->hw, &ifmgd->chswitch_work);
	else
		mod_timer(&ifmgd->chswitch_timer,
			  TU_TO_EXP_TIME(csa_ie.count * cbss->beacon_interval));
}

static bool
ieee80211_find_80211h_pwr_constr(struct ieee80211_sub_if_data *sdata,
				 struct ieee80211_channel *channel,
				 const u8 *country_ie, u8 country_ie_len,
				 const u8 *pwr_constr_elem,
				 int *chan_pwr, int *pwr_reduction)
{
	struct ieee80211_country_ie_triplet *triplet;
	int chan = ieee80211_frequency_to_channel(channel->center_freq);
	int i, chan_increment;
	bool have_chan_pwr = false;

	/* Invalid IE */
	if (country_ie_len % 2 || country_ie_len < IEEE80211_COUNTRY_IE_MIN_LEN)
		return false;

	triplet = (void *)(country_ie + 3);
	country_ie_len -= 3;

	switch (channel->band) {
	default:
		WARN_ON_ONCE(1);
		/* fall through */
	case IEEE80211_BAND_2GHZ:
	case IEEE80211_BAND_60GHZ:
		chan_increment = 1;
		break;
	case IEEE80211_BAND_5GHZ:
		chan_increment = 4;
		break;
	}

	/* find channel */
	while (country_ie_len >= 3) {
		u8 first_channel = triplet->chans.first_channel;

		if (first_channel >= IEEE80211_COUNTRY_EXTENSION_ID)
			goto next;

		for (i = 0; i < triplet->chans.num_channels; i++) {
			if (first_channel + i * chan_increment == chan) {
				have_chan_pwr = true;
				*chan_pwr = triplet->chans.max_power;
				break;
			}
		}
		if (have_chan_pwr)
			break;

 next:
		triplet++;
		country_ie_len -= 3;
	}

	if (have_chan_pwr)
		*pwr_reduction = *pwr_constr_elem;
	return have_chan_pwr;
}

static void ieee80211_find_cisco_dtpc(struct ieee80211_sub_if_data *sdata,
				      struct ieee80211_channel *channel,
				      const u8 *cisco_dtpc_ie,
				      int *pwr_level)
{
	/* From practical testing, the first data byte of the DTPC element
	 * seems to contain the requested dBm level, and the CLI on Cisco
	 * APs clearly state the range is -127 to 127 dBm, which indicates
	 * a signed byte, although it seemingly never actually goes negative.
	 * The other byte seems to always be zero.
	 */
	*pwr_level = (__s8)cisco_dtpc_ie[4];
}

static u32 ieee80211_handle_pwr_constr(struct ieee80211_sub_if_data *sdata,
				       struct ieee80211_channel *channel,
				       struct ieee80211_mgmt *mgmt,
				       const u8 *country_ie, u8 country_ie_len,
				       const u8 *pwr_constr_ie,
				       const u8 *cisco_dtpc_ie)
{
	bool has_80211h_pwr = false, has_cisco_pwr = false;
	int chan_pwr = 0, pwr_reduction_80211h = 0;
	int pwr_level_cisco, pwr_level_80211h;
	int new_ap_level;

	if (country_ie && pwr_constr_ie &&
	    mgmt->u.probe_resp.capab_info &
		cpu_to_le16(WLAN_CAPABILITY_SPECTRUM_MGMT)) {
		has_80211h_pwr = ieee80211_find_80211h_pwr_constr(
			sdata, channel, country_ie, country_ie_len,
			pwr_constr_ie, &chan_pwr, &pwr_reduction_80211h);
		pwr_level_80211h =
			max_t(int, 0, chan_pwr - pwr_reduction_80211h);
	}

	if (cisco_dtpc_ie) {
		ieee80211_find_cisco_dtpc(
			sdata, channel, cisco_dtpc_ie, &pwr_level_cisco);
		has_cisco_pwr = true;
	}

	if (!has_80211h_pwr && !has_cisco_pwr)
		return 0;

	/* If we have both 802.11h and Cisco DTPC, apply both limits
	 * by picking the smallest of the two power levels advertised.
	 */
	if (has_80211h_pwr &&
	    (!has_cisco_pwr || pwr_level_80211h <= pwr_level_cisco)) {
		sdata_info(sdata,
			   "Limiting TX power to %d (%d - %d) dBm as advertised by %pM\n",
			   pwr_level_80211h, chan_pwr, pwr_reduction_80211h,
			   sdata->u.mgd.bssid);
		new_ap_level = pwr_level_80211h;
	} else {  /* has_cisco_pwr is always true here. */
		sdata_info(sdata,
			   "Limiting TX power to %d dBm as advertised by %pM\n",
			   pwr_level_cisco, sdata->u.mgd.bssid);
		new_ap_level = pwr_level_cisco;
	}

	if (sdata->ap_power_level == new_ap_level)
		return 0;

	sdata->ap_power_level = new_ap_level;
	if (__ieee80211_recalc_txpower(sdata))
		return BSS_CHANGED_TXPOWER;
	return 0;
}

/* powersave */
static void ieee80211_enable_ps(struct ieee80211_local *local,
				struct ieee80211_sub_if_data *sdata)
{
	struct ieee80211_conf *conf = &local->hw.conf;

	/*
	 * If we are scanning right now then the parameters will
	 * take effect when scan finishes.
	 */
	if (local->scanning)
		return;

	if (conf->dynamic_ps_timeout > 0 &&
	    !(local->hw.flags & IEEE80211_HW_SUPPORTS_DYNAMIC_PS)) {
		mod_timer(&local->dynamic_ps_timer, jiffies +
			  msecs_to_jiffies(conf->dynamic_ps_timeout));
	} else {
		if (local->hw.flags & IEEE80211_HW_PS_NULLFUNC_STACK)
			ieee80211_send_nullfunc(local, sdata, 1);

		if ((local->hw.flags & IEEE80211_HW_PS_NULLFUNC_STACK) &&
		    (local->hw.flags & IEEE80211_HW_REPORTS_TX_ACK_STATUS))
			return;

		conf->flags |= IEEE80211_CONF_PS;
		ieee80211_hw_config(local, IEEE80211_CONF_CHANGE_PS);
	}
}

static void ieee80211_change_ps(struct ieee80211_local *local)
{
	struct ieee80211_conf *conf = &local->hw.conf;

	if (local->ps_sdata) {
		ieee80211_enable_ps(local, local->ps_sdata);
	} else if (conf->flags & IEEE80211_CONF_PS) {
		conf->flags &= ~IEEE80211_CONF_PS;
		ieee80211_hw_config(local, IEEE80211_CONF_CHANGE_PS);
		del_timer_sync(&local->dynamic_ps_timer);
		cancel_work_sync(&local->dynamic_ps_enable_work);
	}
}

static bool ieee80211_powersave_allowed(struct ieee80211_sub_if_data *sdata)
{
	struct ieee80211_if_managed *mgd = &sdata->u.mgd;
	struct sta_info *sta = NULL;
	bool authorized = false;

	if (!mgd->powersave)
		return false;

	if (mgd->broken_ap)
		return false;

	if (!mgd->associated)
		return false;

	if (mgd->flags & IEEE80211_STA_CONNECTION_POLL)
		return false;

	if (!mgd->have_beacon)
		return false;

	rcu_read_lock();
	sta = sta_info_get(sdata, mgd->bssid);
	if (sta)
		authorized = test_sta_flag(sta, WLAN_STA_AUTHORIZED);
	rcu_read_unlock();

	return authorized;
}

/* need to hold RTNL or interface lock */
void ieee80211_recalc_ps(struct ieee80211_local *local, s32 latency)
{
	struct ieee80211_sub_if_data *sdata, *found = NULL;
	int count = 0;
	int timeout;

	if (!(local->hw.flags & IEEE80211_HW_SUPPORTS_PS)) {
		local->ps_sdata = NULL;
		return;
	}

	list_for_each_entry(sdata, &local->interfaces, list) {
		if (!ieee80211_sdata_running(sdata))
			continue;
		if (sdata->vif.type == NL80211_IFTYPE_AP) {
			/* If an AP vif is found, then disable PS
			 * by setting the count to zero thereby setting
			 * ps_sdata to NULL.
			 */
			count = 0;
			break;
		}
		if (sdata->vif.type != NL80211_IFTYPE_STATION)
			continue;
		found = sdata;
		count++;
	}

	if (count == 1 && ieee80211_powersave_allowed(found)) {
		s32 beaconint_us;

		if (latency < 0)
			latency = pm_qos_request(PM_QOS_NETWORK_LATENCY);

		beaconint_us = ieee80211_tu_to_usec(
					found->vif.bss_conf.beacon_int);

		timeout = local->dynamic_ps_forced_timeout;
		if (timeout < 0) {
			/*
			 * Go to full PSM if the user configures a very low
			 * latency requirement.
			 * The 2000 second value is there for compatibility
			 * until the PM_QOS_NETWORK_LATENCY is configured
			 * with real values.
			 */
			if (latency > (1900 * USEC_PER_MSEC) &&
			    latency != (2000 * USEC_PER_SEC))
				timeout = 0;
			else
				timeout = 100;
		}
		local->hw.conf.dynamic_ps_timeout = timeout;

		if (beaconint_us > latency) {
			local->ps_sdata = NULL;
		} else {
			int maxslp = 1;
			u8 dtimper = found->u.mgd.dtim_period;

			/* If the TIM IE is invalid, pretend the value is 1 */
			if (!dtimper)
				dtimper = 1;
			else if (dtimper > 1)
				maxslp = min_t(int, dtimper,
						    latency / beaconint_us);

			local->hw.conf.max_sleep_period = maxslp;
			local->hw.conf.ps_dtim_period = dtimper;
			local->ps_sdata = found;
		}
	} else {
		local->ps_sdata = NULL;
	}

	ieee80211_change_ps(local);
}

void ieee80211_recalc_ps_vif(struct ieee80211_sub_if_data *sdata)
{
	bool ps_allowed = ieee80211_powersave_allowed(sdata);

	if (sdata->vif.bss_conf.ps != ps_allowed) {
		sdata->vif.bss_conf.ps = ps_allowed;
		ieee80211_bss_info_change_notify(sdata, BSS_CHANGED_PS);
	}
}

void ieee80211_dynamic_ps_disable_work(struct work_struct *work)
{
	struct ieee80211_local *local =
		container_of(work, struct ieee80211_local,
			     dynamic_ps_disable_work);

	if (local->hw.conf.flags & IEEE80211_CONF_PS) {
		local->hw.conf.flags &= ~IEEE80211_CONF_PS;
		ieee80211_hw_config(local, IEEE80211_CONF_CHANGE_PS);
	}

	ieee80211_wake_queues_by_reason(&local->hw,
					IEEE80211_MAX_QUEUE_MAP,
					IEEE80211_QUEUE_STOP_REASON_PS,
					false);
}

void ieee80211_dynamic_ps_enable_work(struct work_struct *work)
{
	struct ieee80211_local *local =
		container_of(work, struct ieee80211_local,
			     dynamic_ps_enable_work);
	struct ieee80211_sub_if_data *sdata = local->ps_sdata;
	struct ieee80211_if_managed *ifmgd;
	unsigned long flags;
	int q;

	/* can only happen when PS was just disabled anyway */
	if (!sdata)
		return;

	ifmgd = &sdata->u.mgd;

	if (local->hw.conf.flags & IEEE80211_CONF_PS)
		return;

	if (local->hw.conf.dynamic_ps_timeout > 0) {
		/* don't enter PS if TX frames are pending */
		if (drv_tx_frames_pending(local)) {
			mod_timer(&local->dynamic_ps_timer, jiffies +
				  msecs_to_jiffies(
				  local->hw.conf.dynamic_ps_timeout));
			return;
		}

		/*
		 * transmission can be stopped by others which leads to
		 * dynamic_ps_timer expiry. Postpone the ps timer if it
		 * is not the actual idle state.
		 */
		spin_lock_irqsave(&local->queue_stop_reason_lock, flags);
		for (q = 0; q < local->hw.queues; q++) {
			if (local->queue_stop_reasons[q]) {
				spin_unlock_irqrestore(&local->queue_stop_reason_lock,
						       flags);
				mod_timer(&local->dynamic_ps_timer, jiffies +
					  msecs_to_jiffies(
					  local->hw.conf.dynamic_ps_timeout));
				return;
			}
		}
		spin_unlock_irqrestore(&local->queue_stop_reason_lock, flags);
	}

	if ((local->hw.flags & IEEE80211_HW_PS_NULLFUNC_STACK) &&
	    !(ifmgd->flags & IEEE80211_STA_NULLFUNC_ACKED)) {
		if (drv_tx_frames_pending(local)) {
			mod_timer(&local->dynamic_ps_timer, jiffies +
				  msecs_to_jiffies(
				  local->hw.conf.dynamic_ps_timeout));
		} else {
			ieee80211_send_nullfunc(local, sdata, 1);
			/* Flush to get the tx status of nullfunc frame */
			ieee80211_flush_queues(local, sdata);
		}
	}

	if (!((local->hw.flags & IEEE80211_HW_REPORTS_TX_ACK_STATUS) &&
	      (local->hw.flags & IEEE80211_HW_PS_NULLFUNC_STACK)) ||
	    (ifmgd->flags & IEEE80211_STA_NULLFUNC_ACKED)) {
		ifmgd->flags &= ~IEEE80211_STA_NULLFUNC_ACKED;
		local->hw.conf.flags |= IEEE80211_CONF_PS;
		ieee80211_hw_config(local, IEEE80211_CONF_CHANGE_PS);
	}
}

void ieee80211_dynamic_ps_timer(unsigned long data)
{
	struct ieee80211_local *local = (void *) data;

	if (local->quiescing || local->suspended)
		return;

	ieee80211_queue_work(&local->hw, &local->dynamic_ps_enable_work);
}

void ieee80211_dfs_cac_timer_work(struct work_struct *work)
{
	struct delayed_work *delayed_work =
		container_of(work, struct delayed_work, work);
	struct ieee80211_sub_if_data *sdata =
		container_of(delayed_work, struct ieee80211_sub_if_data,
			     dfs_cac_timer_work);
	struct cfg80211_chan_def chandef = sdata->vif.bss_conf.chandef;

	mutex_lock(&sdata->local->mtx);
	if (sdata->wdev.cac_started) {
		ieee80211_vif_release_channel(sdata);
		cfg80211_cac_event(sdata->dev, &chandef,
				   NL80211_RADAR_CAC_FINISHED,
				   GFP_KERNEL);
	}
	mutex_unlock(&sdata->local->mtx);
}

/* MLME */
static bool ieee80211_sta_wmm_params(struct ieee80211_local *local,
				     struct ieee80211_sub_if_data *sdata,
				     const u8 *wmm_param, size_t wmm_param_len)
{
	struct ieee80211_tx_queue_params params;
	struct ieee80211_if_managed *ifmgd = &sdata->u.mgd;
	size_t left;
	int count;
	const u8 *pos;
	u8 uapsd_queues = 0;

	if (!local->ops->conf_tx)
		return false;

	if (local->hw.queues < IEEE80211_NUM_ACS)
		return false;

	if (!wmm_param)
		return false;

	if (wmm_param_len < 8 || wmm_param[5] /* version */ != 1)
		return false;

	if (ifmgd->flags & IEEE80211_STA_UAPSD_ENABLED)
		uapsd_queues = ifmgd->uapsd_queues;

	count = wmm_param[6] & 0x0f;
	if (count == ifmgd->wmm_last_param_set)
		return false;
	ifmgd->wmm_last_param_set = count;

	pos = wmm_param + 8;
	left = wmm_param_len - 8;

	memset(&params, 0, sizeof(params));

	sdata->wmm_acm = 0;
	for (; left >= 4; left -= 4, pos += 4) {
		int aci = (pos[0] >> 5) & 0x03;
		int acm = (pos[0] >> 4) & 0x01;
		bool uapsd = false;
		int queue;

		switch (aci) {
		case 1: /* AC_BK */
			queue = 3;
			if (acm)
				sdata->wmm_acm |= BIT(1) | BIT(2); /* BK/- */
			if (uapsd_queues & IEEE80211_WMM_IE_STA_QOSINFO_AC_BK)
				uapsd = true;
			break;
		case 2: /* AC_VI */
			queue = 1;
			if (acm)
				sdata->wmm_acm |= BIT(4) | BIT(5); /* CL/VI */
			if (uapsd_queues & IEEE80211_WMM_IE_STA_QOSINFO_AC_VI)
				uapsd = true;
			break;
		case 3: /* AC_VO */
			queue = 0;
			if (acm)
				sdata->wmm_acm |= BIT(6) | BIT(7); /* VO/NC */
			if (uapsd_queues & IEEE80211_WMM_IE_STA_QOSINFO_AC_VO)
				uapsd = true;
			break;
		case 0: /* AC_BE */
		default:
			queue = 2;
			if (acm)
				sdata->wmm_acm |= BIT(0) | BIT(3); /* BE/EE */
			if (uapsd_queues & IEEE80211_WMM_IE_STA_QOSINFO_AC_BE)
				uapsd = true;
			break;
		}

		params.aifs = pos[0] & 0x0f;
		params.cw_max = ecw2cw((pos[1] & 0xf0) >> 4);
		params.cw_min = ecw2cw(pos[1] & 0x0f);
		params.txop = get_unaligned_le16(pos + 2);
		params.acm = acm;
		params.uapsd = uapsd;

		mlme_dbg(sdata,
			 "WMM queue=%d aci=%d acm=%d aifs=%d cWmin=%d cWmax=%d txop=%d uapsd=%d\n",
			 queue, aci, acm,
			 params.aifs, params.cw_min, params.cw_max,
			 params.txop, params.uapsd);
		sdata->tx_conf[queue] = params;
		if (drv_conf_tx(local, sdata, queue, &params))
			sdata_err(sdata,
				  "failed to set TX queue parameters for queue %d\n",
				  queue);
	}

	/* enable WMM or activate new settings */
	sdata->vif.bss_conf.qos = true;
	return true;
}

static void __ieee80211_stop_poll(struct ieee80211_sub_if_data *sdata)
{
	lockdep_assert_held(&sdata->local->mtx);

	sdata->u.mgd.flags &= ~IEEE80211_STA_CONNECTION_POLL;
	ieee80211_run_deferred_scan(sdata->local);
}

static void ieee80211_stop_poll(struct ieee80211_sub_if_data *sdata)
{
	mutex_lock(&sdata->local->mtx);
	__ieee80211_stop_poll(sdata);
	mutex_unlock(&sdata->local->mtx);
}

static u32 ieee80211_handle_bss_capability(struct ieee80211_sub_if_data *sdata,
					   u16 capab, bool erp_valid, u8 erp)
{
	struct ieee80211_bss_conf *bss_conf = &sdata->vif.bss_conf;
	u32 changed = 0;
	bool use_protection;
	bool use_short_preamble;
	bool use_short_slot;

	if (erp_valid) {
		use_protection = (erp & WLAN_ERP_USE_PROTECTION) != 0;
		use_short_preamble = (erp & WLAN_ERP_BARKER_PREAMBLE) == 0;
	} else {
		use_protection = false;
		use_short_preamble = !!(capab & WLAN_CAPABILITY_SHORT_PREAMBLE);
	}

	use_short_slot = !!(capab & WLAN_CAPABILITY_SHORT_SLOT_TIME);
	if (ieee80211_get_sdata_band(sdata) == IEEE80211_BAND_5GHZ)
		use_short_slot = true;

	if (use_protection != bss_conf->use_cts_prot) {
		bss_conf->use_cts_prot = use_protection;
		changed |= BSS_CHANGED_ERP_CTS_PROT;
	}

	if (use_short_preamble != bss_conf->use_short_preamble) {
		bss_conf->use_short_preamble = use_short_preamble;
		changed |= BSS_CHANGED_ERP_PREAMBLE;
	}

	if (use_short_slot != bss_conf->use_short_slot) {
		bss_conf->use_short_slot = use_short_slot;
		changed |= BSS_CHANGED_ERP_SLOT;
	}

	return changed;
}

static void ieee80211_set_associated(struct ieee80211_sub_if_data *sdata,
				     struct cfg80211_bss *cbss,
				     u32 bss_info_changed)
{
	struct ieee80211_bss *bss = (void *)cbss->priv;
	struct ieee80211_local *local = sdata->local;
	struct ieee80211_bss_conf *bss_conf = &sdata->vif.bss_conf;

	bss_info_changed |= BSS_CHANGED_ASSOC;
	bss_info_changed |= ieee80211_handle_bss_capability(sdata,
		bss_conf->assoc_capability, bss->has_erp_value, bss->erp_value);

	sdata->u.mgd.beacon_timeout = usecs_to_jiffies(ieee80211_tu_to_usec(
		beacon_loss_count * bss_conf->beacon_int));

	sdata->u.mgd.associated = cbss;
	memcpy(sdata->u.mgd.bssid, cbss->bssid, ETH_ALEN);

	sdata->u.mgd.flags |= IEEE80211_STA_RESET_SIGNAL_AVE;

	if (sdata->vif.p2p) {
		const struct cfg80211_bss_ies *ies;

		rcu_read_lock();
		ies = rcu_dereference(cbss->ies);
		if (ies) {
			int ret;

			ret = cfg80211_get_p2p_attr(
					ies->data, ies->len,
					IEEE80211_P2P_ATTR_ABSENCE_NOTICE,
					(u8 *) &bss_conf->p2p_noa_attr,
					sizeof(bss_conf->p2p_noa_attr));
			if (ret >= 2) {
				sdata->u.mgd.p2p_noa_index =
					bss_conf->p2p_noa_attr.index;
				bss_info_changed |= BSS_CHANGED_P2P_PS;
			}
		}
		rcu_read_unlock();
	}

	/* just to be sure */
	ieee80211_stop_poll(sdata);

	ieee80211_led_assoc(local, 1);

	if (sdata->u.mgd.have_beacon) {
		/*
		 * If the AP is buggy we may get here with no DTIM period
		 * known, so assume it's 1 which is the only safe assumption
		 * in that case, although if the TIM IE is broken powersave
		 * probably just won't work at all.
		 */
		bss_conf->dtim_period = sdata->u.mgd.dtim_period ?: 1;
		bss_conf->beacon_rate = bss->beacon_rate;
		bss_info_changed |= BSS_CHANGED_BEACON_INFO;
	} else {
		bss_conf->beacon_rate = NULL;
		bss_conf->dtim_period = 0;
	}

	bss_conf->assoc = 1;

	/* Tell the driver to monitor connection quality (if supported) */
	if (sdata->vif.driver_flags & IEEE80211_VIF_SUPPORTS_CQM_RSSI &&
	    bss_conf->cqm_rssi_thold)
		bss_info_changed |= BSS_CHANGED_CQM;

	/* Enable ARP filtering */
	if (bss_conf->arp_addr_cnt)
		bss_info_changed |= BSS_CHANGED_ARP_FILTER;

	ieee80211_bss_info_change_notify(sdata, bss_info_changed);

	mutex_lock(&local->iflist_mtx);
	ieee80211_recalc_ps(local, -1);
	mutex_unlock(&local->iflist_mtx);

	ieee80211_recalc_smps(sdata);
	ieee80211_recalc_ps_vif(sdata);

	netif_carrier_on(sdata->dev);
}

static void ieee80211_set_disassoc(struct ieee80211_sub_if_data *sdata,
				   u16 stype, u16 reason, bool tx,
				   u8 *frame_buf)
{
	struct ieee80211_if_managed *ifmgd = &sdata->u.mgd;
	struct ieee80211_local *local = sdata->local;
	u32 changed = 0;

	sdata_assert_lock(sdata);

	if (WARN_ON_ONCE(tx && !frame_buf))
		return;

	if (WARN_ON(!ifmgd->associated))
		return;

	ieee80211_stop_poll(sdata);

	ifmgd->associated = NULL;
	netif_carrier_off(sdata->dev);

	/*
	 * if we want to get out of ps before disassoc (why?) we have
	 * to do it before sending disassoc, as otherwise the null-packet
	 * won't be valid.
	 */
	if (local->hw.conf.flags & IEEE80211_CONF_PS) {
		local->hw.conf.flags &= ~IEEE80211_CONF_PS;
		ieee80211_hw_config(local, IEEE80211_CONF_CHANGE_PS);
	}
	local->ps_sdata = NULL;

	/* disable per-vif ps */
	ieee80211_recalc_ps_vif(sdata);

	/* flush out any pending frame (e.g. DELBA) before deauth/disassoc */
	if (tx)
		ieee80211_flush_queues(local, sdata);

	/* deauthenticate/disassociate now */
	if (tx || frame_buf)
		ieee80211_send_deauth_disassoc(sdata, ifmgd->bssid, stype,
					       reason, tx, frame_buf);

	/* flush out frame */
	if (tx)
		ieee80211_flush_queues(local, sdata);

	/* clear bssid only after building the needed mgmt frames */
	memset(ifmgd->bssid, 0, ETH_ALEN);

	/* remove AP and TDLS peers */
	sta_info_flush(sdata);

	/* finally reset all BSS / config parameters */
	changed |= ieee80211_reset_erp_info(sdata);

	ieee80211_led_assoc(local, 0);
	changed |= BSS_CHANGED_ASSOC;
	sdata->vif.bss_conf.assoc = false;

	ifmgd->p2p_noa_index = -1;
	memset(&sdata->vif.bss_conf.p2p_noa_attr, 0,
	       sizeof(sdata->vif.bss_conf.p2p_noa_attr));

	/* on the next assoc, re-program HT/VHT parameters */
	memset(&ifmgd->ht_capa, 0, sizeof(ifmgd->ht_capa));
	memset(&ifmgd->ht_capa_mask, 0, sizeof(ifmgd->ht_capa_mask));
	memset(&ifmgd->vht_capa, 0, sizeof(ifmgd->vht_capa));
	memset(&ifmgd->vht_capa_mask, 0, sizeof(ifmgd->vht_capa_mask));

	sdata->ap_power_level = IEEE80211_UNSET_POWER_LEVEL;

	del_timer_sync(&local->dynamic_ps_timer);
	cancel_work_sync(&local->dynamic_ps_enable_work);

	/* Disable ARP filtering */
	if (sdata->vif.bss_conf.arp_addr_cnt)
		changed |= BSS_CHANGED_ARP_FILTER;

	sdata->vif.bss_conf.qos = false;
	changed |= BSS_CHANGED_QOS;

	/* The BSSID (not really interesting) and HT changed */
	changed |= BSS_CHANGED_BSSID | BSS_CHANGED_HT;
	ieee80211_bss_info_change_notify(sdata, changed);

	/* disassociated - set to defaults now */
	ieee80211_set_wmm_default(sdata, false);

	del_timer_sync(&sdata->u.mgd.conn_mon_timer);
	del_timer_sync(&sdata->u.mgd.bcn_mon_timer);
	del_timer_sync(&sdata->u.mgd.timer);
	del_timer_sync(&sdata->u.mgd.chswitch_timer);

	sdata->vif.bss_conf.dtim_period = 0;
	sdata->vif.bss_conf.beacon_rate = NULL;

	ifmgd->have_beacon = false;

	ifmgd->flags = 0;
	mutex_lock(&local->mtx);
	ieee80211_vif_release_channel(sdata);

	sdata->vif.csa_active = false;
	if (sdata->csa_block_tx) {
		ieee80211_wake_vif_queues(local, sdata,
					  IEEE80211_QUEUE_STOP_REASON_CSA);
		sdata->csa_block_tx = false;
	}
	mutex_unlock(&local->mtx);

	sdata->encrypt_headroom = IEEE80211_ENCRYPT_HEADROOM;
}

void ieee80211_sta_rx_notify(struct ieee80211_sub_if_data *sdata,
			     struct ieee80211_hdr *hdr)
{
	/*
	 * We can postpone the mgd.timer whenever receiving unicast frames
	 * from AP because we know that the connection is working both ways
	 * at that time. But multicast frames (and hence also beacons) must
	 * be ignored here, because we need to trigger the timer during
	 * data idle periods for sending the periodic probe request to the
	 * AP we're connected to.
	 */
	if (is_multicast_ether_addr(hdr->addr1))
		return;

	ieee80211_sta_reset_conn_monitor(sdata);
}

static void ieee80211_reset_ap_probe(struct ieee80211_sub_if_data *sdata)
{
	struct ieee80211_if_managed *ifmgd = &sdata->u.mgd;
	struct ieee80211_local *local = sdata->local;

	mutex_lock(&local->mtx);
	if (!(ifmgd->flags & IEEE80211_STA_CONNECTION_POLL))
		goto out;

	__ieee80211_stop_poll(sdata);

	mutex_lock(&local->iflist_mtx);
	ieee80211_recalc_ps(local, -1);
	mutex_unlock(&local->iflist_mtx);

	if (sdata->local->hw.flags & IEEE80211_HW_CONNECTION_MONITOR)
		goto out;

	/*
	 * We've received a probe response, but are not sure whether
	 * we have or will be receiving any beacons or data, so let's
	 * schedule the timers again, just in case.
	 */
	ieee80211_sta_reset_beacon_monitor(sdata);

	mod_timer(&ifmgd->conn_mon_timer,
		  round_jiffies_up(jiffies +
				   IEEE80211_CONNECTION_IDLE_TIME));
out:
	mutex_unlock(&local->mtx);
}

void ieee80211_sta_tx_notify(struct ieee80211_sub_if_data *sdata,
			     struct ieee80211_hdr *hdr, bool ack)
{
	if (!ieee80211_is_data(hdr->frame_control))
	    return;

	if (ieee80211_is_nullfunc(hdr->frame_control) &&
	    sdata->u.mgd.probe_send_count > 0) {
		if (ack)
			ieee80211_sta_reset_conn_monitor(sdata);
		else
			sdata->u.mgd.nullfunc_failed = true;
		ieee80211_queue_work(&sdata->local->hw, &sdata->work);
		return;
	}

	if (ack)
		ieee80211_sta_reset_conn_monitor(sdata);
}

static void ieee80211_mgd_probe_ap_send(struct ieee80211_sub_if_data *sdata)
{
	struct ieee80211_if_managed *ifmgd = &sdata->u.mgd;
	const u8 *ssid;
	u8 *dst = ifmgd->associated->bssid;
	u8 unicast_limit = max(1, max_probe_tries - 3);

	/*
	 * Try sending broadcast probe requests for the last three
	 * probe requests after the first ones failed since some
	 * buggy APs only support broadcast probe requests.
	 */
	if (ifmgd->probe_send_count >= unicast_limit)
		dst = NULL;

	/*
	 * When the hardware reports an accurate Tx ACK status, it's
	 * better to send a nullfunc frame instead of a probe request,
	 * as it will kick us off the AP quickly if we aren't associated
	 * anymore. The timeout will be reset if the frame is ACKed by
	 * the AP.
	 */
	ifmgd->probe_send_count++;

	if (sdata->local->hw.flags & IEEE80211_HW_REPORTS_TX_ACK_STATUS) {
		ifmgd->nullfunc_failed = false;
		ieee80211_send_nullfunc(sdata->local, sdata, 0);
	} else {
		int ssid_len;

		rcu_read_lock();
		ssid = ieee80211_bss_get_ie(ifmgd->associated, WLAN_EID_SSID);
		if (WARN_ON_ONCE(ssid == NULL))
			ssid_len = 0;
		else
			ssid_len = ssid[1];

		ieee80211_send_probe_req(sdata, dst, ssid + 2, ssid_len, NULL,
					 0, (u32) -1, true, 0,
					 ifmgd->associated->channel, false);
		rcu_read_unlock();
	}

	ifmgd->probe_timeout = jiffies + msecs_to_jiffies(probe_wait_ms);
	run_again(sdata, ifmgd->probe_timeout);
	if (sdata->local->hw.flags & IEEE80211_HW_REPORTS_TX_ACK_STATUS)
		ieee80211_flush_queues(sdata->local, sdata);
}

static void ieee80211_mgd_probe_ap(struct ieee80211_sub_if_data *sdata,
				   bool beacon)
{
	struct ieee80211_if_managed *ifmgd = &sdata->u.mgd;
	bool already = false;

	if (!ieee80211_sdata_running(sdata))
		return;

	sdata_lock(sdata);

	if (!ifmgd->associated)
		goto out;

	mutex_lock(&sdata->local->mtx);

	if (sdata->local->tmp_channel || sdata->local->scanning) {
		mutex_unlock(&sdata->local->mtx);
		goto out;
	}

	if (beacon) {
		mlme_dbg_ratelimited(sdata,
				     "detected beacon loss from AP (missed %d beacons) - probing\n",
				     beacon_loss_count);

		ieee80211_cqm_rssi_notify(&sdata->vif,
					  NL80211_CQM_RSSI_BEACON_LOSS_EVENT,
					  GFP_KERNEL);
	}

	/*
	 * The driver/our work has already reported this event or the
	 * connection monitoring has kicked in and we have already sent
	 * a probe request. Or maybe the AP died and the driver keeps
	 * reporting until we disassociate...
	 *
	 * In either case we have to ignore the current call to this
	 * function (except for setting the correct probe reason bit)
	 * because otherwise we would reset the timer every time and
	 * never check whether we received a probe response!
	 */
	if (ifmgd->flags & IEEE80211_STA_CONNECTION_POLL)
		already = true;

	ifmgd->flags |= IEEE80211_STA_CONNECTION_POLL;

	mutex_unlock(&sdata->local->mtx);

	if (already)
		goto out;

	mutex_lock(&sdata->local->iflist_mtx);
	ieee80211_recalc_ps(sdata->local, -1);
	mutex_unlock(&sdata->local->iflist_mtx);

	ifmgd->probe_send_count = 0;
	ieee80211_mgd_probe_ap_send(sdata);
 out:
	sdata_unlock(sdata);
}

struct sk_buff *ieee80211_ap_probereq_get(struct ieee80211_hw *hw,
					  struct ieee80211_vif *vif)
{
	struct ieee80211_sub_if_data *sdata = vif_to_sdata(vif);
	struct ieee80211_if_managed *ifmgd = &sdata->u.mgd;
	struct cfg80211_bss *cbss;
	struct sk_buff *skb;
	const u8 *ssid;
	int ssid_len;

	if (WARN_ON(sdata->vif.type != NL80211_IFTYPE_STATION))
		return NULL;

	sdata_assert_lock(sdata);

	if (ifmgd->associated)
		cbss = ifmgd->associated;
	else if (ifmgd->auth_data)
		cbss = ifmgd->auth_data->bss;
	else if (ifmgd->assoc_data)
		cbss = ifmgd->assoc_data->bss;
	else
		return NULL;

	rcu_read_lock();
	ssid = ieee80211_bss_get_ie(cbss, WLAN_EID_SSID);
	if (WARN_ON_ONCE(ssid == NULL))
		ssid_len = 0;
	else
		ssid_len = ssid[1];

	skb = ieee80211_build_probe_req(sdata, cbss->bssid,
					(u32) -1, cbss->channel,
					ssid + 2, ssid_len,
					NULL, 0, true);
	rcu_read_unlock();

	return skb;
}
EXPORT_SYMBOL(ieee80211_ap_probereq_get);

static void __ieee80211_disconnect(struct ieee80211_sub_if_data *sdata)
{
	struct ieee80211_local *local = sdata->local;
	struct ieee80211_if_managed *ifmgd = &sdata->u.mgd;
	u8 frame_buf[IEEE80211_DEAUTH_FRAME_LEN];

	sdata_lock(sdata);
	if (!ifmgd->associated) {
		sdata_unlock(sdata);
		return;
	}

	ieee80211_set_disassoc(sdata, IEEE80211_STYPE_DEAUTH,
			       WLAN_REASON_DISASSOC_DUE_TO_INACTIVITY,
			       true, frame_buf);
	mutex_lock(&local->mtx);
	sdata->vif.csa_active = false;
	if (sdata->csa_block_tx) {
		ieee80211_wake_vif_queues(local, sdata,
					  IEEE80211_QUEUE_STOP_REASON_CSA);
		sdata->csa_block_tx = false;
	}
	mutex_unlock(&local->mtx);

	cfg80211_tx_mlme_mgmt(sdata->dev, frame_buf,
			      IEEE80211_DEAUTH_FRAME_LEN);
	sdata_unlock(sdata);
}

static void ieee80211_beacon_connection_loss_work(struct work_struct *work)
{
	struct ieee80211_sub_if_data *sdata =
		container_of(work, struct ieee80211_sub_if_data,
			     u.mgd.beacon_connection_loss_work);
	struct ieee80211_if_managed *ifmgd = &sdata->u.mgd;
	struct sta_info *sta;

	if (ifmgd->associated) {
		rcu_read_lock();
		sta = sta_info_get(sdata, ifmgd->bssid);
		if (sta)
			sta->beacon_loss_count++;
		rcu_read_unlock();
	}

	if (ifmgd->connection_loss) {
		sdata_info(sdata, "Connection to AP %pM lost\n",
			   ifmgd->bssid);
		__ieee80211_disconnect(sdata);
	} else {
		ieee80211_mgd_probe_ap(sdata, true);
	}
}

static void ieee80211_csa_connection_drop_work(struct work_struct *work)
{
	struct ieee80211_sub_if_data *sdata =
		container_of(work, struct ieee80211_sub_if_data,
			     u.mgd.csa_connection_drop_work);

	__ieee80211_disconnect(sdata);
}

void ieee80211_beacon_loss(struct ieee80211_vif *vif)
{
	struct ieee80211_sub_if_data *sdata = vif_to_sdata(vif);
	struct ieee80211_hw *hw = &sdata->local->hw;

	trace_api_beacon_loss(sdata);

	sdata->u.mgd.connection_loss = false;
	ieee80211_queue_work(hw, &sdata->u.mgd.beacon_connection_loss_work);
}
EXPORT_SYMBOL(ieee80211_beacon_loss);

void ieee80211_connection_loss(struct ieee80211_vif *vif)
{
	struct ieee80211_sub_if_data *sdata = vif_to_sdata(vif);
	struct ieee80211_hw *hw = &sdata->local->hw;

	trace_api_connection_loss(sdata);

	sdata->u.mgd.connection_loss = true;
	ieee80211_queue_work(hw, &sdata->u.mgd.beacon_connection_loss_work);
}
EXPORT_SYMBOL(ieee80211_connection_loss);


static void ieee80211_destroy_auth_data(struct ieee80211_sub_if_data *sdata,
					bool assoc)
{
	struct ieee80211_mgd_auth_data *auth_data = sdata->u.mgd.auth_data;

	sdata_assert_lock(sdata);

	if (!assoc) {
		sta_info_destroy_addr(sdata, auth_data->bss->bssid);

		memset(sdata->u.mgd.bssid, 0, ETH_ALEN);
		ieee80211_bss_info_change_notify(sdata, BSS_CHANGED_BSSID);
		sdata->u.mgd.flags = 0;
		mutex_lock(&sdata->local->mtx);
		ieee80211_vif_release_channel(sdata);
		mutex_unlock(&sdata->local->mtx);
	}

	cfg80211_put_bss(sdata->local->hw.wiphy, auth_data->bss);
	kfree(auth_data);
	sdata->u.mgd.auth_data = NULL;
}

static void ieee80211_auth_challenge(struct ieee80211_sub_if_data *sdata,
				     struct ieee80211_mgmt *mgmt, size_t len)
{
	struct ieee80211_local *local = sdata->local;
	struct ieee80211_mgd_auth_data *auth_data = sdata->u.mgd.auth_data;
	u8 *pos;
	struct ieee802_11_elems elems;
	u32 tx_flags = 0;

	pos = mgmt->u.auth.variable;
	ieee802_11_parse_elems(pos, len - (pos - (u8 *) mgmt), false, &elems);
	if (!elems.challenge)
		return;
	auth_data->expected_transaction = 4;
	drv_mgd_prepare_tx(sdata->local, sdata);
	if (local->hw.flags & IEEE80211_HW_REPORTS_TX_ACK_STATUS)
		tx_flags = IEEE80211_TX_CTL_REQ_TX_STATUS |
			   IEEE80211_TX_INTFL_MLME_CONN_TX;
	ieee80211_send_auth(sdata, 3, auth_data->algorithm, 0,
			    elems.challenge - 2, elems.challenge_len + 2,
			    auth_data->bss->bssid, auth_data->bss->bssid,
			    auth_data->key, auth_data->key_len,
			    auth_data->key_idx, tx_flags);
}

static void ieee80211_rx_mgmt_auth(struct ieee80211_sub_if_data *sdata,
				   struct ieee80211_mgmt *mgmt, size_t len)
{
	struct ieee80211_if_managed *ifmgd = &sdata->u.mgd;
	u8 bssid[ETH_ALEN];
	u16 auth_alg, auth_transaction, status_code;
	struct sta_info *sta;

	sdata_assert_lock(sdata);

	if (len < 24 + 6)
		return;

	if (!ifmgd->auth_data || ifmgd->auth_data->done)
		return;

	memcpy(bssid, ifmgd->auth_data->bss->bssid, ETH_ALEN);

	if (!ether_addr_equal(bssid, mgmt->bssid))
		return;

	auth_alg = le16_to_cpu(mgmt->u.auth.auth_alg);
	auth_transaction = le16_to_cpu(mgmt->u.auth.auth_transaction);
	status_code = le16_to_cpu(mgmt->u.auth.status_code);

	if (auth_alg != ifmgd->auth_data->algorithm ||
	    auth_transaction != ifmgd->auth_data->expected_transaction) {
		sdata_info(sdata, "%pM unexpected authentication state: alg %d (expected %d) transact %d (expected %d)\n",
			   mgmt->sa, auth_alg, ifmgd->auth_data->algorithm,
			   auth_transaction,
			   ifmgd->auth_data->expected_transaction);
		return;
	}

	if (status_code != WLAN_STATUS_SUCCESS) {
		sdata_info(sdata, "%pM denied authentication (status %d)\n",
			   mgmt->sa, status_code);
		ieee80211_destroy_auth_data(sdata, false);
		cfg80211_rx_mlme_mgmt(sdata->dev, (u8 *)mgmt, len);
		return;
	}

	switch (ifmgd->auth_data->algorithm) {
	case WLAN_AUTH_OPEN:
	case WLAN_AUTH_LEAP:
	case WLAN_AUTH_FT:
	case WLAN_AUTH_SAE:
		break;
	case WLAN_AUTH_SHARED_KEY:
		if (ifmgd->auth_data->expected_transaction != 4) {
			ieee80211_auth_challenge(sdata, mgmt, len);
			/* need another frame */
			return;
		}
		break;
	default:
		WARN_ONCE(1, "invalid auth alg %d",
			  ifmgd->auth_data->algorithm);
		return;
	}

	sdata_info(sdata, "authenticated\n");
	ifmgd->auth_data->done = true;
	ifmgd->auth_data->timeout = jiffies + IEEE80211_AUTH_WAIT_ASSOC;
	ifmgd->auth_data->timeout_started = true;
	run_again(sdata, ifmgd->auth_data->timeout);

	if (ifmgd->auth_data->algorithm == WLAN_AUTH_SAE &&
	    ifmgd->auth_data->expected_transaction != 2) {
		/*
		 * Report auth frame to user space for processing since another
		 * round of Authentication frames is still needed.
		 */
		cfg80211_rx_mlme_mgmt(sdata->dev, (u8 *)mgmt, len);
		return;
	}

	/* move station state to auth */
	mutex_lock(&sdata->local->sta_mtx);
	sta = sta_info_get(sdata, bssid);
	if (!sta) {
		WARN_ONCE(1, "%s: STA %pM not found", sdata->name, bssid);
		goto out_err;
	}
	if (sta_info_move_state(sta, IEEE80211_STA_AUTH)) {
		sdata_info(sdata, "failed moving %pM to auth\n", bssid);
		goto out_err;
	}
	mutex_unlock(&sdata->local->sta_mtx);

	cfg80211_rx_mlme_mgmt(sdata->dev, (u8 *)mgmt, len);
	return;
 out_err:
	mutex_unlock(&sdata->local->sta_mtx);
	/* ignore frame -- wait for timeout */
}

#define case_WLAN(type) \
	case WLAN_REASON_##type: return #type

static const char *ieee80211_get_reason_code_string(u16 reason_code)
{
	switch (reason_code) {
	case_WLAN(UNSPECIFIED);
	case_WLAN(PREV_AUTH_NOT_VALID);
	case_WLAN(DEAUTH_LEAVING);
	case_WLAN(DISASSOC_DUE_TO_INACTIVITY);
	case_WLAN(DISASSOC_AP_BUSY);
	case_WLAN(CLASS2_FRAME_FROM_NONAUTH_STA);
	case_WLAN(CLASS3_FRAME_FROM_NONASSOC_STA);
	case_WLAN(DISASSOC_STA_HAS_LEFT);
	case_WLAN(STA_REQ_ASSOC_WITHOUT_AUTH);
	case_WLAN(DISASSOC_BAD_POWER);
	case_WLAN(DISASSOC_BAD_SUPP_CHAN);
	case_WLAN(INVALID_IE);
	case_WLAN(MIC_FAILURE);
	case_WLAN(4WAY_HANDSHAKE_TIMEOUT);
	case_WLAN(GROUP_KEY_HANDSHAKE_TIMEOUT);
	case_WLAN(IE_DIFFERENT);
	case_WLAN(INVALID_GROUP_CIPHER);
	case_WLAN(INVALID_PAIRWISE_CIPHER);
	case_WLAN(INVALID_AKMP);
	case_WLAN(UNSUPP_RSN_VERSION);
	case_WLAN(INVALID_RSN_IE_CAP);
	case_WLAN(IEEE8021X_FAILED);
	case_WLAN(CIPHER_SUITE_REJECTED);
	case_WLAN(DISASSOC_UNSPECIFIED_QOS);
	case_WLAN(DISASSOC_QAP_NO_BANDWIDTH);
	case_WLAN(DISASSOC_LOW_ACK);
	case_WLAN(DISASSOC_QAP_EXCEED_TXOP);
	case_WLAN(QSTA_LEAVE_QBSS);
	case_WLAN(QSTA_NOT_USE);
	case_WLAN(QSTA_REQUIRE_SETUP);
	case_WLAN(QSTA_TIMEOUT);
	case_WLAN(QSTA_CIPHER_NOT_SUPP);
	case_WLAN(MESH_PEER_CANCELED);
	case_WLAN(MESH_MAX_PEERS);
	case_WLAN(MESH_CONFIG);
	case_WLAN(MESH_CLOSE);
	case_WLAN(MESH_MAX_RETRIES);
	case_WLAN(MESH_CONFIRM_TIMEOUT);
	case_WLAN(MESH_INVALID_GTK);
	case_WLAN(MESH_INCONSISTENT_PARAM);
	case_WLAN(MESH_INVALID_SECURITY);
	case_WLAN(MESH_PATH_ERROR);
	case_WLAN(MESH_PATH_NOFORWARD);
	case_WLAN(MESH_PATH_DEST_UNREACHABLE);
	case_WLAN(MAC_EXISTS_IN_MBSS);
	case_WLAN(MESH_CHAN_REGULATORY);
	case_WLAN(MESH_CHAN);
	default: return "<unknown>";
	}
}

static void ieee80211_rx_mgmt_deauth(struct ieee80211_sub_if_data *sdata,
				     struct ieee80211_mgmt *mgmt, size_t len)
{
	struct ieee80211_if_managed *ifmgd = &sdata->u.mgd;
	const u8 *bssid = NULL;
	u16 reason_code;

	sdata_assert_lock(sdata);

	if (len < 24 + 2)
		return;

	if (!ifmgd->associated ||
	    !ether_addr_equal(mgmt->bssid, ifmgd->associated->bssid))
		return;

	bssid = ifmgd->associated->bssid;

	reason_code = le16_to_cpu(mgmt->u.deauth.reason_code);

	sdata_info(sdata, "deauthenticated from %pM (Reason: %u=%s)\n",
		   bssid, reason_code, ieee80211_get_reason_code_string(reason_code));

	ieee80211_set_disassoc(sdata, 0, 0, false, NULL);

	cfg80211_rx_mlme_mgmt(sdata->dev, (u8 *)mgmt, len);
}


static void ieee80211_rx_mgmt_disassoc(struct ieee80211_sub_if_data *sdata,
				       struct ieee80211_mgmt *mgmt, size_t len)
{
	struct ieee80211_if_managed *ifmgd = &sdata->u.mgd;
	u16 reason_code;

	sdata_assert_lock(sdata);

	if (len < 24 + 2)
		return;

	if (!ifmgd->associated ||
	    !ether_addr_equal(mgmt->bssid, ifmgd->associated->bssid))
		return;

	reason_code = le16_to_cpu(mgmt->u.disassoc.reason_code);

	sdata_info(sdata, "disassociated from %pM (Reason: %u)\n",
		   mgmt->sa, reason_code);

	ieee80211_set_disassoc(sdata, 0, 0, false, NULL);

	cfg80211_rx_mlme_mgmt(sdata->dev, (u8 *)mgmt, len);
}

static void ieee80211_get_rates(struct ieee80211_supported_band *sband,
				u8 *supp_rates, unsigned int supp_rates_len,
				u32 *rates, u32 *basic_rates,
				bool *have_higher_than_11mbit,
				int *min_rate, int *min_rate_index,
				int shift, u32 rate_flags)
{
	int i, j;

	for (i = 0; i < supp_rates_len; i++) {
		int rate = supp_rates[i] & 0x7f;
		bool is_basic = !!(supp_rates[i] & 0x80);

		if ((rate * 5 * (1 << shift)) > 110)
			*have_higher_than_11mbit = true;

		/*
		 * BSS_MEMBERSHIP_SELECTOR_HT_PHY is defined in 802.11n-2009
		 * 7.3.2.2 as a magic value instead of a rate. Hence, skip it.
		 *
		 * Note: Even through the membership selector and the basic
		 *	 rate flag share the same bit, they are not exactly
		 *	 the same.
		 */
		if (!!(supp_rates[i] & 0x80) &&
		    (supp_rates[i] & 0x7f) == BSS_MEMBERSHIP_SELECTOR_HT_PHY)
			continue;

		for (j = 0; j < sband->n_bitrates; j++) {
			struct ieee80211_rate *br;
			int brate;

			br = &sband->bitrates[j];
			if ((rate_flags & br->flags) != rate_flags)
				continue;

			brate = DIV_ROUND_UP(br->bitrate, (1 << shift) * 5);
			if (brate == rate) {
				*rates |= BIT(j);
				if (is_basic)
					*basic_rates |= BIT(j);
				if ((rate * 5) < *min_rate) {
					*min_rate = rate * 5;
					*min_rate_index = j;
				}
				break;
			}
		}
	}
}

static void ieee80211_destroy_assoc_data(struct ieee80211_sub_if_data *sdata,
					 bool assoc)
{
	struct ieee80211_mgd_assoc_data *assoc_data = sdata->u.mgd.assoc_data;

	sdata_assert_lock(sdata);

	if (!assoc) {
		sta_info_destroy_addr(sdata, assoc_data->bss->bssid);

		memset(sdata->u.mgd.bssid, 0, ETH_ALEN);
		ieee80211_bss_info_change_notify(sdata, BSS_CHANGED_BSSID);
		sdata->u.mgd.flags = 0;
		mutex_lock(&sdata->local->mtx);
		ieee80211_vif_release_channel(sdata);
		mutex_unlock(&sdata->local->mtx);
	}

	kfree(assoc_data);
	sdata->u.mgd.assoc_data = NULL;
}

static bool ieee80211_assoc_success(struct ieee80211_sub_if_data *sdata,
				    struct cfg80211_bss *cbss,
				    struct ieee80211_mgmt *mgmt, size_t len)
{
	struct ieee80211_if_managed *ifmgd = &sdata->u.mgd;
	struct ieee80211_local *local = sdata->local;
	struct ieee80211_supported_band *sband;
	struct sta_info *sta;
	u8 *pos;
	u16 capab_info, aid;
	struct ieee802_11_elems elems;
	struct ieee80211_bss_conf *bss_conf = &sdata->vif.bss_conf;
	const struct cfg80211_bss_ies *bss_ies = NULL;
	struct ieee80211_mgd_assoc_data *assoc_data = ifmgd->assoc_data;
	u32 changed = 0;
	int err;
	bool ret;

	/* AssocResp and ReassocResp have identical structure */

	aid = le16_to_cpu(mgmt->u.assoc_resp.aid);
	capab_info = le16_to_cpu(mgmt->u.assoc_resp.capab_info);

	if ((aid & (BIT(15) | BIT(14))) != (BIT(15) | BIT(14)))
		sdata_info(sdata, "invalid AID value 0x%x; bits 15:14 not set\n",
			   aid);
	aid &= ~(BIT(15) | BIT(14));

	ifmgd->broken_ap = false;

	if (aid == 0 || aid > IEEE80211_MAX_AID) {
		sdata_info(sdata, "invalid AID value %d (out of range), turn off PS\n",
			   aid);
		aid = 0;
		ifmgd->broken_ap = true;
	}

	pos = mgmt->u.assoc_resp.variable;
	ieee802_11_parse_elems(pos, len - (pos - (u8 *) mgmt), false, &elems);

	if (!elems.supp_rates) {
		sdata_info(sdata, "no SuppRates element in AssocResp\n");
		return false;
	}

	ifmgd->aid = aid;

	/*
	 * Some APs are erroneously not including some information in their
	 * (re)association response frames. Try to recover by using the data
	 * from the beacon or probe response. This seems to afflict mobile
	 * 2G/3G/4G wifi routers, reported models include the "Onda PN51T",
	 * "Vodafone PocketWiFi 2", "ZTE MF60" and a similar T-Mobile device.
	 */
	if ((assoc_data->wmm && !elems.wmm_param) ||
	    (!(ifmgd->flags & IEEE80211_STA_DISABLE_HT) &&
	     (!elems.ht_cap_elem || !elems.ht_operation)) ||
	    (!(ifmgd->flags & IEEE80211_STA_DISABLE_VHT) &&
	     (!elems.vht_cap_elem || !elems.vht_operation))) {
		const struct cfg80211_bss_ies *ies;
		struct ieee802_11_elems bss_elems;

		rcu_read_lock();
		ies = rcu_dereference(cbss->ies);
		if (ies)
			bss_ies = kmemdup(ies, sizeof(*ies) + ies->len,
					  GFP_ATOMIC);
		rcu_read_unlock();
		if (!bss_ies)
			return false;

		ieee802_11_parse_elems(bss_ies->data, bss_ies->len,
				       false, &bss_elems);
		if (assoc_data->wmm &&
		    !elems.wmm_param && bss_elems.wmm_param) {
			elems.wmm_param = bss_elems.wmm_param;
			sdata_info(sdata,
				   "AP bug: WMM param missing from AssocResp\n");
		}

		/*
		 * Also check if we requested HT/VHT, otherwise the AP doesn't
		 * have to include the IEs in the (re)association response.
		 */
		if (!elems.ht_cap_elem && bss_elems.ht_cap_elem &&
		    !(ifmgd->flags & IEEE80211_STA_DISABLE_HT)) {
			elems.ht_cap_elem = bss_elems.ht_cap_elem;
			sdata_info(sdata,
				   "AP bug: HT capability missing from AssocResp\n");
		}
		if (!elems.ht_operation && bss_elems.ht_operation &&
		    !(ifmgd->flags & IEEE80211_STA_DISABLE_HT)) {
			elems.ht_operation = bss_elems.ht_operation;
			sdata_info(sdata,
				   "AP bug: HT operation missing from AssocResp\n");
		}
		if (!elems.vht_cap_elem && bss_elems.vht_cap_elem &&
		    !(ifmgd->flags & IEEE80211_STA_DISABLE_VHT)) {
			elems.vht_cap_elem = bss_elems.vht_cap_elem;
			sdata_info(sdata,
				   "AP bug: VHT capa missing from AssocResp\n");
		}
		if (!elems.vht_operation && bss_elems.vht_operation &&
		    !(ifmgd->flags & IEEE80211_STA_DISABLE_VHT)) {
			elems.vht_operation = bss_elems.vht_operation;
			sdata_info(sdata,
				   "AP bug: VHT operation missing from AssocResp\n");
		}
	}

	/*
	 * We previously checked these in the beacon/probe response, so
	 * they should be present here. This is just a safety net.
	 */
	if (!(ifmgd->flags & IEEE80211_STA_DISABLE_HT) &&
	    (!elems.wmm_param || !elems.ht_cap_elem || !elems.ht_operation)) {
		sdata_info(sdata,
			   "HT AP is missing WMM params or HT capability/operation\n");
		ret = false;
		goto out;
	}

	if (!(ifmgd->flags & IEEE80211_STA_DISABLE_VHT) &&
	    (!elems.vht_cap_elem || !elems.vht_operation)) {
		sdata_info(sdata,
			   "VHT AP is missing VHT capability/operation\n");
		ret = false;
		goto out;
	}

	mutex_lock(&sdata->local->sta_mtx);
	/*
	 * station info was already allocated and inserted before
	 * the association and should be available to us
	 */
	sta = sta_info_get(sdata, cbss->bssid);
	if (WARN_ON(!sta)) {
		mutex_unlock(&sdata->local->sta_mtx);
		ret = false;
		goto out;
	}

	sband = local->hw.wiphy->bands[ieee80211_get_sdata_band(sdata)];

	/* Set up internal HT/VHT capabilities */
	if (elems.ht_cap_elem && !(ifmgd->flags & IEEE80211_STA_DISABLE_HT))
		ieee80211_ht_cap_ie_to_sta_ht_cap(sdata, sband,
						  elems.ht_cap_elem, sta);

	if (elems.vht_cap_elem && !(ifmgd->flags & IEEE80211_STA_DISABLE_VHT))
		ieee80211_vht_cap_ie_to_sta_vht_cap(sdata, sband,
						    elems.vht_cap_elem, sta);

	/*
	 * Some APs, e.g. Netgear WNDR3700, report invalid HT operation data
	 * in their association response, so ignore that data for our own
	 * configuration. If it changed since the last beacon, we'll get the
	 * next beacon and update then.
	 */

	/*
	 * If an operating mode notification IE is present, override the
	 * NSS calculation (that would be done in rate_control_rate_init())
	 * and use the # of streams from that element.
	 */
	if (elems.opmode_notif &&
	    !(*elems.opmode_notif & IEEE80211_OPMODE_NOTIF_RX_NSS_TYPE_BF)) {
		u8 nss;

		nss = *elems.opmode_notif & IEEE80211_OPMODE_NOTIF_RX_NSS_MASK;
		nss >>= IEEE80211_OPMODE_NOTIF_RX_NSS_SHIFT;
		nss += 1;
		sta->sta.rx_nss = nss;
	}

	rate_control_rate_init(sta);

	if (ifmgd->flags & IEEE80211_STA_MFP_ENABLED)
		set_sta_flag(sta, WLAN_STA_MFP);

	sta->sta.wme = elems.wmm_param;

	err = sta_info_move_state(sta, IEEE80211_STA_ASSOC);
	if (!err && !(ifmgd->flags & IEEE80211_STA_CONTROL_PORT))
		err = sta_info_move_state(sta, IEEE80211_STA_AUTHORIZED);
	if (err) {
		sdata_info(sdata,
			   "failed to move station %pM to desired state\n",
			   sta->sta.addr);
		WARN_ON(__sta_info_destroy(sta));
		mutex_unlock(&sdata->local->sta_mtx);
		ret = false;
		goto out;
	}

	mutex_unlock(&sdata->local->sta_mtx);

	/*
	 * Always handle WMM once after association regardless
	 * of the first value the AP uses. Setting -1 here has
	 * that effect because the AP values is an unsigned
	 * 4-bit value.
	 */
	ifmgd->wmm_last_param_set = -1;

	if (!(ifmgd->flags & IEEE80211_STA_DISABLE_WMM) && elems.wmm_param)
		ieee80211_sta_wmm_params(local, sdata, elems.wmm_param,
					 elems.wmm_param_len);
	else
		ieee80211_set_wmm_default(sdata, false);
	changed |= BSS_CHANGED_QOS;

	/* set AID and assoc capability,
	 * ieee80211_set_associated() will tell the driver */
	bss_conf->aid = aid;
	bss_conf->assoc_capability = capab_info;
	ieee80211_set_associated(sdata, cbss, changed);

	/*
	 * If we're using 4-addr mode, let the AP know that we're
	 * doing so, so that it can create the STA VLAN on its side
	 */
	if (ifmgd->use_4addr)
		ieee80211_send_4addr_nullfunc(local, sdata);

	/*
	 * Start timer to probe the connection to the AP now.
	 * Also start the timer that will detect beacon loss.
	 */
	ieee80211_sta_rx_notify(sdata, (struct ieee80211_hdr *)mgmt);
	ieee80211_sta_reset_beacon_monitor(sdata);

	ret = true;
 out:
	kfree(bss_ies);
	return ret;
}

static void ieee80211_rx_mgmt_assoc_resp(struct ieee80211_sub_if_data *sdata,
					 struct ieee80211_mgmt *mgmt,
					 size_t len)
{
	struct ieee80211_if_managed *ifmgd = &sdata->u.mgd;
	struct ieee80211_mgd_assoc_data *assoc_data = ifmgd->assoc_data;
	u16 capab_info, status_code, aid;
	struct ieee802_11_elems elems;
	int ac, uapsd_queues = -1;
	u8 *pos;
	bool reassoc;
	struct cfg80211_bss *bss;

	sdata_assert_lock(sdata);

	if (!assoc_data)
		return;
	if (!ether_addr_equal(assoc_data->bss->bssid, mgmt->bssid))
		return;

	/*
	 * AssocResp and ReassocResp have identical structure, so process both
	 * of them in this function.
	 */

	if (len < 24 + 6)
		return;

	reassoc = ieee80211_is_reassoc_req(mgmt->frame_control);
	capab_info = le16_to_cpu(mgmt->u.assoc_resp.capab_info);
	status_code = le16_to_cpu(mgmt->u.assoc_resp.status_code);
	aid = le16_to_cpu(mgmt->u.assoc_resp.aid);

	sdata_info(sdata,
		   "RX %sssocResp from %pM (capab=0x%x status=%d aid=%d)\n",
		   reassoc ? "Rea" : "A", mgmt->sa,
		   capab_info, status_code, (u16)(aid & ~(BIT(15) | BIT(14))));

	pos = mgmt->u.assoc_resp.variable;
	ieee802_11_parse_elems(pos, len - (pos - (u8 *) mgmt), false, &elems);

	if (status_code == WLAN_STATUS_ASSOC_REJECTED_TEMPORARILY &&
	    elems.timeout_int &&
	    elems.timeout_int->type == WLAN_TIMEOUT_ASSOC_COMEBACK) {
		u32 tu, ms;
		tu = le32_to_cpu(elems.timeout_int->value);
		ms = tu * 1024 / 1000;
		sdata_info(sdata,
			   "%pM rejected association temporarily; comeback duration %u TU (%u ms)\n",
			   mgmt->sa, tu, ms);
		assoc_data->timeout = jiffies + msecs_to_jiffies(ms);
		assoc_data->timeout_started = true;
		if (ms > IEEE80211_ASSOC_TIMEOUT)
			run_again(sdata, assoc_data->timeout);
		return;
	}

	bss = assoc_data->bss;

	if (status_code != WLAN_STATUS_SUCCESS) {
		sdata_info(sdata, "%pM denied association (code=%d)\n",
			   mgmt->sa, status_code);
		ieee80211_destroy_assoc_data(sdata, false);
	} else {
		if (!ieee80211_assoc_success(sdata, bss, mgmt, len)) {
			/* oops -- internal error -- send timeout for now */
			ieee80211_destroy_assoc_data(sdata, false);
			cfg80211_assoc_timeout(sdata->dev, bss);
			return;
		}
		sdata_info(sdata, "associated\n");

		/*
		 * destroy assoc_data afterwards, as otherwise an idle
		 * recalc after assoc_data is NULL but before associated
		 * is set can cause the interface to go idle
		 */
		ieee80211_destroy_assoc_data(sdata, true);

		/* get uapsd queues configuration */
		uapsd_queues = 0;
		for (ac = 0; ac < IEEE80211_NUM_ACS; ac++)
			if (sdata->tx_conf[ac].uapsd)
				uapsd_queues |= BIT(ac);
	}

	cfg80211_rx_assoc_resp(sdata->dev, bss, (u8 *)mgmt, len, uapsd_queues);
}

static void ieee80211_rx_bss_info(struct ieee80211_sub_if_data *sdata,
				  struct ieee80211_mgmt *mgmt, size_t len,
				  struct ieee80211_rx_status *rx_status,
				  struct ieee802_11_elems *elems)
{
	struct ieee80211_local *local = sdata->local;
	struct ieee80211_bss *bss;
	struct ieee80211_channel *channel;

	sdata_assert_lock(sdata);

	channel = ieee80211_get_channel(local->hw.wiphy, rx_status->freq);
	if (!channel)
		return;

	bss = ieee80211_bss_info_update(local, rx_status, mgmt, len, elems,
					channel);
	if (bss) {
		sdata->vif.bss_conf.beacon_rate = bss->beacon_rate;
		ieee80211_rx_bss_put(local, bss);
	}
}


static void ieee80211_rx_mgmt_probe_resp(struct ieee80211_sub_if_data *sdata,
					 struct sk_buff *skb)
{
	struct ieee80211_mgmt *mgmt = (void *)skb->data;
	struct ieee80211_if_managed *ifmgd;
	struct ieee80211_rx_status *rx_status = (void *) skb->cb;
	size_t baselen, len = skb->len;
	struct ieee802_11_elems elems;

	ifmgd = &sdata->u.mgd;

	sdata_assert_lock(sdata);

	if (!ether_addr_equal(mgmt->da, sdata->vif.addr))
		return; /* ignore ProbeResp to foreign address */

	baselen = (u8 *) mgmt->u.probe_resp.variable - (u8 *) mgmt;
	if (baselen > len)
		return;

	ieee802_11_parse_elems(mgmt->u.probe_resp.variable, len - baselen,
			       false, &elems);

	ieee80211_rx_bss_info(sdata, mgmt, len, rx_status, &elems);

	if (ifmgd->associated &&
	    ether_addr_equal(mgmt->bssid, ifmgd->associated->bssid))
		ieee80211_reset_ap_probe(sdata);

	if (ifmgd->auth_data && !ifmgd->auth_data->bss->proberesp_ies &&
	    ether_addr_equal(mgmt->bssid, ifmgd->auth_data->bss->bssid)) {
		/* got probe response, continue with auth */
		sdata_info(sdata, "direct probe responded\n");
		ifmgd->auth_data->tries = 0;
		ifmgd->auth_data->timeout = jiffies;
		ifmgd->auth_data->timeout_started = true;
		run_again(sdata, ifmgd->auth_data->timeout);
	}
}

/*
 * This is the canonical list of information elements we care about,
 * the filter code also gives us all changes to the Microsoft OUI
 * (00:50:F2) vendor IE which is used for WMM which we need to track,
 * as well as the DTPC IE (part of the Cisco OUI) used for signaling
 * changes to requested client power.
 *
 * We implement beacon filtering in software since that means we can
 * avoid processing the frame here and in cfg80211, and userspace
 * will not be able to tell whether the hardware supports it or not.
 *
 * XXX: This list needs to be dynamic -- userspace needs to be able to
 *	add items it requires. It also needs to be able to tell us to
 *	look out for other vendor IEs.
 */
static const u64 care_about_ies =
	(1ULL << WLAN_EID_COUNTRY) |
	(1ULL << WLAN_EID_ERP_INFO) |
	(1ULL << WLAN_EID_CHANNEL_SWITCH) |
	(1ULL << WLAN_EID_PWR_CONSTRAINT) |
	(1ULL << WLAN_EID_HT_CAPABILITY) |
	(1ULL << WLAN_EID_HT_OPERATION);

static void ieee80211_rx_mgmt_beacon(struct ieee80211_sub_if_data *sdata,
				     struct ieee80211_mgmt *mgmt, size_t len,
				     struct ieee80211_rx_status *rx_status)
{
	struct ieee80211_if_managed *ifmgd = &sdata->u.mgd;
	struct ieee80211_bss_conf *bss_conf = &sdata->vif.bss_conf;
	size_t baselen;
	struct ieee802_11_elems elems;
	struct ieee80211_local *local = sdata->local;
	struct ieee80211_chanctx_conf *chanctx_conf;
	struct ieee80211_channel *chan;
	struct sta_info *sta;
	u32 changed = 0;
	bool erp_valid;
	u8 erp_value = 0;
	u32 ncrc;
	u8 *bssid;
	u8 deauth_buf[IEEE80211_DEAUTH_FRAME_LEN];

	sdata_assert_lock(sdata);

	/* Process beacon from the current BSS */
	baselen = (u8 *) mgmt->u.beacon.variable - (u8 *) mgmt;
	if (baselen > len)
		return;

	rcu_read_lock();
	chanctx_conf = rcu_dereference(sdata->vif.chanctx_conf);
	if (!chanctx_conf) {
		rcu_read_unlock();
		return;
	}

	if (rx_status->freq != chanctx_conf->def.chan->center_freq) {
		rcu_read_unlock();
		return;
	}
	chan = chanctx_conf->def.chan;
	rcu_read_unlock();

	if (ifmgd->assoc_data && ifmgd->assoc_data->need_beacon &&
	    ether_addr_equal(mgmt->bssid, ifmgd->assoc_data->bss->bssid)) {
		ieee802_11_parse_elems(mgmt->u.beacon.variable,
				       len - baselen, false, &elems);

		ieee80211_rx_bss_info(sdata, mgmt, len, rx_status, &elems);
		if (elems.tim && !elems.parse_error) {
			const struct ieee80211_tim_ie *tim_ie = elems.tim;
			ifmgd->dtim_period = tim_ie->dtim_period;
		}
		ifmgd->have_beacon = true;
		ifmgd->assoc_data->need_beacon = false;
		if (local->hw.flags & IEEE80211_HW_TIMING_BEACON_ONLY) {
			sdata->vif.bss_conf.sync_tsf =
				le64_to_cpu(mgmt->u.beacon.timestamp);
			sdata->vif.bss_conf.sync_device_ts =
				rx_status->device_timestamp;
			if (elems.tim)
				sdata->vif.bss_conf.sync_dtim_count =
					elems.tim->dtim_count;
			else
				sdata->vif.bss_conf.sync_dtim_count = 0;
		}
		/* continue assoc process */
		ifmgd->assoc_data->timeout = jiffies;
		ifmgd->assoc_data->timeout_started = true;
		run_again(sdata, ifmgd->assoc_data->timeout);
		return;
	}

	if (!ifmgd->associated ||
	    !ether_addr_equal(mgmt->bssid, ifmgd->associated->bssid))
		return;
	bssid = ifmgd->associated->bssid;

	/* Track average RSSI from the Beacon frames of the current AP */
	ifmgd->last_beacon_signal = rx_status->signal;
	if (ifmgd->flags & IEEE80211_STA_RESET_SIGNAL_AVE) {
		ifmgd->flags &= ~IEEE80211_STA_RESET_SIGNAL_AVE;
		ifmgd->ave_beacon_signal = rx_status->signal * 16;
		ifmgd->last_cqm_event_signal = 0;
		ifmgd->count_beacon_signal = 1;
		ifmgd->last_ave_beacon_signal = 0;
	} else {
		ifmgd->ave_beacon_signal =
			(IEEE80211_SIGNAL_AVE_WEIGHT * rx_status->signal * 16 +
			 (16 - IEEE80211_SIGNAL_AVE_WEIGHT) *
			 ifmgd->ave_beacon_signal) / 16;
		ifmgd->count_beacon_signal++;
	}

	if (ifmgd->rssi_min_thold != ifmgd->rssi_max_thold &&
	    ifmgd->count_beacon_signal >= IEEE80211_SIGNAL_AVE_MIN_COUNT) {
		int sig = ifmgd->ave_beacon_signal;
		int last_sig = ifmgd->last_ave_beacon_signal;

		/*
		 * if signal crosses either of the boundaries, invoke callback
		 * with appropriate parameters
		 */
		if (sig > ifmgd->rssi_max_thold &&
		    (last_sig <= ifmgd->rssi_min_thold || last_sig == 0)) {
			ifmgd->last_ave_beacon_signal = sig;
			drv_rssi_callback(local, sdata, RSSI_EVENT_HIGH);
		} else if (sig < ifmgd->rssi_min_thold &&
			   (last_sig >= ifmgd->rssi_max_thold ||
			   last_sig == 0)) {
			ifmgd->last_ave_beacon_signal = sig;
			drv_rssi_callback(local, sdata, RSSI_EVENT_LOW);
		}
	}

	if (bss_conf->cqm_rssi_thold &&
	    ifmgd->count_beacon_signal >= IEEE80211_SIGNAL_AVE_MIN_COUNT &&
	    !(sdata->vif.driver_flags & IEEE80211_VIF_SUPPORTS_CQM_RSSI)) {
		int sig = ifmgd->ave_beacon_signal / 16;
		int last_event = ifmgd->last_cqm_event_signal;
		int thold = bss_conf->cqm_rssi_thold;
		int hyst = bss_conf->cqm_rssi_hyst;
		if (sig < thold &&
		    (last_event == 0 || sig < last_event - hyst)) {
			ifmgd->last_cqm_event_signal = sig;
			ieee80211_cqm_rssi_notify(
				&sdata->vif,
				NL80211_CQM_RSSI_THRESHOLD_EVENT_LOW,
				GFP_KERNEL);
		} else if (sig > thold &&
			   (last_event == 0 || sig > last_event + hyst)) {
			ifmgd->last_cqm_event_signal = sig;
			ieee80211_cqm_rssi_notify(
				&sdata->vif,
				NL80211_CQM_RSSI_THRESHOLD_EVENT_HIGH,
				GFP_KERNEL);
		}
	}

	if (ifmgd->flags & IEEE80211_STA_CONNECTION_POLL) {
		mlme_dbg_ratelimited(sdata,
				     "cancelling AP probe due to a received beacon\n");
		ieee80211_reset_ap_probe(sdata);
	}

	/*
	 * Push the beacon loss detection into the future since
	 * we are processing a beacon from the AP just now.
	 */
	ieee80211_sta_reset_beacon_monitor(sdata);

	ncrc = crc32_be(0, (void *)&mgmt->u.beacon.beacon_int, 4);
	ncrc = ieee802_11_parse_elems_crc(mgmt->u.beacon.variable,
					  len - baselen, false, &elems,
					  care_about_ies, ncrc);

	if (local->hw.flags & IEEE80211_HW_PS_NULLFUNC_STACK) {
		bool directed_tim = ieee80211_check_tim(elems.tim,
							elems.tim_len,
							ifmgd->aid);
		if (directed_tim) {
			if (local->hw.conf.dynamic_ps_timeout > 0) {
				if (local->hw.conf.flags & IEEE80211_CONF_PS) {
					local->hw.conf.flags &= ~IEEE80211_CONF_PS;
					ieee80211_hw_config(local,
							    IEEE80211_CONF_CHANGE_PS);
				}
				ieee80211_send_nullfunc(local, sdata, 0);
			} else if (!local->pspolling && sdata->u.mgd.powersave) {
				local->pspolling = true;

				/*
				 * Here is assumed that the driver will be
				 * able to send ps-poll frame and receive a
				 * response even though power save mode is
				 * enabled, but some drivers might require
				 * to disable power save here. This needs
				 * to be investigated.
				 */
				ieee80211_send_pspoll(local, sdata);
			}
		}
	}

	if (sdata->vif.p2p) {
		struct ieee80211_p2p_noa_attr noa = {};
		int ret;

		ret = cfg80211_get_p2p_attr(mgmt->u.beacon.variable,
					    len - baselen,
					    IEEE80211_P2P_ATTR_ABSENCE_NOTICE,
					    (u8 *) &noa, sizeof(noa));
		if (ret >= 2) {
			if (sdata->u.mgd.p2p_noa_index != noa.index) {
				/* valid noa_attr and index changed */
				sdata->u.mgd.p2p_noa_index = noa.index;
				memcpy(&bss_conf->p2p_noa_attr, &noa, sizeof(noa));
				changed |= BSS_CHANGED_P2P_PS;
				/*
				 * make sure we update all information, the CRC
				 * mechanism doesn't look at P2P attributes.
				 */
				ifmgd->beacon_crc_valid = false;
			}
		} else if (sdata->u.mgd.p2p_noa_index != -1) {
			/* noa_attr not found and we had valid noa_attr before */
			sdata->u.mgd.p2p_noa_index = -1;
			memset(&bss_conf->p2p_noa_attr, 0, sizeof(bss_conf->p2p_noa_attr));
			changed |= BSS_CHANGED_P2P_PS;
			ifmgd->beacon_crc_valid = false;
		}
	}

	if (ncrc == ifmgd->beacon_crc && ifmgd->beacon_crc_valid)
		return;
	ifmgd->beacon_crc = ncrc;
	ifmgd->beacon_crc_valid = true;

	ieee80211_rx_bss_info(sdata, mgmt, len, rx_status, &elems);

	ieee80211_sta_process_chanswitch(sdata, rx_status->mactime,
					 &elems, true);

	if (!(ifmgd->flags & IEEE80211_STA_DISABLE_WMM) &&
	    ieee80211_sta_wmm_params(local, sdata, elems.wmm_param,
				     elems.wmm_param_len))
		changed |= BSS_CHANGED_QOS;

	/*
	 * If we haven't had a beacon before, tell the driver about the
	 * DTIM period (and beacon timing if desired) now.
	 */
	if (!ifmgd->have_beacon) {
		/* a few bogus AP send dtim_period = 0 or no TIM IE */
		if (elems.tim)
			bss_conf->dtim_period = elems.tim->dtim_period ?: 1;
		else
			bss_conf->dtim_period = 1;

		if (local->hw.flags & IEEE80211_HW_TIMING_BEACON_ONLY) {
			sdata->vif.bss_conf.sync_tsf =
				le64_to_cpu(mgmt->u.beacon.timestamp);
			sdata->vif.bss_conf.sync_device_ts =
				rx_status->device_timestamp;
			if (elems.tim)
				sdata->vif.bss_conf.sync_dtim_count =
					elems.tim->dtim_count;
			else
				sdata->vif.bss_conf.sync_dtim_count = 0;
		}

		changed |= BSS_CHANGED_BEACON_INFO;
		ifmgd->have_beacon = true;

		mutex_lock(&local->iflist_mtx);
		ieee80211_recalc_ps(local, -1);
		mutex_unlock(&local->iflist_mtx);

		ieee80211_recalc_ps_vif(sdata);
	}

	if (elems.erp_info) {
		erp_valid = true;
		erp_value = elems.erp_info[0];
	} else {
		erp_valid = false;
	}
	changed |= ieee80211_handle_bss_capability(sdata,
			le16_to_cpu(mgmt->u.beacon.capab_info),
			erp_valid, erp_value);

	mutex_lock(&local->sta_mtx);
	sta = sta_info_get(sdata, bssid);

	if (ieee80211_config_bw(sdata, sta,
				elems.ht_cap_elem, elems.ht_operation,
				elems.vht_operation, bssid, &changed)) {
		mutex_unlock(&local->sta_mtx);
		ieee80211_set_disassoc(sdata, IEEE80211_STYPE_DEAUTH,
				       WLAN_REASON_DEAUTH_LEAVING,
				       true, deauth_buf);
		cfg80211_tx_mlme_mgmt(sdata->dev, deauth_buf,
				      sizeof(deauth_buf));
		return;
	}

	if (sta && elems.opmode_notif)
		ieee80211_vht_handle_opmode(sdata, sta, *elems.opmode_notif,
					    rx_status->band, true);
	mutex_unlock(&local->sta_mtx);

	changed |= ieee80211_handle_pwr_constr(sdata, chan, mgmt,
					       elems.country_elem,
					       elems.country_elem_len,
					       elems.pwr_constr_elem,
					       elems.cisco_dtpc_elem);

	ieee80211_bss_info_change_notify(sdata, changed);
}

void ieee80211_sta_rx_queued_mgmt(struct ieee80211_sub_if_data *sdata,
				  struct sk_buff *skb)
{
	struct ieee80211_rx_status *rx_status;
	struct ieee80211_mgmt *mgmt;
	u16 fc;
	struct ieee802_11_elems elems;
	int ies_len;

	rx_status = (struct ieee80211_rx_status *) skb->cb;
	mgmt = (struct ieee80211_mgmt *) skb->data;
	fc = le16_to_cpu(mgmt->frame_control);

	sdata_lock(sdata);

	switch (fc & IEEE80211_FCTL_STYPE) {
	case IEEE80211_STYPE_BEACON:
		ieee80211_rx_mgmt_beacon(sdata, mgmt, skb->len, rx_status);
		break;
	case IEEE80211_STYPE_PROBE_RESP:
		ieee80211_rx_mgmt_probe_resp(sdata, skb);
		break;
	case IEEE80211_STYPE_AUTH:
		ieee80211_rx_mgmt_auth(sdata, mgmt, skb->len);
		break;
	case IEEE80211_STYPE_DEAUTH:
		ieee80211_rx_mgmt_deauth(sdata, mgmt, skb->len);
		break;
	case IEEE80211_STYPE_DISASSOC:
		ieee80211_rx_mgmt_disassoc(sdata, mgmt, skb->len);
		break;
	case IEEE80211_STYPE_ASSOC_RESP:
	case IEEE80211_STYPE_REASSOC_RESP:
		ieee80211_rx_mgmt_assoc_resp(sdata, mgmt, skb->len);
		break;
	case IEEE80211_STYPE_ACTION:
		if (mgmt->u.action.category == WLAN_CATEGORY_SPECTRUM_MGMT) {
			ies_len = skb->len -
				  offsetof(struct ieee80211_mgmt,
					   u.action.u.chan_switch.variable);

			if (ies_len < 0)
				break;

			ieee802_11_parse_elems(
				mgmt->u.action.u.chan_switch.variable,
				ies_len, true, &elems);

			if (elems.parse_error)
				break;

			ieee80211_sta_process_chanswitch(sdata,
							 rx_status->mactime,
							 &elems, false);
		} else if (mgmt->u.action.category == WLAN_CATEGORY_PUBLIC) {
			ies_len = skb->len -
				  offsetof(struct ieee80211_mgmt,
					   u.action.u.ext_chan_switch.variable);

			if (ies_len < 0)
				break;

			ieee802_11_parse_elems(
				mgmt->u.action.u.ext_chan_switch.variable,
				ies_len, true, &elems);

			if (elems.parse_error)
				break;

			/* for the handling code pretend this was also an IE */
			elems.ext_chansw_ie =
				&mgmt->u.action.u.ext_chan_switch.data;

			ieee80211_sta_process_chanswitch(sdata,
							 rx_status->mactime,
							 &elems, false);
		}
		break;
	}
	sdata_unlock(sdata);
}

static void ieee80211_sta_timer(unsigned long data)
{
	struct ieee80211_sub_if_data *sdata =
		(struct ieee80211_sub_if_data *) data;

	ieee80211_queue_work(&sdata->local->hw, &sdata->work);
}

static void ieee80211_sta_connection_lost(struct ieee80211_sub_if_data *sdata,
					  u8 *bssid, u8 reason, bool tx)
{
	u8 frame_buf[IEEE80211_DEAUTH_FRAME_LEN];

	ieee80211_set_disassoc(sdata, IEEE80211_STYPE_DEAUTH, reason,
			       tx, frame_buf);

	cfg80211_tx_mlme_mgmt(sdata->dev, frame_buf,
			      IEEE80211_DEAUTH_FRAME_LEN);
}

static int ieee80211_probe_auth(struct ieee80211_sub_if_data *sdata)
{
	struct ieee80211_local *local = sdata->local;
	struct ieee80211_if_managed *ifmgd = &sdata->u.mgd;
	struct ieee80211_mgd_auth_data *auth_data = ifmgd->auth_data;
	u32 tx_flags = 0;

	sdata_assert_lock(sdata);

	if (WARN_ON_ONCE(!auth_data))
		return -EINVAL;

	auth_data->tries++;

	if (auth_data->tries > IEEE80211_AUTH_MAX_TRIES) {
		sdata_info(sdata, "authentication with %pM timed out\n",
			   auth_data->bss->bssid);

		/*
		 * Most likely AP is not in the range so remove the
		 * bss struct for that AP.
		 */
		cfg80211_unlink_bss(local->hw.wiphy, auth_data->bss);

		return -ETIMEDOUT;
	}

	drv_mgd_prepare_tx(local, sdata);

	if (auth_data->bss->proberesp_ies) {
		u16 trans = 1;
		u16 status = 0;

		sdata_info(sdata, "send auth to %pM (try %d/%d)\n",
			   auth_data->bss->bssid, auth_data->tries,
			   IEEE80211_AUTH_MAX_TRIES);

		auth_data->expected_transaction = 2;

		if (auth_data->algorithm == WLAN_AUTH_SAE) {
			trans = auth_data->sae_trans;
			status = auth_data->sae_status;
			auth_data->expected_transaction = trans;
		}

		if (local->hw.flags & IEEE80211_HW_REPORTS_TX_ACK_STATUS)
			tx_flags = IEEE80211_TX_CTL_REQ_TX_STATUS |
				   IEEE80211_TX_INTFL_MLME_CONN_TX;

		ieee80211_send_auth(sdata, trans, auth_data->algorithm, status,
				    auth_data->data, auth_data->data_len,
				    auth_data->bss->bssid,
				    auth_data->bss->bssid, NULL, 0, 0,
				    tx_flags);
	} else {
		const u8 *ssidie;

		sdata_info(sdata, "direct probe to %pM (try %d/%i)\n",
			   auth_data->bss->bssid, auth_data->tries,
			   IEEE80211_AUTH_MAX_TRIES);

		rcu_read_lock();
		ssidie = ieee80211_bss_get_ie(auth_data->bss, WLAN_EID_SSID);
		if (!ssidie) {
			rcu_read_unlock();
			return -EINVAL;
		}
		/*
		 * Direct probe is sent to broadcast address as some APs
		 * will not answer to direct packet in unassociated state.
		 */
		ieee80211_send_probe_req(sdata, NULL, ssidie + 2, ssidie[1],
					 NULL, 0, (u32) -1, true, 0,
					 auth_data->bss->channel, false);
		rcu_read_unlock();
	}

	if (tx_flags == 0) {
		auth_data->timeout = jiffies + IEEE80211_AUTH_TIMEOUT;
		auth_data->timeout_started = true;
		run_again(sdata, auth_data->timeout);
	} else {
		auth_data->timeout =
			round_jiffies_up(jiffies + IEEE80211_AUTH_TIMEOUT_LONG);
		auth_data->timeout_started = true;
		run_again(sdata, auth_data->timeout);
	}

	return 0;
}

static int ieee80211_do_assoc(struct ieee80211_sub_if_data *sdata)
{
	struct ieee80211_mgd_assoc_data *assoc_data = sdata->u.mgd.assoc_data;
	struct ieee80211_local *local = sdata->local;

	sdata_assert_lock(sdata);

	assoc_data->tries++;
	if (assoc_data->tries > IEEE80211_ASSOC_MAX_TRIES) {
		sdata_info(sdata, "association with %pM timed out\n",
			   assoc_data->bss->bssid);

		/*
		 * Most likely AP is not in the range so remove the
		 * bss struct for that AP.
		 */
		cfg80211_unlink_bss(local->hw.wiphy, assoc_data->bss);

		return -ETIMEDOUT;
	}

	sdata_info(sdata, "associate with %pM (try %d/%d)\n",
		   assoc_data->bss->bssid, assoc_data->tries,
		   IEEE80211_ASSOC_MAX_TRIES);
	ieee80211_send_assoc(sdata);

	if (!(local->hw.flags & IEEE80211_HW_REPORTS_TX_ACK_STATUS)) {
		assoc_data->timeout = jiffies + IEEE80211_ASSOC_TIMEOUT;
		assoc_data->timeout_started = true;
		run_again(sdata, assoc_data->timeout);
	} else {
		assoc_data->timeout =
			round_jiffies_up(jiffies +
					 IEEE80211_ASSOC_TIMEOUT_LONG);
		assoc_data->timeout_started = true;
		run_again(sdata, assoc_data->timeout);
	}

	return 0;
}

void ieee80211_mgd_conn_tx_status(struct ieee80211_sub_if_data *sdata,
				  __le16 fc, bool acked)
{
	struct ieee80211_local *local = sdata->local;

	sdata->u.mgd.status_fc = fc;
	sdata->u.mgd.status_acked = acked;
	sdata->u.mgd.status_received = true;

	ieee80211_queue_work(&local->hw, &sdata->work);
}

void ieee80211_sta_work(struct ieee80211_sub_if_data *sdata)
{
	struct ieee80211_local *local = sdata->local;
	struct ieee80211_if_managed *ifmgd = &sdata->u.mgd;

	sdata_lock(sdata);

	if (ifmgd->status_received) {
		__le16 fc = ifmgd->status_fc;
		bool status_acked = ifmgd->status_acked;

		ifmgd->status_received = false;
		if (ifmgd->auth_data &&
		    (ieee80211_is_probe_req(fc) || ieee80211_is_auth(fc))) {
			if (status_acked) {
				ifmgd->auth_data->timeout =
					jiffies + IEEE80211_AUTH_TIMEOUT_SHORT;
				run_again(sdata, ifmgd->auth_data->timeout);
			} else {
				ifmgd->auth_data->timeout = jiffies - 1;
			}
			ifmgd->auth_data->timeout_started = true;
		} else if (ifmgd->assoc_data &&
			   (ieee80211_is_assoc_req(fc) ||
			    ieee80211_is_reassoc_req(fc))) {
			if (status_acked) {
				ifmgd->assoc_data->timeout =
					jiffies + IEEE80211_ASSOC_TIMEOUT_SHORT;
				run_again(sdata, ifmgd->assoc_data->timeout);
			} else {
				ifmgd->assoc_data->timeout = jiffies - 1;
			}
			ifmgd->assoc_data->timeout_started = true;
		}
	}

	if (ifmgd->auth_data && ifmgd->auth_data->timeout_started &&
	    time_after(jiffies, ifmgd->auth_data->timeout)) {
		if (ifmgd->auth_data->done) {
			/*
			 * ok ... we waited for assoc but userspace didn't,
			 * so let's just kill the auth data
			 */
			ieee80211_destroy_auth_data(sdata, false);
		} else if (ieee80211_probe_auth(sdata)) {
			u8 bssid[ETH_ALEN];

			memcpy(bssid, ifmgd->auth_data->bss->bssid, ETH_ALEN);

			ieee80211_destroy_auth_data(sdata, false);

			cfg80211_auth_timeout(sdata->dev, bssid);
		}
	} else if (ifmgd->auth_data && ifmgd->auth_data->timeout_started)
		run_again(sdata, ifmgd->auth_data->timeout);

	if (ifmgd->assoc_data && ifmgd->assoc_data->timeout_started &&
	    time_after(jiffies, ifmgd->assoc_data->timeout)) {
		if ((ifmgd->assoc_data->need_beacon && !ifmgd->have_beacon) ||
		    ieee80211_do_assoc(sdata)) {
			struct cfg80211_bss *bss = ifmgd->assoc_data->bss;

			ieee80211_destroy_assoc_data(sdata, false);
			cfg80211_assoc_timeout(sdata->dev, bss);
		}
	} else if (ifmgd->assoc_data && ifmgd->assoc_data->timeout_started)
		run_again(sdata, ifmgd->assoc_data->timeout);

	if (ifmgd->flags & IEEE80211_STA_CONNECTION_POLL &&
	    ifmgd->associated) {
		u8 bssid[ETH_ALEN];
		int max_tries;

		memcpy(bssid, ifmgd->associated->bssid, ETH_ALEN);

		if (local->hw.flags & IEEE80211_HW_REPORTS_TX_ACK_STATUS)
			max_tries = max_nullfunc_tries;
		else
			max_tries = max_probe_tries;

		/* ACK received for nullfunc probing frame */
		if (!ifmgd->probe_send_count)
			ieee80211_reset_ap_probe(sdata);
		else if (ifmgd->nullfunc_failed) {
			if (ifmgd->probe_send_count < max_tries) {
				mlme_dbg(sdata,
					 "No ack for nullfunc frame to AP %pM, try %d/%i\n",
					 bssid, ifmgd->probe_send_count,
					 max_tries);
				ieee80211_mgd_probe_ap_send(sdata);
			} else {
				mlme_dbg(sdata,
					 "No ack for nullfunc frame to AP %pM, disconnecting.\n",
					 bssid);
				ieee80211_sta_connection_lost(sdata, bssid,
					WLAN_REASON_DISASSOC_DUE_TO_INACTIVITY,
					false);
			}
		} else if (time_is_after_jiffies(ifmgd->probe_timeout))
			run_again(sdata, ifmgd->probe_timeout);
		else if (local->hw.flags & IEEE80211_HW_REPORTS_TX_ACK_STATUS) {
			mlme_dbg(sdata,
				 "Failed to send nullfunc to AP %pM after %dms, disconnecting\n",
				 bssid, probe_wait_ms);
			ieee80211_sta_connection_lost(sdata, bssid,
				WLAN_REASON_DISASSOC_DUE_TO_INACTIVITY, false);
		} else if (ifmgd->probe_send_count < max_tries) {
			mlme_dbg(sdata,
				 "No probe response from AP %pM after %dms, try %d/%i\n",
				 bssid, probe_wait_ms,
				 ifmgd->probe_send_count, max_tries);
			ieee80211_mgd_probe_ap_send(sdata);
		} else {
			/*
			 * We actually lost the connection ... or did we?
			 * Let's make sure!
			 */
			wiphy_debug(local->hw.wiphy,
				    "%s: No probe response from AP %pM"
				    " after %dms, disconnecting.\n",
				    sdata->name,
				    bssid, probe_wait_ms);

			ieee80211_sta_connection_lost(sdata, bssid,
				WLAN_REASON_DISASSOC_DUE_TO_INACTIVITY, false);
		}
	}

	sdata_unlock(sdata);
}

static void ieee80211_sta_bcn_mon_timer(unsigned long data)
{
	struct ieee80211_sub_if_data *sdata =
		(struct ieee80211_sub_if_data *) data;
	struct ieee80211_local *local = sdata->local;

	if (local->quiescing)
		return;

	if (sdata->vif.csa_active)
		return;

	sdata->u.mgd.connection_loss = false;
	ieee80211_queue_work(&sdata->local->hw,
			     &sdata->u.mgd.beacon_connection_loss_work);
}

static void ieee80211_sta_conn_mon_timer(unsigned long data)
{
	struct ieee80211_sub_if_data *sdata =
		(struct ieee80211_sub_if_data *) data;
	struct ieee80211_if_managed *ifmgd = &sdata->u.mgd;
	struct ieee80211_local *local = sdata->local;

	if (local->quiescing)
		return;

	if (sdata->vif.csa_active)
		return;

	ieee80211_queue_work(&local->hw, &ifmgd->monitor_work);
}

static void ieee80211_sta_monitor_work(struct work_struct *work)
{
	struct ieee80211_sub_if_data *sdata =
		container_of(work, struct ieee80211_sub_if_data,
			     u.mgd.monitor_work);

	ieee80211_mgd_probe_ap(sdata, false);
}

static void ieee80211_restart_sta_timer(struct ieee80211_sub_if_data *sdata)
{
	u32 flags;

	if (sdata->vif.type == NL80211_IFTYPE_STATION) {
		__ieee80211_stop_poll(sdata);

		/* let's probe the connection once */
		flags = sdata->local->hw.flags;
		if (!(flags & IEEE80211_HW_CONNECTION_MONITOR))
			ieee80211_queue_work(&sdata->local->hw,
					     &sdata->u.mgd.monitor_work);
		/* and do all the other regular work too */
		ieee80211_queue_work(&sdata->local->hw, &sdata->work);
	}
}

#ifdef CONFIG_PM
void ieee80211_mgd_quiesce(struct ieee80211_sub_if_data *sdata)
{
	struct ieee80211_if_managed *ifmgd = &sdata->u.mgd;
	u8 frame_buf[IEEE80211_DEAUTH_FRAME_LEN];

	sdata_lock(sdata);

	if (ifmgd->auth_data || ifmgd->assoc_data) {
		const u8 *bssid = ifmgd->auth_data ?
				ifmgd->auth_data->bss->bssid :
				ifmgd->assoc_data->bss->bssid;

		/*
		 * If we are trying to authenticate / associate while suspending,
		 * cfg80211 won't know and won't actually abort those attempts,
		 * thus we need to do that ourselves.
		 */
		ieee80211_send_deauth_disassoc(sdata, bssid,
					       IEEE80211_STYPE_DEAUTH,
					       WLAN_REASON_DEAUTH_LEAVING,
					       false, frame_buf);
		if (ifmgd->assoc_data)
			ieee80211_destroy_assoc_data(sdata, false);
		if (ifmgd->auth_data)
			ieee80211_destroy_auth_data(sdata, false);
		cfg80211_tx_mlme_mgmt(sdata->dev, frame_buf,
				      IEEE80211_DEAUTH_FRAME_LEN);
	}

	sdata_unlock(sdata);
}

void ieee80211_sta_restart(struct ieee80211_sub_if_data *sdata)
{
	struct ieee80211_if_managed *ifmgd = &sdata->u.mgd;

	sdata_lock(sdata);
	if (!ifmgd->associated) {
		sdata_unlock(sdata);
		return;
	}

	if (sdata->flags & IEEE80211_SDATA_DISCONNECT_RESUME) {
		sdata->flags &= ~IEEE80211_SDATA_DISCONNECT_RESUME;
		mlme_dbg(sdata, "driver requested disconnect after resume\n");
		ieee80211_sta_connection_lost(sdata,
					      ifmgd->associated->bssid,
					      WLAN_REASON_UNSPECIFIED,
					      true);
		sdata_unlock(sdata);
		return;
	}
	sdata_unlock(sdata);
}
#endif

/* interface setup */
void ieee80211_sta_setup_sdata(struct ieee80211_sub_if_data *sdata)
{
	struct ieee80211_if_managed *ifmgd;

	ifmgd = &sdata->u.mgd;
	INIT_WORK(&ifmgd->monitor_work, ieee80211_sta_monitor_work);
	INIT_WORK(&ifmgd->chswitch_work, ieee80211_chswitch_work);
	INIT_WORK(&ifmgd->beacon_connection_loss_work,
		  ieee80211_beacon_connection_loss_work);
	INIT_WORK(&ifmgd->csa_connection_drop_work,
		  ieee80211_csa_connection_drop_work);
	INIT_WORK(&ifmgd->request_smps_work, ieee80211_request_smps_mgd_work);
	INIT_DELAYED_WORK(&ifmgd->tdls_peer_del_work,
			  ieee80211_tdls_peer_del_work);
	setup_timer(&ifmgd->timer, ieee80211_sta_timer,
		    (unsigned long) sdata);
	setup_timer(&ifmgd->bcn_mon_timer, ieee80211_sta_bcn_mon_timer,
		    (unsigned long) sdata);
	setup_timer(&ifmgd->conn_mon_timer, ieee80211_sta_conn_mon_timer,
		    (unsigned long) sdata);
	setup_timer(&ifmgd->chswitch_timer, ieee80211_chswitch_timer,
		    (unsigned long) sdata);

	ifmgd->flags = 0;
	ifmgd->powersave = sdata->wdev.ps;
	ifmgd->uapsd_queues = sdata->local->hw.uapsd_queues;
	ifmgd->uapsd_max_sp_len = sdata->local->hw.uapsd_max_sp_len;
	ifmgd->p2p_noa_index = -1;

	if (sdata->local->hw.wiphy->features & NL80211_FEATURE_DYNAMIC_SMPS)
		ifmgd->req_smps = IEEE80211_SMPS_AUTOMATIC;
	else
		ifmgd->req_smps = IEEE80211_SMPS_OFF;
}

/* scan finished notification */
void ieee80211_mlme_notify_scan_completed(struct ieee80211_local *local)
{
	struct ieee80211_sub_if_data *sdata;

	/* Restart STA timers */
	rcu_read_lock();
	list_for_each_entry_rcu(sdata, &local->interfaces, list) {
		if (ieee80211_sdata_running(sdata))
			ieee80211_restart_sta_timer(sdata);
	}
	rcu_read_unlock();
}

int ieee80211_max_network_latency(struct notifier_block *nb,
				  unsigned long data, void *dummy)
{
	s32 latency_usec = (s32) data;
	struct ieee80211_local *local =
		container_of(nb, struct ieee80211_local,
			     network_latency_notifier);

	mutex_lock(&local->iflist_mtx);
	ieee80211_recalc_ps(local, latency_usec);
	mutex_unlock(&local->iflist_mtx);

	return NOTIFY_OK;
}

static u8 ieee80211_ht_vht_rx_chains(struct ieee80211_sub_if_data *sdata,
				     struct cfg80211_bss *cbss)
{
	struct ieee80211_if_managed *ifmgd = &sdata->u.mgd;
	const u8 *ht_cap_ie, *vht_cap_ie;
	const struct ieee80211_ht_cap *ht_cap;
	const struct ieee80211_vht_cap *vht_cap;
	u8 chains = 1;

	if (ifmgd->flags & IEEE80211_STA_DISABLE_HT)
		return chains;

	ht_cap_ie = ieee80211_bss_get_ie(cbss, WLAN_EID_HT_CAPABILITY);
	if (ht_cap_ie && ht_cap_ie[1] >= sizeof(*ht_cap)) {
		ht_cap = (void *)(ht_cap_ie + 2);
		chains = ieee80211_mcs_to_chains(&ht_cap->mcs);
		/*
		 * TODO: use "Tx Maximum Number Spatial Streams Supported" and
		 *	 "Tx Unequal Modulation Supported" fields.
		 */
	}

	if (ifmgd->flags & IEEE80211_STA_DISABLE_VHT)
		return chains;

	vht_cap_ie = ieee80211_bss_get_ie(cbss, WLAN_EID_VHT_CAPABILITY);
	if (vht_cap_ie && vht_cap_ie[1] >= sizeof(*vht_cap)) {
		u8 nss;
		u16 tx_mcs_map;

		vht_cap = (void *)(vht_cap_ie + 2);
		tx_mcs_map = le16_to_cpu(vht_cap->supp_mcs.tx_mcs_map);
		for (nss = 8; nss > 0; nss--) {
			if (((tx_mcs_map >> (2 * (nss - 1))) & 3) !=
					IEEE80211_VHT_MCS_NOT_SUPPORTED)
				break;
		}
		/* TODO: use "Tx Highest Supported Long GI Data Rate" field? */
		chains = max(chains, nss);
	}

	return chains;
}

static int ieee80211_prep_channel(struct ieee80211_sub_if_data *sdata,
				  struct cfg80211_bss *cbss)
{
	struct ieee80211_local *local = sdata->local;
	struct ieee80211_if_managed *ifmgd = &sdata->u.mgd;
	const struct ieee80211_ht_cap *ht_cap = NULL;
	const struct ieee80211_ht_operation *ht_oper = NULL;
	const struct ieee80211_vht_operation *vht_oper = NULL;
	struct ieee80211_supported_band *sband;
	struct cfg80211_chan_def chandef;
	int ret;

	sband = local->hw.wiphy->bands[cbss->channel->band];

	ifmgd->flags &= ~(IEEE80211_STA_DISABLE_40MHZ |
			  IEEE80211_STA_DISABLE_80P80MHZ |
			  IEEE80211_STA_DISABLE_160MHZ);

	rcu_read_lock();

	if (!(ifmgd->flags & IEEE80211_STA_DISABLE_HT) &&
	    sband->ht_cap.ht_supported) {
		const u8 *ht_oper_ie, *ht_cap_ie;

		ht_oper_ie = ieee80211_bss_get_ie(cbss, WLAN_EID_HT_OPERATION);
		if (ht_oper_ie && ht_oper_ie[1] >= sizeof(*ht_oper))
			ht_oper = (void *)(ht_oper_ie + 2);

		ht_cap_ie = ieee80211_bss_get_ie(cbss, WLAN_EID_HT_CAPABILITY);
		if (ht_cap_ie && ht_cap_ie[1] >= sizeof(*ht_cap))
			ht_cap = (void *)(ht_cap_ie + 2);

		if (!ht_cap) {
			ifmgd->flags |= IEEE80211_STA_DISABLE_HT;
			ht_oper = NULL;
		}
	}

	if (!(ifmgd->flags & IEEE80211_STA_DISABLE_VHT) &&
	    sband->vht_cap.vht_supported) {
		const u8 *vht_oper_ie, *vht_cap;

		vht_oper_ie = ieee80211_bss_get_ie(cbss,
						   WLAN_EID_VHT_OPERATION);
		if (vht_oper_ie && vht_oper_ie[1] >= sizeof(*vht_oper))
			vht_oper = (void *)(vht_oper_ie + 2);
		if (vht_oper && !ht_oper) {
			vht_oper = NULL;
			sdata_info(sdata,
				   "AP advertised VHT without HT, disabling both\n");
			ifmgd->flags |= IEEE80211_STA_DISABLE_HT;
			ifmgd->flags |= IEEE80211_STA_DISABLE_VHT;
		}

		vht_cap = ieee80211_bss_get_ie(cbss, WLAN_EID_VHT_CAPABILITY);
		if (!vht_cap || vht_cap[1] < sizeof(struct ieee80211_vht_cap)) {
			ifmgd->flags |= IEEE80211_STA_DISABLE_VHT;
			vht_oper = NULL;
		}
	}

	ifmgd->flags |= ieee80211_determine_chantype(sdata, sband,
						     cbss->channel,
						     ht_cap, ht_oper, vht_oper,
						     &chandef, false);

	sdata->needed_rx_chains = min(ieee80211_ht_vht_rx_chains(sdata, cbss),
				      local->rx_chains);

	rcu_read_unlock();

	/* will change later if needed */
	sdata->smps_mode = IEEE80211_SMPS_OFF;

	mutex_lock(&local->mtx);
	/*
	 * If this fails (possibly due to channel context sharing
	 * on incompatible channels, e.g. 80+80 and 160 sharing the
	 * same control channel) try to use a smaller bandwidth.
	 */
	ret = ieee80211_vif_use_channel(sdata, &chandef,
					IEEE80211_CHANCTX_SHARED);

	/* don't downgrade for 5 and 10 MHz channels, though. */
	if (chandef.width == NL80211_CHAN_WIDTH_5 ||
	    chandef.width == NL80211_CHAN_WIDTH_10)
		goto out;

	while (ret && chandef.width != NL80211_CHAN_WIDTH_20_NOHT) {
		ifmgd->flags |= ieee80211_chandef_downgrade(&chandef);
		ret = ieee80211_vif_use_channel(sdata, &chandef,
						IEEE80211_CHANCTX_SHARED);
	}
 out:
	mutex_unlock(&local->mtx);
	return ret;
}

static int ieee80211_prep_connection(struct ieee80211_sub_if_data *sdata,
				     struct cfg80211_bss *cbss, bool assoc)
{
	struct ieee80211_local *local = sdata->local;
	struct ieee80211_if_managed *ifmgd = &sdata->u.mgd;
	struct ieee80211_bss *bss = (void *)cbss->priv;
	struct sta_info *new_sta = NULL;
	bool have_sta = false;
	int err;

	if (WARN_ON(!ifmgd->auth_data && !ifmgd->assoc_data))
		return -EINVAL;

	if (assoc) {
		rcu_read_lock();
		have_sta = sta_info_get(sdata, cbss->bssid);
		rcu_read_unlock();
	}

	if (!have_sta) {
		new_sta = sta_info_alloc(sdata, cbss->bssid, GFP_KERNEL);
		if (!new_sta)
			return -ENOMEM;
	}
	if (new_sta) {
		u32 rates = 0, basic_rates = 0;
		bool have_higher_than_11mbit;
		int min_rate = INT_MAX, min_rate_index = -1;
		struct ieee80211_chanctx_conf *chanctx_conf;
		struct ieee80211_supported_band *sband;
		const struct cfg80211_bss_ies *ies;
		int shift;
		u32 rate_flags;

		sband = local->hw.wiphy->bands[cbss->channel->band];

		err = ieee80211_prep_channel(sdata, cbss);
		if (err) {
			sta_info_free(local, new_sta);
			return -EINVAL;
		}
		shift = ieee80211_vif_get_shift(&sdata->vif);

		rcu_read_lock();
		chanctx_conf = rcu_dereference(sdata->vif.chanctx_conf);
		if (WARN_ON(!chanctx_conf)) {
			rcu_read_unlock();
			sta_info_free(local, new_sta);
			return -EINVAL;
		}
		rate_flags = ieee80211_chandef_rate_flags(&chanctx_conf->def);
		rcu_read_unlock();

		ieee80211_get_rates(sband, bss->supp_rates,
				    bss->supp_rates_len,
				    &rates, &basic_rates,
				    &have_higher_than_11mbit,
				    &min_rate, &min_rate_index,
				    shift, rate_flags);

		/*
		 * This used to be a workaround for basic rates missing
		 * in the association response frame. Now that we no
		 * longer use the basic rates from there, it probably
		 * doesn't happen any more, but keep the workaround so
		 * in case some *other* APs are buggy in different ways
		 * we can connect -- with a warning.
		 */
		if (!basic_rates && min_rate_index >= 0) {
			sdata_info(sdata,
				   "No basic rates, using min rate instead\n");
			basic_rates = BIT(min_rate_index);
		}

		new_sta->sta.supp_rates[cbss->channel->band] = rates;
		sdata->vif.bss_conf.basic_rates = basic_rates;

		/* cf. IEEE 802.11 9.2.12 */
		if (cbss->channel->band == IEEE80211_BAND_2GHZ &&
		    have_higher_than_11mbit)
			sdata->flags |= IEEE80211_SDATA_OPERATING_GMODE;
		else
			sdata->flags &= ~IEEE80211_SDATA_OPERATING_GMODE;

		memcpy(ifmgd->bssid, cbss->bssid, ETH_ALEN);

		/* set timing information */
		sdata->vif.bss_conf.beacon_int = cbss->beacon_interval;
		rcu_read_lock();
		ies = rcu_dereference(cbss->beacon_ies);
		if (ies) {
			const u8 *tim_ie;

			sdata->vif.bss_conf.sync_tsf = ies->tsf;
			sdata->vif.bss_conf.sync_device_ts =
				bss->device_ts_beacon;
			tim_ie = cfg80211_find_ie(WLAN_EID_TIM,
						  ies->data, ies->len);
			if (tim_ie && tim_ie[1] >= 2)
				sdata->vif.bss_conf.sync_dtim_count = tim_ie[2];
			else
				sdata->vif.bss_conf.sync_dtim_count = 0;
		} else if (!(local->hw.flags &
					IEEE80211_HW_TIMING_BEACON_ONLY)) {
			ies = rcu_dereference(cbss->proberesp_ies);
			/* must be non-NULL since beacon IEs were NULL */
			sdata->vif.bss_conf.sync_tsf = ies->tsf;
			sdata->vif.bss_conf.sync_device_ts =
				bss->device_ts_presp;
			sdata->vif.bss_conf.sync_dtim_count = 0;
		} else {
			sdata->vif.bss_conf.sync_tsf = 0;
			sdata->vif.bss_conf.sync_device_ts = 0;
			sdata->vif.bss_conf.sync_dtim_count = 0;
		}
		rcu_read_unlock();

		/* tell driver about BSSID, basic rates and timing */
		ieee80211_bss_info_change_notify(sdata,
			BSS_CHANGED_BSSID | BSS_CHANGED_BASIC_RATES |
			BSS_CHANGED_BEACON_INT);

		if (assoc)
			sta_info_pre_move_state(new_sta, IEEE80211_STA_AUTH);

		err = sta_info_insert(new_sta);
		new_sta = NULL;
		if (err) {
			sdata_info(sdata,
				   "failed to insert STA entry for the AP (error %d)\n",
				   err);
			return err;
		}
	} else
		WARN_ON_ONCE(!ether_addr_equal(ifmgd->bssid, cbss->bssid));

	return 0;
}

/* config hooks */
int ieee80211_mgd_auth(struct ieee80211_sub_if_data *sdata,
		       struct cfg80211_auth_request *req)
{
	struct ieee80211_local *local = sdata->local;
	struct ieee80211_if_managed *ifmgd = &sdata->u.mgd;
	struct ieee80211_mgd_auth_data *auth_data;
	u16 auth_alg;
	int err;

	/* prepare auth data structure */

	switch (req->auth_type) {
	case NL80211_AUTHTYPE_OPEN_SYSTEM:
		auth_alg = WLAN_AUTH_OPEN;
		break;
	case NL80211_AUTHTYPE_SHARED_KEY:
		if (IS_ERR(local->wep_tx_tfm))
			return -EOPNOTSUPP;
		auth_alg = WLAN_AUTH_SHARED_KEY;
		break;
	case NL80211_AUTHTYPE_FT:
		auth_alg = WLAN_AUTH_FT;
		break;
	case NL80211_AUTHTYPE_NETWORK_EAP:
		auth_alg = WLAN_AUTH_LEAP;
		break;
	case NL80211_AUTHTYPE_SAE:
		auth_alg = WLAN_AUTH_SAE;
		break;
	default:
		return -EOPNOTSUPP;
	}

	auth_data = kzalloc(sizeof(*auth_data) + req->sae_data_len +
			    req->ie_len, GFP_KERNEL);
	if (!auth_data)
		return -ENOMEM;

	auth_data->bss = req->bss;

	if (req->sae_data_len >= 4) {
		__le16 *pos = (__le16 *) req->sae_data;
		auth_data->sae_trans = le16_to_cpu(pos[0]);
		auth_data->sae_status = le16_to_cpu(pos[1]);
		memcpy(auth_data->data, req->sae_data + 4,
		       req->sae_data_len - 4);
		auth_data->data_len += req->sae_data_len - 4;
	}

	if (req->ie && req->ie_len) {
		memcpy(&auth_data->data[auth_data->data_len],
		       req->ie, req->ie_len);
		auth_data->data_len += req->ie_len;
	}

	if (req->key && req->key_len) {
		auth_data->key_len = req->key_len;
		auth_data->key_idx = req->key_idx;
		memcpy(auth_data->key, req->key, req->key_len);
	}

	auth_data->algorithm = auth_alg;

	/* try to authenticate/probe */

	if ((ifmgd->auth_data && !ifmgd->auth_data->done) ||
	    ifmgd->assoc_data) {
		err = -EBUSY;
		goto err_free;
	}

	if (ifmgd->auth_data)
		ieee80211_destroy_auth_data(sdata, false);

	/* prep auth_data so we don't go into idle on disassoc */
	ifmgd->auth_data = auth_data;

	if (ifmgd->associated) {
		u8 frame_buf[IEEE80211_DEAUTH_FRAME_LEN];

		ieee80211_set_disassoc(sdata, IEEE80211_STYPE_DEAUTH,
				       WLAN_REASON_UNSPECIFIED,
				       false, frame_buf);

		cfg80211_tx_mlme_mgmt(sdata->dev, frame_buf,
				      sizeof(frame_buf));
	}

	sdata_info(sdata, "authenticate with %pM\n", req->bss->bssid);

	err = ieee80211_prep_connection(sdata, req->bss, false);
	if (err)
		goto err_clear;

	err = ieee80211_probe_auth(sdata);
	if (err) {
		sta_info_destroy_addr(sdata, req->bss->bssid);
		goto err_clear;
	}

	/* hold our own reference */
	cfg80211_ref_bss(local->hw.wiphy, auth_data->bss);
	return 0;

 err_clear:
	memset(ifmgd->bssid, 0, ETH_ALEN);
	ieee80211_bss_info_change_notify(sdata, BSS_CHANGED_BSSID);
	ifmgd->auth_data = NULL;
 err_free:
	kfree(auth_data);
	return err;
}

static bool ieee80211_usable_wmm_params(struct ieee80211_sub_if_data *sdata,
					const u8 *wmm_param, int len)
{
	const u8 *pos;
	size_t left;

	if (len < 8)
		return false;

	if (wmm_param[5] != 1 /* version */)
		return false;

	pos = wmm_param + 8;
	left = len - 8;

	for (; left >= 4; left -= 4, pos += 4) {
		u8 aifsn = pos[0] & 0x0f;
		u8 ecwmin = pos[1] & 0x0f;
		u8 ecwmax = (pos[1] & 0xf0) >> 4;
		int aci = (pos[0] >> 5) & 0x03;

		if (aifsn < 2) {
			sdata_info(sdata,
				   "AP has invalid WMM params (AIFSN=%d for ACI %d), disabling WMM\n",
				   aifsn, aci);
			return false;
		}
		if (ecwmin > ecwmax) {
			sdata_info(sdata,
				   "AP has invalid WMM params (ECWmin/max=%d/%d for ACI %d), disabling WMM\n",
				   ecwmin, ecwmax, aci);
			return false;
		}
	}

	return true;
}

int ieee80211_mgd_assoc(struct ieee80211_sub_if_data *sdata,
			struct cfg80211_assoc_request *req)
{
	struct ieee80211_local *local = sdata->local;
	struct ieee80211_if_managed *ifmgd = &sdata->u.mgd;
	struct ieee80211_bss *bss = (void *)req->bss->priv;
	struct ieee80211_mgd_assoc_data *assoc_data;
	const struct cfg80211_bss_ies *beacon_ies;
	struct ieee80211_supported_band *sband;
	const u8 *ssidie, *ht_ie, *vht_ie;
	int i, err;

	assoc_data = kzalloc(sizeof(*assoc_data) + req->ie_len, GFP_KERNEL);
	if (!assoc_data)
		return -ENOMEM;

	rcu_read_lock();
	ssidie = ieee80211_bss_get_ie(req->bss, WLAN_EID_SSID);
	if (!ssidie) {
		rcu_read_unlock();
		kfree(assoc_data);
		return -EINVAL;
	}
	memcpy(assoc_data->ssid, ssidie + 2, ssidie[1]);
	assoc_data->ssid_len = ssidie[1];
	rcu_read_unlock();

	if (ifmgd->associated) {
		u8 frame_buf[IEEE80211_DEAUTH_FRAME_LEN];

		ieee80211_set_disassoc(sdata, IEEE80211_STYPE_DEAUTH,
				       WLAN_REASON_UNSPECIFIED,
				       false, frame_buf);

		cfg80211_tx_mlme_mgmt(sdata->dev, frame_buf,
				      sizeof(frame_buf));
	}

	if (ifmgd->auth_data && !ifmgd->auth_data->done) {
		err = -EBUSY;
		goto err_free;
	}

	if (ifmgd->assoc_data) {
		err = -EBUSY;
		goto err_free;
	}

	if (ifmgd->auth_data) {
		bool match;

		/* keep sta info, bssid if matching */
		match = ether_addr_equal(ifmgd->bssid, req->bss->bssid);
		ieee80211_destroy_auth_data(sdata, match);
	}

	/* prepare assoc data */

	ifmgd->beacon_crc_valid = false;

	assoc_data->wmm = bss->wmm_used &&
			  (local->hw.queues >= IEEE80211_NUM_ACS);
	if (assoc_data->wmm) {
		/* try to check validity of WMM params IE */
		const struct cfg80211_bss_ies *ies;
		const u8 *wp, *start, *end;

		rcu_read_lock();
		ies = rcu_dereference(req->bss->ies);
		start = ies->data;
		end = start + ies->len;

		while (true) {
			wp = cfg80211_find_vendor_ie(
				WLAN_OUI_MICROSOFT,
				WLAN_OUI_TYPE_MICROSOFT_WMM,
				start, end - start);
			if (!wp)
				break;
			start = wp + wp[1] + 2;
			/* if this IE is too short, try the next */
			if (wp[1] <= 4)
				continue;
			/* if this IE is WMM params, we found what we wanted */
			if (wp[6] == 1)
				break;
		}

		if (!wp || !ieee80211_usable_wmm_params(sdata, wp + 2,
							wp[1] - 2)) {
			assoc_data->wmm = false;
			ifmgd->flags |= IEEE80211_STA_DISABLE_WMM;
		}
		rcu_read_unlock();
	}

	/*
	 * IEEE802.11n does not allow TKIP/WEP as pairwise ciphers in HT mode.
	 * We still associate in non-HT mode (11a/b/g) if any one of these
	 * ciphers is configured as pairwise.
	 * We can set this to true for non-11n hardware, that'll be checked
	 * separately along with the peer capabilities.
	 */
	for (i = 0; i < req->crypto.n_ciphers_pairwise; i++) {
		if (req->crypto.ciphers_pairwise[i] == WLAN_CIPHER_SUITE_WEP40 ||
		    req->crypto.ciphers_pairwise[i] == WLAN_CIPHER_SUITE_TKIP ||
		    req->crypto.ciphers_pairwise[i] == WLAN_CIPHER_SUITE_WEP104) {
			ifmgd->flags |= IEEE80211_STA_DISABLE_HT;
			ifmgd->flags |= IEEE80211_STA_DISABLE_VHT;
			netdev_info(sdata->dev,
				    "disabling HT/VHT due to WEP/TKIP use\n");
		}
	}

	if (req->flags & ASSOC_REQ_DISABLE_HT) {
		ifmgd->flags |= IEEE80211_STA_DISABLE_HT;
		ifmgd->flags |= IEEE80211_STA_DISABLE_VHT;
	}

	if (req->flags & ASSOC_REQ_DISABLE_VHT)
		ifmgd->flags |= IEEE80211_STA_DISABLE_VHT;

	/* Also disable HT if we don't support it or the AP doesn't use WMM */
	sband = local->hw.wiphy->bands[req->bss->channel->band];
	if (!sband->ht_cap.ht_supported ||
	    local->hw.queues < IEEE80211_NUM_ACS || !bss->wmm_used ||
	    ifmgd->flags & IEEE80211_STA_DISABLE_WMM) {
		ifmgd->flags |= IEEE80211_STA_DISABLE_HT;
		if (!bss->wmm_used &&
		    !(ifmgd->flags & IEEE80211_STA_DISABLE_WMM))
			netdev_info(sdata->dev,
				    "disabling HT as WMM/QoS is not supported by the AP\n");
	}

	/* disable VHT if we don't support it or the AP doesn't use WMM */
	if (!sband->vht_cap.vht_supported ||
	    local->hw.queues < IEEE80211_NUM_ACS || !bss->wmm_used ||
	    ifmgd->flags & IEEE80211_STA_DISABLE_WMM) {
		ifmgd->flags |= IEEE80211_STA_DISABLE_VHT;
		if (!bss->wmm_used &&
		    !(ifmgd->flags & IEEE80211_STA_DISABLE_WMM))
			netdev_info(sdata->dev,
				    "disabling VHT as WMM/QoS is not supported by the AP\n");
	}

	memcpy(&ifmgd->ht_capa, &req->ht_capa, sizeof(ifmgd->ht_capa));
	memcpy(&ifmgd->ht_capa_mask, &req->ht_capa_mask,
	       sizeof(ifmgd->ht_capa_mask));

	memcpy(&ifmgd->vht_capa, &req->vht_capa, sizeof(ifmgd->vht_capa));
	memcpy(&ifmgd->vht_capa_mask, &req->vht_capa_mask,
	       sizeof(ifmgd->vht_capa_mask));

	if (req->ie && req->ie_len) {
		memcpy(assoc_data->ie, req->ie, req->ie_len);
		assoc_data->ie_len = req->ie_len;
	}

	assoc_data->bss = req->bss;

	if (ifmgd->req_smps == IEEE80211_SMPS_AUTOMATIC) {
		if (ifmgd->powersave)
			sdata->smps_mode = IEEE80211_SMPS_DYNAMIC;
		else
			sdata->smps_mode = IEEE80211_SMPS_OFF;
	} else
		sdata->smps_mode = ifmgd->req_smps;

	assoc_data->capability = req->bss->capability;
	assoc_data->supp_rates = bss->supp_rates;
	assoc_data->supp_rates_len = bss->supp_rates_len;

	rcu_read_lock();
	ht_ie = ieee80211_bss_get_ie(req->bss, WLAN_EID_HT_OPERATION);
	if (ht_ie && ht_ie[1] >= sizeof(struct ieee80211_ht_operation))
		assoc_data->ap_ht_param =
			((struct ieee80211_ht_operation *)(ht_ie + 2))->ht_param;
	else
		ifmgd->flags |= IEEE80211_STA_DISABLE_HT;
	vht_ie = ieee80211_bss_get_ie(req->bss, WLAN_EID_VHT_CAPABILITY);
	if (vht_ie && vht_ie[1] >= sizeof(struct ieee80211_vht_cap))
		memcpy(&assoc_data->ap_vht_cap, vht_ie + 2,
		       sizeof(struct ieee80211_vht_cap));
	else
		ifmgd->flags |= IEEE80211_STA_DISABLE_VHT;
	rcu_read_unlock();

	if (bss->wmm_used && bss->uapsd_supported &&
	    (sdata->local->hw.flags & IEEE80211_HW_SUPPORTS_UAPSD)) {
		assoc_data->uapsd = true;
		ifmgd->flags |= IEEE80211_STA_UAPSD_ENABLED;
	} else {
		assoc_data->uapsd = false;
		ifmgd->flags &= ~IEEE80211_STA_UAPSD_ENABLED;
	}

	if (req->prev_bssid)
		memcpy(assoc_data->prev_bssid, req->prev_bssid, ETH_ALEN);

	if (req->use_mfp) {
		ifmgd->mfp = IEEE80211_MFP_REQUIRED;
		ifmgd->flags |= IEEE80211_STA_MFP_ENABLED;
	} else {
		ifmgd->mfp = IEEE80211_MFP_DISABLED;
		ifmgd->flags &= ~IEEE80211_STA_MFP_ENABLED;
	}

	if (req->flags & ASSOC_REQ_USE_RRM)
		ifmgd->flags |= IEEE80211_STA_ENABLE_RRM;
	else
		ifmgd->flags &= ~IEEE80211_STA_ENABLE_RRM;

	if (req->crypto.control_port)
		ifmgd->flags |= IEEE80211_STA_CONTROL_PORT;
	else
		ifmgd->flags &= ~IEEE80211_STA_CONTROL_PORT;

	sdata->control_port_protocol = req->crypto.control_port_ethertype;
	sdata->control_port_no_encrypt = req->crypto.control_port_no_encrypt;
	sdata->encrypt_headroom = ieee80211_cs_headroom(local, &req->crypto,
							sdata->vif.type);

	/* kick off associate process */

	ifmgd->assoc_data = assoc_data;
	ifmgd->dtim_period = 0;
	ifmgd->have_beacon = false;

	err = ieee80211_prep_connection(sdata, req->bss, true);
	if (err)
		goto err_clear;

	rcu_read_lock();
	beacon_ies = rcu_dereference(req->bss->beacon_ies);

	if (sdata->local->hw.flags & IEEE80211_HW_NEED_DTIM_BEFORE_ASSOC &&
	    !beacon_ies) {
		/*
		 * Wait up to one beacon interval ...
		 * should this be more if we miss one?
		 */
		sdata_info(sdata, "waiting for beacon from %pM\n",
			   ifmgd->bssid);
		assoc_data->timeout = TU_TO_EXP_TIME(req->bss->beacon_interval);
		assoc_data->timeout_started = true;
		assoc_data->need_beacon = true;
	} else if (beacon_ies) {
		const u8 *tim_ie = cfg80211_find_ie(WLAN_EID_TIM,
						    beacon_ies->data,
						    beacon_ies->len);
		u8 dtim_count = 0;

		if (tim_ie && tim_ie[1] >= sizeof(struct ieee80211_tim_ie)) {
			const struct ieee80211_tim_ie *tim;
			tim = (void *)(tim_ie + 2);
			ifmgd->dtim_period = tim->dtim_period;
			dtim_count = tim->dtim_count;
		}
		ifmgd->have_beacon = true;
		assoc_data->timeout = jiffies;
		assoc_data->timeout_started = true;

		if (local->hw.flags & IEEE80211_HW_TIMING_BEACON_ONLY) {
			sdata->vif.bss_conf.sync_tsf = beacon_ies->tsf;
			sdata->vif.bss_conf.sync_device_ts =
				bss->device_ts_beacon;
			sdata->vif.bss_conf.sync_dtim_count = dtim_count;
		}
	} else {
		assoc_data->timeout = jiffies;
		assoc_data->timeout_started = true;
	}
	rcu_read_unlock();

	run_again(sdata, assoc_data->timeout);

	if (bss->corrupt_data) {
		char *corrupt_type = "data";
		if (bss->corrupt_data & IEEE80211_BSS_CORRUPT_BEACON) {
			if (bss->corrupt_data &
					IEEE80211_BSS_CORRUPT_PROBE_RESP)
				corrupt_type = "beacon and probe response";
			else
				corrupt_type = "beacon";
		} else if (bss->corrupt_data & IEEE80211_BSS_CORRUPT_PROBE_RESP)
			corrupt_type = "probe response";
		sdata_info(sdata, "associating with AP with corrupt %s\n",
			   corrupt_type);
	}

	return 0;
 err_clear:
	memset(ifmgd->bssid, 0, ETH_ALEN);
	ieee80211_bss_info_change_notify(sdata, BSS_CHANGED_BSSID);
	ifmgd->assoc_data = NULL;
 err_free:
	kfree(assoc_data);
	return err;
}

int ieee80211_mgd_deauth(struct ieee80211_sub_if_data *sdata,
			 struct cfg80211_deauth_request *req)
{
	struct ieee80211_if_managed *ifmgd = &sdata->u.mgd;
	u8 frame_buf[IEEE80211_DEAUTH_FRAME_LEN];
	bool tx = !req->local_state_change;

	if (ifmgd->auth_data &&
	    ether_addr_equal(ifmgd->auth_data->bss->bssid, req->bssid)) {
		sdata_info(sdata,
			   "aborting authentication with %pM by local choice (Reason: %u=%s)\n",
			   req->bssid, req->reason_code,
			   ieee80211_get_reason_code_string(req->reason_code));

		drv_mgd_prepare_tx(sdata->local, sdata);
		ieee80211_send_deauth_disassoc(sdata, req->bssid,
					       IEEE80211_STYPE_DEAUTH,
					       req->reason_code, tx,
					       frame_buf);
		ieee80211_destroy_auth_data(sdata, false);
		cfg80211_tx_mlme_mgmt(sdata->dev, frame_buf,
				      IEEE80211_DEAUTH_FRAME_LEN);

		return 0;
	}

	if (ifmgd->associated &&
	    ether_addr_equal(ifmgd->associated->bssid, req->bssid)) {
		sdata_info(sdata,
			   "deauthenticating from %pM by local choice (Reason: %u=%s)\n",
			   req->bssid, req->reason_code,
			   ieee80211_get_reason_code_string(req->reason_code));

		ieee80211_set_disassoc(sdata, IEEE80211_STYPE_DEAUTH,
				       req->reason_code, tx, frame_buf);
		cfg80211_tx_mlme_mgmt(sdata->dev, frame_buf,
				      IEEE80211_DEAUTH_FRAME_LEN);
		return 0;
	}

	return -ENOTCONN;
}

int ieee80211_mgd_disassoc(struct ieee80211_sub_if_data *sdata,
			   struct cfg80211_disassoc_request *req)
{
	struct ieee80211_if_managed *ifmgd = &sdata->u.mgd;
	u8 bssid[ETH_ALEN];
	u8 frame_buf[IEEE80211_DEAUTH_FRAME_LEN];

	/*
	 * cfg80211 should catch this ... but it's racy since
	 * we can receive a disassoc frame, process it, hand it
	 * to cfg80211 while that's in a locked section already
	 * trying to tell us that the user wants to disconnect.
	 */
	if (ifmgd->associated != req->bss)
		return -ENOLINK;

	sdata_info(sdata,
		   "disassociating from %pM by local choice (Reason: %u=%s)\n",
		   req->bss->bssid, req->reason_code, ieee80211_get_reason_code_string(req->reason_code));

	memcpy(bssid, req->bss->bssid, ETH_ALEN);
	ieee80211_set_disassoc(sdata, IEEE80211_STYPE_DISASSOC,
			       req->reason_code, !req->local_state_change,
			       frame_buf);

	cfg80211_tx_mlme_mgmt(sdata->dev, frame_buf,
			      IEEE80211_DEAUTH_FRAME_LEN);

	return 0;
}

void ieee80211_mgd_stop(struct ieee80211_sub_if_data *sdata)
{
	struct ieee80211_if_managed *ifmgd = &sdata->u.mgd;

	/*
	 * Make sure some work items will not run after this,
	 * they will not do anything but might not have been
	 * cancelled when disconnecting.
	 */
	cancel_work_sync(&ifmgd->monitor_work);
	cancel_work_sync(&ifmgd->beacon_connection_loss_work);
	cancel_work_sync(&ifmgd->request_smps_work);
	cancel_work_sync(&ifmgd->csa_connection_drop_work);
	cancel_work_sync(&ifmgd->chswitch_work);
	cancel_delayed_work_sync(&ifmgd->tdls_peer_del_work);

	sdata_lock(sdata);
	if (ifmgd->assoc_data) {
		struct cfg80211_bss *bss = ifmgd->assoc_data->bss;
		ieee80211_destroy_assoc_data(sdata, false);
		cfg80211_assoc_timeout(sdata->dev, bss);
	}
	if (ifmgd->auth_data)
		ieee80211_destroy_auth_data(sdata, false);
	del_timer_sync(&ifmgd->timer);
	sdata_unlock(sdata);
}

void ieee80211_cqm_rssi_notify(struct ieee80211_vif *vif,
			       enum nl80211_cqm_rssi_threshold_event rssi_event,
			       gfp_t gfp)
{
	struct ieee80211_sub_if_data *sdata = vif_to_sdata(vif);

	trace_api_cqm_rssi_notify(sdata, rssi_event);

	cfg80211_cqm_rssi_notify(sdata->dev, rssi_event, gfp);
}
EXPORT_SYMBOL(ieee80211_cqm_rssi_notify);<|MERGE_RESOLUTION|>--- conflicted
+++ resolved
@@ -173,11 +173,7 @@
 
 	if (!(ht_cap->cap_info &
 	      cpu_to_le16(IEEE80211_HT_CAP_SUP_WIDTH_20_40))) {
-<<<<<<< HEAD
-		ret = IEEE80211_STA_DISABLE_40MHZ | IEEE80211_STA_DISABLE_VHT;
-=======
 		ret = IEEE80211_STA_DISABLE_40MHZ;
->>>>>>> 7a0a260a
 		goto out;
 	}
 
