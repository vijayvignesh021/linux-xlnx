--- conflicted
+++ resolved
@@ -1065,21 +1065,12 @@
 	/* do not register frame reception for functional addressing */
 	if (so->opt.flags & CAN_ISOTP_SF_BROADCAST)
 		do_rx_reg = 0;
-<<<<<<< HEAD
 
 	/* do not validate rx address for functional addressing */
 	if (do_rx_reg) {
 		if (addr->can_addr.tp.rx_id == addr->can_addr.tp.tx_id)
 			return -EADDRNOTAVAIL;
 
-=======
-
-	/* do not validate rx address for functional addressing */
-	if (do_rx_reg) {
-		if (addr->can_addr.tp.rx_id == addr->can_addr.tp.tx_id)
-			return -EADDRNOTAVAIL;
-
->>>>>>> c93199e9
 		if (addr->can_addr.tp.rx_id & (CAN_ERR_FLAG | CAN_RTR_FLAG))
 			return -EADDRNOTAVAIL;
 	}
