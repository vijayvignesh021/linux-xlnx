--- conflicted
+++ resolved
@@ -3912,12 +3912,8 @@
 	}
 
 	switch (off) {
-<<<<<<< HEAD
-=======
 	case bpf_ctx_range(struct __sk_buff, mark):
-	case bpf_ctx_range(struct __sk_buff, tc_classid):
 		return false;
->>>>>>> b5ac3beb
 	case bpf_ctx_range(struct __sk_buff, data):
 		info->reg_type = PTR_TO_PACKET;
 		break;
