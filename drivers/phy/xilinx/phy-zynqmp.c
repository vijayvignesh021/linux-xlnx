--- conflicted
+++ resolved
@@ -9,12 +9,7 @@
  * Author: Laurent Pinchart <laurent.pinchart@ideasonboard.com>
  *
  * This driver is tested for USB, SGMII, SATA and Display Port currently.
-<<<<<<< HEAD
- * Other controllers i.e PCIe should also work but that is experimental
- * as of now.
-=======
  * PCIe should also work but that is experimental as of now.
->>>>>>> 08485d4c
  */
 
 #include <linux/clk.h>
@@ -998,8 +993,6 @@
 	}
 
 	return 0;
-<<<<<<< HEAD
-=======
 }
 
 static int xpsgtr_remove(struct platform_device *pdev)
@@ -1011,7 +1004,6 @@
 	pm_runtime_set_suspended(gtr_dev->dev);
 
 	return 0;
->>>>>>> 08485d4c
 }
 
 static const struct of_device_id xpsgtr_of_match[] = {
