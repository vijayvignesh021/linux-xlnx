--- conflicted
+++ resolved
@@ -746,12 +746,9 @@
  * @pll_map: Bit map of supported PLLs for current ASIC version.
  * @mme_binning_mask: MME binning mask,
  *                   (0 = functional, 1 = binned)
-<<<<<<< HEAD
-=======
  * @dram_binning_mask: DRAM binning mask, 1 bit per dram instance
  *                     (0 = functional 1 = binned)
  * @memory_repair_flag: eFuse flag indicating memory repair
->>>>>>> df0cc57e
  */
 struct cpucp_info {
 	struct cpucp_sensor sensors[CPUCP_MAX_SENSORS];
