# SPDX-License-Identifier: GPL-2.0-only
#
# Misc strange devices
#

menu "Misc devices"

config SENSORS_LIS3LV02D
	tristate
	depends on INPUT

config AD525X_DPOT
	tristate "Analog Devices Digital Potentiometers"
	depends on (I2C || SPI) && SYSFS
	help
	  If you say yes here, you get support for the Analog Devices
	  AD5258, AD5259, AD5251, AD5252, AD5253, AD5254, AD5255
	  AD5160, AD5161, AD5162, AD5165, AD5200, AD5201, AD5203,
	  AD5204, AD5206, AD5207, AD5231, AD5232, AD5233, AD5235,
	  AD5260, AD5262, AD5263, AD5290, AD5291, AD5292, AD5293,
	  AD7376, AD8400, AD8402, AD8403, ADN2850, AD5241, AD5242,
	  AD5243, AD5245, AD5246, AD5247, AD5248, AD5280, AD5282,
	  ADN2860, AD5273, AD5171, AD5170, AD5172, AD5173, AD5270,
	  AD5271, AD5272, AD5274
	  digital potentiometer chips.

	  See Documentation/misc-devices/ad525x_dpot.rst for the
	  userspace interface.

	  This driver can also be built as a module.  If so, the module
	  will be called ad525x_dpot.

config AD525X_DPOT_I2C
	tristate "support I2C bus connection"
	depends on AD525X_DPOT && I2C
	help
	  Say Y here if you have a digital potentiometers hooked to an I2C bus.

	  To compile this driver as a module, choose M here: the
	  module will be called ad525x_dpot-i2c.

config AD525X_DPOT_SPI
	tristate "support SPI bus connection"
	depends on AD525X_DPOT && SPI_MASTER
	help
	  Say Y here if you have a digital potentiometers hooked to an SPI bus.

	  If unsure, say N (but it's safe to say "Y").

	  To compile this driver as a module, choose M here: the
	  module will be called ad525x_dpot-spi.

config DUMMY_IRQ
	tristate "Dummy IRQ handler"
	help
	  This module accepts a single 'irq' parameter, which it should register for.
	  The sole purpose of this module is to help with debugging of systems on
	  which spurious IRQs would happen on disabled IRQ vector.

config IBM_ASM
	tristate "Device driver for IBM RSA service processor"
	depends on X86 && PCI && INPUT
	depends on SERIAL_8250 || SERIAL_8250=n
	help
	  This option enables device driver support for in-band access to the
	  IBM RSA (Condor) service processor in eServer xSeries systems.
	  The ibmasm device driver allows user space application to access
	  ASM (Advanced Systems Management) functions on the service
	  processor. The driver is meant to be used in conjunction with
	  a user space API.
	  The ibmasm driver also enables the OS to use the UART on the
	  service processor board as a regular serial port. To make use of
	  this feature serial driver support (CONFIG_SERIAL_8250) must be
	  enabled.

	  WARNING: This software may not be supported or function
	  correctly on your IBM server. Please consult the IBM ServerProven
	  website <https://www-03.ibm.com/systems/info/x86servers/serverproven/compat/us/>
	  for information on the specific driver level and support statement
	  for your IBM server.

config IBMVMC
	tristate "IBM Virtual Management Channel support"
	depends on PPC_PSERIES
	help
	  This is the IBM POWER Virtual Management Channel

	  This driver is to be used for the POWER Virtual
	  Management Channel virtual adapter on the PowerVM
	  platform. It provides both request/response and
	  async message support through the /dev/ibmvmc node.

	  To compile this driver as a module, choose M here: the
	  module will be called ibmvmc.

config PHANTOM
	tristate "Sensable PHANToM (PCI)"
	depends on PCI
	help
	  Say Y here if you want to build a driver for Sensable PHANToM device.

	  This driver is only for PCI PHANToMs.

	  If you choose to build module, its name will be phantom. If unsure,
	  say N here.

config TIFM_CORE
	tristate "TI Flash Media interface support"
	depends on PCI
	help
	  If you want support for Texas Instruments(R) Flash Media adapters
	  you should select this option and then also choose an appropriate
	  host adapter, such as 'TI Flash Media PCI74xx/PCI76xx host adapter
	  support', if you have a TI PCI74xx compatible card reader, for
	  example.
	  You will also have to select some flash card format drivers. MMC/SD
	  cards are supported via 'MMC/SD Card support: TI Flash Media MMC/SD
	  Interface support (MMC_TIFM_SD)'.

	  To compile this driver as a module, choose M here: the module will
	  be called tifm_core.

config TIFM_7XX1
	tristate "TI Flash Media PCI74xx/PCI76xx host adapter support"
	depends on PCI && TIFM_CORE
	default TIFM_CORE
	help
	  This option enables support for Texas Instruments(R) PCI74xx and
	  PCI76xx families of Flash Media adapters, found in many laptops.
	  To make actual use of the device, you will have to select some
	  flash card format drivers, as outlined in the TIFM_CORE Help.

	  To compile this driver as a module, choose M here: the module will
	  be called tifm_7xx1.

config ICS932S401
	tristate "Integrated Circuits ICS932S401"
	depends on I2C
	help
	  If you say yes here you get support for the Integrated Circuits
	  ICS932S401 clock control chips.

	  This driver can also be built as a module. If so, the module
	  will be called ics932s401.

config ATMEL_SSC
	tristate "Device driver for Atmel SSC peripheral"
	depends on HAS_IOMEM && (ARCH_AT91 || COMPILE_TEST)
	help
	  This option enables device driver support for Atmel Synchronized
	  Serial Communication peripheral (SSC).

	  The SSC peripheral supports a wide variety of serial frame based
	  communications, i.e. I2S, SPI, etc.

	  If unsure, say N.

config ENCLOSURE_SERVICES
	tristate "Enclosure Services"
	help
	  Provides support for intelligent enclosures (bays which
	  contain storage devices).  You also need either a host
	  driver (SCSI/ATA) which supports enclosures
	  or a SCSI enclosure device (SES) to use these services.

config SGI_XP
	tristate "Support communication between SGI SSIs"
	depends on NET
	depends on (IA64_SGI_UV || X86_UV) && SMP
	depends on X86_64 || BROKEN
	select SGI_GRU if X86_64 && SMP
	help
	  An SGI machine can be divided into multiple Single System
	  Images which act independently of each other and have
	  hardware based memory protection from the others.  Enabling
	  this feature will allow for direct communication between SSIs
	  based on a network adapter and DMA messaging.

config SMPRO_ERRMON
	tristate "Ampere Computing SMPro error monitor driver"
	depends on MFD_SMPRO || COMPILE_TEST
	help
	  Say Y here to get support for the SMpro error monitor function
	  provided by Ampere Computing's Altra and Altra Max SoCs. Upon
	  loading, the driver creates sysfs files which can be use to gather
	  multiple HW error data reported via read and write system calls.

	  To compile this driver as a module, say M here. The driver will be
	  called smpro-errmon.

config SMPRO_MISC
	tristate "Ampere Computing SMPro miscellaneous driver"
	depends on MFD_SMPRO || COMPILE_TEST
	help
	  Say Y here to get support for the SMpro error miscellalenous function
	  provided by Ampere Computing's Altra and Altra Max SoCs.

	  To compile this driver as a module, say M here. The driver will be
	  called smpro-misc.

config CS5535_MFGPT
	tristate "CS5535/CS5536 Geode Multi-Function General Purpose Timer (MFGPT) support"
	depends on MFD_CS5535
	help
	  This driver provides access to MFGPT functionality for other
	  drivers that need timers.  MFGPTs are available in the CS5535 and
	  CS5536 companion chips that are found in AMD Geode and several
	  other platforms.  They have a better resolution and max interval
	  than the generic PIT, and are suitable for use as high-res timers.
	  You probably don't want to enable this manually; other drivers that
	  make use of it should enable it.

config CS5535_MFGPT_DEFAULT_IRQ
	int
	depends on CS5535_MFGPT
	default 7
	help
	  MFGPTs on the CS5535 require an interrupt.  The selected IRQ
	  can be overridden as a module option as well as by driver that
	  use the cs5535_mfgpt_ API; however, different architectures might
	  want to use a different IRQ by default.  This is here for
	  architectures to set as necessary.

config CS5535_CLOCK_EVENT_SRC
	tristate "CS5535/CS5536 high-res timer (MFGPT) events"
	depends on GENERIC_CLOCKEVENTS && CS5535_MFGPT
	help
	  This driver provides a clock event source based on the MFGPT
	  timer(s) in the CS5535 and CS5536 companion chips.
	  MFGPTs have a better resolution and max interval than the
	  generic PIT, and are suitable for use as high-res timers.

config GEHC_ACHC
	tristate "GEHC ACHC support"
	depends on SPI && SYSFS
	depends on SOC_IMX53 || COMPILE_TEST
	select FW_LOADER
	help
	  Support for GE ACHC microcontroller, that is part of the GE
	  PPD device.

	  To compile this driver as a module, choose M here: the
	  module will be called gehc-achc.

config HI6421V600_IRQ
	tristate "HiSilicon Hi6421v600 IRQ and powerkey"
	depends on OF
	depends on SPMI
	depends on HAS_IOMEM
	select MFD_CORE
	select REGMAP_SPMI
	help
	  This driver provides IRQ handling for Hi6421v600, used on
	  some Kirin chipsets, like the one at Hikey 970.

config HP_ILO
	tristate "Channel interface driver for the HP iLO processor"
	depends on PCI
	help
	  The channel interface driver allows applications to communicate
	  with iLO management processors present on HP ProLiant servers.
	  Upon loading, the driver creates /dev/hpilo/dXccbN files, which
	  can be used to gather data from the management processor, via
	  read and write system calls.

	  To compile this driver as a module, choose M here: the
	  module will be called hpilo.

config QCOM_COINCELL
	tristate "Qualcomm coincell charger support"
	depends on MFD_SPMI_PMIC || COMPILE_TEST
	help
	  This driver supports the coincell block found inside of
	  Qualcomm PMICs.  The coincell charger provides a means to
	  charge a coincell battery or backup capacitor which is used
	  to maintain PMIC register and RTC state in the absence of
	  external power.

config QCOM_FASTRPC
	tristate "Qualcomm FastRPC"
	depends on ARCH_QCOM || COMPILE_TEST
	depends on RPMSG
	select DMA_SHARED_BUFFER
	select QCOM_SCM
	help
	  Provides a communication mechanism that allows for clients to
	  make remote method invocations across processor boundary to
	  applications DSP processor. Say M if you want to enable this
	  module.

config SGI_GRU
	tristate "SGI GRU driver"
	depends on X86_UV && SMP
	select MMU_NOTIFIER
	help
	The GRU is a hardware resource located in the system chipset. The GRU
	contains memory that can be mmapped into the user address space. This memory is
	used to communicate with the GRU to perform functions such as load/store,
	scatter/gather, bcopy, AMOs, etc.  The GRU is directly accessed by user
	instructions using user virtual addresses. GRU instructions (ex., bcopy) use
	user virtual addresses for operands.

	If you are not running on a SGI UV system, say N.

config SGI_GRU_DEBUG
	bool  "SGI GRU driver debug"
	depends on SGI_GRU
	help
	This option enables additional debugging code for the SGI GRU driver.
	If you are unsure, say N.

config APDS9802ALS
	tristate "Medfield Avago APDS9802 ALS Sensor module"
	depends on I2C
	help
	  If you say yes here you get support for the ALS APDS9802 ambient
	  light sensor.

	  This driver can also be built as a module.  If so, the module
	  will be called apds9802als.

config ISL29003
	tristate "Intersil ISL29003 ambient light sensor"
	depends on I2C && SYSFS
	help
	  If you say yes here you get support for the Intersil ISL29003
	  ambient light sensor.

	  This driver can also be built as a module.  If so, the module
	  will be called isl29003.

config ISL29020
	tristate "Intersil ISL29020 ambient light sensor"
	depends on I2C
	help
	  If you say yes here you get support for the Intersil ISL29020
	  ambient light sensor.

	  This driver can also be built as a module.  If so, the module
	  will be called isl29020.

config SENSORS_TSL2550
	tristate "Taos TSL2550 ambient light sensor"
	depends on I2C && SYSFS
	help
	  If you say yes here you get support for the Taos TSL2550
	  ambient light sensor.

	  This driver can also be built as a module.  If so, the module
	  will be called tsl2550.

config SENSORS_BH1770
	 tristate "BH1770GLC / SFH7770 combined ALS - Proximity sensor"
	 depends on I2C
	help
	   Say Y here if you want to build a driver for BH1770GLC (ROHM) or
	   SFH7770 (Osram) combined ambient light and proximity sensor chip.

	   To compile this driver as a module, choose M here: the
	   module will be called bh1770glc. If unsure, say N here.

config SENSORS_APDS990X
	 tristate "APDS990X combined als and proximity sensors"
	 depends on I2C
	help
	   Say Y here if you want to build a driver for Avago APDS990x
	   combined ambient light and proximity sensor chip.

	   To compile this driver as a module, choose M here: the
	   module will be called apds990x. If unsure, say N here.

config HMC6352
	tristate "Honeywell HMC6352 compass"
	depends on I2C
	help
	  This driver provides support for the Honeywell HMC6352 compass,
	  providing configuration and heading data via sysfs.

config DS1682
	tristate "Dallas DS1682 Total Elapsed Time Recorder with Alarm"
	depends on I2C
	help
	  If you say yes here you get support for Dallas Semiconductor
	  DS1682 Total Elapsed Time Recorder.

	  This driver can also be built as a module.  If so, the module
	  will be called ds1682.

config VMWARE_BALLOON
	tristate "VMware Balloon Driver"
	depends on VMWARE_VMCI && X86 && HYPERVISOR_GUEST
	select MEMORY_BALLOON
	help
	  This is VMware physical memory management driver which acts
	  like a "balloon" that can be inflated to reclaim physical pages
	  by reserving them in the guest and invalidating them in the
	  monitor, freeing up the underlying machine pages so they can
	  be allocated to other guests. The balloon can also be deflated
	  to allow the guest to use more physical memory.

	  If unsure, say N.

	  To compile this driver as a module, choose M here: the
	  module will be called vmw_balloon.

config PCH_PHUB
	tristate "Intel EG20T PCH/LAPIS Semicon IOH(ML7213/ML7223/ML7831) PHUB"
	select GENERIC_NET_UTILS
	depends on PCI && (X86_32 || MIPS || COMPILE_TEST)
	help
	  This driver is for PCH(Platform controller Hub) PHUB(Packet Hub) of
	  Intel Topcliff which is an IOH(Input/Output Hub) for x86 embedded
	  processor. The Topcliff has MAC address and Option ROM data in SROM.
	  This driver can access MAC address and Option ROM data in SROM.

	  This driver also can be used for LAPIS Semiconductor's IOH,
	  ML7213/ML7223/ML7831.
	  ML7213 which is for IVI(In-Vehicle Infotainment) use.
	  ML7223 IOH is for MP(Media Phone) use.
	  ML7831 IOH is for general purpose use.
	  ML7213/ML7223/ML7831 is companion chip for Intel Atom E6xx series.
	  ML7213/ML7223/ML7831 is completely compatible for Intel EG20T PCH.

	  To compile this driver as a module, choose M here: the module will
	  be called pch_phub.

config LATTICE_ECP3_CONFIG
	tristate "Lattice ECP3 FPGA bitstream configuration via SPI"
	depends on SPI && SYSFS
	select FW_LOADER
	default	n
	help
	  This option enables support for bitstream configuration (programming
	  or loading) of the Lattice ECP3 FPGA family via SPI.

	  If unsure, say N.

config SRAM
	bool "Generic on-chip SRAM driver"
	depends on HAS_IOMEM
	select GENERIC_ALLOCATOR
	select SRAM_EXEC if ARM
	help
	  This driver allows you to declare a memory region to be managed by
	  the genalloc API. It is supposed to be used for small on-chip SRAM
	  areas found on many SoCs.

config SRAM_EXEC
	bool

config DW_XDATA_PCIE
	depends on PCI
	tristate "Synopsys DesignWare xData PCIe driver"
	help
	  This driver allows controlling Synopsys DesignWare PCIe traffic
	  generator IP also known as xData, present in Synopsys DesignWare
	  PCIe Endpoint prototype.

	  If unsure, say N.

config PCI_ENDPOINT_TEST
	depends on PCI
	select CRC32
	tristate "PCI Endpoint Test driver"
	help
	   Enable this configuration option to enable the host side test driver
	   for PCI Endpoint.

config XILINX_SDFEC
	tristate "Xilinx SDFEC 16"
	depends on HAS_IOMEM
	help
	  This option enables support for the Xilinx SDFEC (Soft Decision
	  Forward Error Correction) driver. This enables a char driver
	  for the SDFEC.

	  You may select this driver if your design instantiates the
	  SDFEC(16nm) hardened block. To compile this as a module choose M.

	  If unsure, say N.

config XILINX_DPU
	tristate "Xilinx Deep learning Processing Unit (DPU) Driver"
	depends on HAS_IOMEM && COMMON_CLK
	depends on ARCH_ZYNQMP || MICROBLAZE
	help
	  This option enables support for the Xilinx DPUCZDX8G (Deep learning
	  Processing Unit) Vivado flow driver.
	  It is a configurable computation engine dedicated for convolutional
	  neural networks. The degree of parallelism utilized in the engine
	  is a design parameter and application. It includes a set of optimized
	  instructions, and supports most convolutional neural networks.

	  If unsure, say N.

config XILINX_AIE
	tristate "Xilinx AI engine"
	depends on ARM64 || COMPILE_TEST
	depends on ZYNQMP_FIRMWARE
	select FPGA_BRIDGE
	help
	  This option enables support for the Xilinx AI engine driver.
	  One Xilinx AI engine device can have multiple partitions (groups of
	  AI engine tiles). Xilinx AI engine device driver instance manages
	  AI engine partitions. User application access its partitions through
	  AI engine partition instance file operations.

	  If unsure, say N

config XILINX_PUF
	tristate "Xilinx PUF driver"
	depends on ZYNQMP_FIRMWARE
	help
	  This option enables support for the Xilinx Physical unclonable function
	  (PUF) driver.
	  It is a configurable driver to generate PUF KEK source either by using
	  PUF registration or regeneration command.

	  If unsure, say N.

config MISC_RTSX
	tristate
	default MISC_RTSX_PCI || MISC_RTSX_USB

config HISI_HIKEY_USB
	tristate "USB GPIO Hub on HiSilicon Hikey 960/970 Platform"
	depends on (OF && GPIOLIB) || COMPILE_TEST
	depends on USB_ROLE_SWITCH
	help
	  If you say yes here this adds support for the on-board USB GPIO hub
	  found on HiKey 960/970 boards, which is necessary to support
	  switching between the dual-role USB-C port and the USB-A host ports
	  using only one USB controller.

config OPEN_DICE
	tristate "Open Profile for DICE driver"
	depends on OF_RESERVED_MEM
	depends on HAS_IOMEM
	help
	  This driver exposes a DICE reserved memory region to userspace via
	  a character device. The memory region contains Compound Device
	  Identifiers (CDIs) generated by firmware as an output of DICE
	  measured boot flow. Userspace can use CDIs for remote attestation
	  and sealing.

	  If unsure, say N.

config VCPU_STALL_DETECTOR
	tristate "Guest vCPU stall detector"
	depends on OF && HAS_IOMEM
	help
	  When this driver is bound inside a KVM guest, it will
	  periodically "pet" an MMIO stall detector device from each vCPU
	  and allow the host to detect vCPU stalls.

	  To compile this driver as a module, choose M here: the module
	  will be called vcpu_stall_detector.

	  If you do not intend to run this kernel as a guest, say N.

config TMR_MANAGER
<<<<<<< HEAD
	bool "Select TMR Manager"
	depends on MICROBLAZE && MB_MANAGER
	help
	  This option enables the driver developed for TMR Manager. The Triple
	  Modular Redundancy(TMR) manager provides support for fault detection
	  via sysfs interface.
=======
	tristate "Select TMR Manager"
	depends on MICROBLAZE && MB_MANAGER
	help
	  This option enables the driver developed for TMR Manager.
	  The Triple Modular Redundancy(TMR) manager provides support for
	  fault detection.
>>>>>>> 08485d4c

	  Say N here unless you know what you are doing.

config TMR_INJECT
<<<<<<< HEAD
	bool "Select TMR Inject"
	depends on TMR_MANAGER
=======
	tristate "Select TMR Inject"
	depends on TMR_MANAGER && FAULT_INJECTION_DEBUG_FS
>>>>>>> 08485d4c
	help
	  This option enables the driver developed for TMR Inject.
	  The Triple Modular Redundancy(TMR) Inject provides
	  fault injection.

	  Say N here unless you know what you are doing.

<<<<<<< HEAD
=======
config TPS6594_ESM
	tristate "TI TPS6594 Error Signal Monitor support"
	depends on MFD_TPS6594
	default MFD_TPS6594
	help
	  Support ESM (Error Signal Monitor) on TPS6594 PMIC devices.
	  ESM is used typically to reboot the board in error condition.

	  This driver can also be built as a module.  If so, the module
	  will be called tps6594-esm.

config TPS6594_PFSM
	tristate "TI TPS6594 Pre-configurable Finite State Machine support"
	depends on MFD_TPS6594
	default MFD_TPS6594
	help
	  Support PFSM (Pre-configurable Finite State Machine) on TPS6594 PMIC devices.
	  These devices integrate a finite state machine engine, which manages the state
	  of the device during operating state transition.

	  This driver can also be built as a module.  If so, the module
	  will be called tps6594-pfsm.

>>>>>>> 08485d4c
source "drivers/misc/c2port/Kconfig"
source "drivers/misc/eeprom/Kconfig"
source "drivers/misc/cb710/Kconfig"
source "drivers/misc/ti-st/Kconfig"
source "drivers/misc/lis3lv02d/Kconfig"
source "drivers/misc/altera-stapl/Kconfig"
source "drivers/misc/mei/Kconfig"
source "drivers/misc/vmw_vmci/Kconfig"
source "drivers/misc/genwqe/Kconfig"
source "drivers/misc/echo/Kconfig"
source "drivers/misc/cxl/Kconfig"
source "drivers/misc/ocxl/Kconfig"
source "drivers/misc/bcm-vk/Kconfig"
source "drivers/misc/cardreader/Kconfig"
source "drivers/misc/uacce/Kconfig"
source "drivers/misc/pvpanic/Kconfig"
source "drivers/misc/mchp_pci1xxxx/Kconfig"
endmenu<|MERGE_RESOLUTION|>--- conflicted
+++ resolved
@@ -559,32 +559,18 @@
 	  If you do not intend to run this kernel as a guest, say N.
 
 config TMR_MANAGER
-<<<<<<< HEAD
-	bool "Select TMR Manager"
-	depends on MICROBLAZE && MB_MANAGER
-	help
-	  This option enables the driver developed for TMR Manager. The Triple
-	  Modular Redundancy(TMR) manager provides support for fault detection
-	  via sysfs interface.
-=======
 	tristate "Select TMR Manager"
 	depends on MICROBLAZE && MB_MANAGER
 	help
 	  This option enables the driver developed for TMR Manager.
 	  The Triple Modular Redundancy(TMR) manager provides support for
 	  fault detection.
->>>>>>> 08485d4c
 
 	  Say N here unless you know what you are doing.
 
 config TMR_INJECT
-<<<<<<< HEAD
-	bool "Select TMR Inject"
-	depends on TMR_MANAGER
-=======
 	tristate "Select TMR Inject"
 	depends on TMR_MANAGER && FAULT_INJECTION_DEBUG_FS
->>>>>>> 08485d4c
 	help
 	  This option enables the driver developed for TMR Inject.
 	  The Triple Modular Redundancy(TMR) Inject provides
@@ -592,8 +578,6 @@
 
 	  Say N here unless you know what you are doing.
 
-<<<<<<< HEAD
-=======
 config TPS6594_ESM
 	tristate "TI TPS6594 Error Signal Monitor support"
 	depends on MFD_TPS6594
@@ -617,7 +601,6 @@
 	  This driver can also be built as a module.  If so, the module
 	  will be called tps6594-pfsm.
 
->>>>>>> 08485d4c
 source "drivers/misc/c2port/Kconfig"
 source "drivers/misc/eeprom/Kconfig"
 source "drivers/misc/cb710/Kconfig"
