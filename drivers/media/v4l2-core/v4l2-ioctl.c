// SPDX-License-Identifier: GPL-2.0-or-later
/*
 * Video capture interface for Linux version 2
 *
 * A generic framework to process V4L2 ioctl commands.
 *
 * Authors:	Alan Cox, <alan@lxorguk.ukuu.org.uk> (version 1)
 *              Mauro Carvalho Chehab <mchehab@kernel.org> (version 2)
 */

#include <linux/compat.h>
#include <linux/mm.h>
#include <linux/module.h>
#include <linux/slab.h>
#include <linux/types.h>
#include <linux/kernel.h>
#include <linux/version.h>

#include <linux/v4l2-subdev.h>
#include <linux/videodev2.h>

#include <media/media-device.h> /* for media_set_bus_info() */
#include <media/v4l2-common.h>
#include <media/v4l2-ioctl.h>
#include <media/v4l2-ctrls.h>
#include <media/v4l2-fh.h>
#include <media/v4l2-event.h>
#include <media/v4l2-device.h>
#include <media/videobuf2-v4l2.h>
#include <media/v4l2-mc.h>
#include <media/v4l2-mem2mem.h>

#include <trace/events/v4l2.h>

#define is_valid_ioctl(vfd, cmd) test_bit(_IOC_NR(cmd), (vfd)->valid_ioctls)

struct std_descr {
	v4l2_std_id std;
	const char *descr;
};

static const struct std_descr standards[] = {
	{ V4L2_STD_NTSC,	"NTSC"      },
	{ V4L2_STD_NTSC_M,	"NTSC-M"    },
	{ V4L2_STD_NTSC_M_JP,	"NTSC-M-JP" },
	{ V4L2_STD_NTSC_M_KR,	"NTSC-M-KR" },
	{ V4L2_STD_NTSC_443,	"NTSC-443"  },
	{ V4L2_STD_PAL,		"PAL"       },
	{ V4L2_STD_PAL_BG,	"PAL-BG"    },
	{ V4L2_STD_PAL_B,	"PAL-B"     },
	{ V4L2_STD_PAL_B1,	"PAL-B1"    },
	{ V4L2_STD_PAL_G,	"PAL-G"     },
	{ V4L2_STD_PAL_H,	"PAL-H"     },
	{ V4L2_STD_PAL_I,	"PAL-I"     },
	{ V4L2_STD_PAL_DK,	"PAL-DK"    },
	{ V4L2_STD_PAL_D,	"PAL-D"     },
	{ V4L2_STD_PAL_D1,	"PAL-D1"    },
	{ V4L2_STD_PAL_K,	"PAL-K"     },
	{ V4L2_STD_PAL_M,	"PAL-M"     },
	{ V4L2_STD_PAL_N,	"PAL-N"     },
	{ V4L2_STD_PAL_Nc,	"PAL-Nc"    },
	{ V4L2_STD_PAL_60,	"PAL-60"    },
	{ V4L2_STD_SECAM,	"SECAM"     },
	{ V4L2_STD_SECAM_B,	"SECAM-B"   },
	{ V4L2_STD_SECAM_G,	"SECAM-G"   },
	{ V4L2_STD_SECAM_H,	"SECAM-H"   },
	{ V4L2_STD_SECAM_DK,	"SECAM-DK"  },
	{ V4L2_STD_SECAM_D,	"SECAM-D"   },
	{ V4L2_STD_SECAM_K,	"SECAM-K"   },
	{ V4L2_STD_SECAM_K1,	"SECAM-K1"  },
	{ V4L2_STD_SECAM_L,	"SECAM-L"   },
	{ V4L2_STD_SECAM_LC,	"SECAM-Lc"  },
	{ 0,			"Unknown"   }
};

/* video4linux standard ID conversion to standard name
 */
const char *v4l2_norm_to_name(v4l2_std_id id)
{
	u32 myid = id;
	int i;

	/* HACK: ppc32 architecture doesn't have __ucmpdi2 function to handle
	   64 bit comparisons. So, on that architecture, with some gcc
	   variants, compilation fails. Currently, the max value is 30bit wide.
	 */
	BUG_ON(myid != id);

	for (i = 0; standards[i].std; i++)
		if (myid == standards[i].std)
			break;
	return standards[i].descr;
}
EXPORT_SYMBOL(v4l2_norm_to_name);

/* Returns frame period for the given standard */
void v4l2_video_std_frame_period(int id, struct v4l2_fract *frameperiod)
{
	if (id & V4L2_STD_525_60) {
		frameperiod->numerator = 1001;
		frameperiod->denominator = 30000;
	} else {
		frameperiod->numerator = 1;
		frameperiod->denominator = 25;
	}
}
EXPORT_SYMBOL(v4l2_video_std_frame_period);

/* Fill in the fields of a v4l2_standard structure according to the
   'id' and 'transmission' parameters.  Returns negative on error.  */
int v4l2_video_std_construct(struct v4l2_standard *vs,
			     int id, const char *name)
{
	vs->id = id;
	v4l2_video_std_frame_period(id, &vs->frameperiod);
	vs->framelines = (id & V4L2_STD_525_60) ? 525 : 625;
	strscpy(vs->name, name, sizeof(vs->name));
	return 0;
}
EXPORT_SYMBOL(v4l2_video_std_construct);

/* Fill in the fields of a v4l2_standard structure according to the
 * 'id' and 'vs->index' parameters. Returns negative on error. */
int v4l_video_std_enumstd(struct v4l2_standard *vs, v4l2_std_id id)
{
	v4l2_std_id curr_id = 0;
	unsigned int index = vs->index, i, j = 0;
	const char *descr = "";

	/* Return -ENODATA if the id for the current input
	   or output is 0, meaning that it doesn't support this API. */
	if (id == 0)
		return -ENODATA;

	/* Return norm array in a canonical way */
	for (i = 0; i <= index && id; i++) {
		/* last std value in the standards array is 0, so this
		   while always ends there since (id & 0) == 0. */
		while ((id & standards[j].std) != standards[j].std)
			j++;
		curr_id = standards[j].std;
		descr = standards[j].descr;
		j++;
		if (curr_id == 0)
			break;
		if (curr_id != V4L2_STD_PAL &&
				curr_id != V4L2_STD_SECAM &&
				curr_id != V4L2_STD_NTSC)
			id &= ~curr_id;
	}
	if (i <= index)
		return -EINVAL;

	v4l2_video_std_construct(vs, curr_id, descr);
	return 0;
}

/* ----------------------------------------------------------------- */
/* some arrays for pretty-printing debug messages of enum types      */

const char *v4l2_field_names[] = {
	[V4L2_FIELD_ANY]        = "any",
	[V4L2_FIELD_NONE]       = "none",
	[V4L2_FIELD_TOP]        = "top",
	[V4L2_FIELD_BOTTOM]     = "bottom",
	[V4L2_FIELD_INTERLACED] = "interlaced",
	[V4L2_FIELD_SEQ_TB]     = "seq-tb",
	[V4L2_FIELD_SEQ_BT]     = "seq-bt",
	[V4L2_FIELD_ALTERNATE]  = "alternate",
	[V4L2_FIELD_INTERLACED_TB] = "interlaced-tb",
	[V4L2_FIELD_INTERLACED_BT] = "interlaced-bt",
};
EXPORT_SYMBOL(v4l2_field_names);

const char *v4l2_type_names[] = {
	[0]				   = "0",
	[V4L2_BUF_TYPE_VIDEO_CAPTURE]      = "vid-cap",
	[V4L2_BUF_TYPE_VIDEO_OVERLAY]      = "vid-overlay",
	[V4L2_BUF_TYPE_VIDEO_OUTPUT]       = "vid-out",
	[V4L2_BUF_TYPE_VBI_CAPTURE]        = "vbi-cap",
	[V4L2_BUF_TYPE_VBI_OUTPUT]         = "vbi-out",
	[V4L2_BUF_TYPE_SLICED_VBI_CAPTURE] = "sliced-vbi-cap",
	[V4L2_BUF_TYPE_SLICED_VBI_OUTPUT]  = "sliced-vbi-out",
	[V4L2_BUF_TYPE_VIDEO_OUTPUT_OVERLAY] = "vid-out-overlay",
	[V4L2_BUF_TYPE_VIDEO_CAPTURE_MPLANE] = "vid-cap-mplane",
	[V4L2_BUF_TYPE_VIDEO_OUTPUT_MPLANE] = "vid-out-mplane",
	[V4L2_BUF_TYPE_SDR_CAPTURE]        = "sdr-cap",
	[V4L2_BUF_TYPE_SDR_OUTPUT]         = "sdr-out",
	[V4L2_BUF_TYPE_META_CAPTURE]       = "meta-cap",
	[V4L2_BUF_TYPE_META_OUTPUT]	   = "meta-out",
};
EXPORT_SYMBOL(v4l2_type_names);

static const char *v4l2_memory_names[] = {
	[V4L2_MEMORY_MMAP]    = "mmap",
	[V4L2_MEMORY_USERPTR] = "userptr",
	[V4L2_MEMORY_OVERLAY] = "overlay",
	[V4L2_MEMORY_DMABUF] = "dmabuf",
};

#define prt_names(a, arr) (((unsigned)(a)) < ARRAY_SIZE(arr) ? arr[a] : "unknown")

/* ------------------------------------------------------------------ */
/* debug help functions                                               */

static void v4l_print_querycap(const void *arg, bool write_only)
{
	const struct v4l2_capability *p = arg;

	pr_cont("driver=%.*s, card=%.*s, bus=%.*s, version=0x%08x, capabilities=0x%08x, device_caps=0x%08x\n",
		(int)sizeof(p->driver), p->driver,
		(int)sizeof(p->card), p->card,
		(int)sizeof(p->bus_info), p->bus_info,
		p->version, p->capabilities, p->device_caps);
}

static void v4l_print_enuminput(const void *arg, bool write_only)
{
	const struct v4l2_input *p = arg;

	pr_cont("index=%u, name=%.*s, type=%u, audioset=0x%x, tuner=%u, std=0x%08Lx, status=0x%x, capabilities=0x%x\n",
		p->index, (int)sizeof(p->name), p->name, p->type, p->audioset,
		p->tuner, (unsigned long long)p->std, p->status,
		p->capabilities);
}

static void v4l_print_enumoutput(const void *arg, bool write_only)
{
	const struct v4l2_output *p = arg;

	pr_cont("index=%u, name=%.*s, type=%u, audioset=0x%x, modulator=%u, std=0x%08Lx, capabilities=0x%x\n",
		p->index, (int)sizeof(p->name), p->name, p->type, p->audioset,
		p->modulator, (unsigned long long)p->std, p->capabilities);
}

static void v4l_print_audio(const void *arg, bool write_only)
{
	const struct v4l2_audio *p = arg;

	if (write_only)
		pr_cont("index=%u, mode=0x%x\n", p->index, p->mode);
	else
		pr_cont("index=%u, name=%.*s, capability=0x%x, mode=0x%x\n",
			p->index, (int)sizeof(p->name), p->name,
			p->capability, p->mode);
}

static void v4l_print_audioout(const void *arg, bool write_only)
{
	const struct v4l2_audioout *p = arg;

	if (write_only)
		pr_cont("index=%u\n", p->index);
	else
		pr_cont("index=%u, name=%.*s, capability=0x%x, mode=0x%x\n",
			p->index, (int)sizeof(p->name), p->name,
			p->capability, p->mode);
}

static void v4l_print_fmtdesc(const void *arg, bool write_only)
{
	const struct v4l2_fmtdesc *p = arg;

	pr_cont("index=%u, type=%s, flags=0x%x, pixelformat=%p4cc, mbus_code=0x%04x, description='%.*s'\n",
		p->index, prt_names(p->type, v4l2_type_names),
		p->flags, &p->pixelformat, p->mbus_code,
		(int)sizeof(p->description), p->description);
}

static void v4l_print_format(const void *arg, bool write_only)
{
	const struct v4l2_format *p = arg;
	const struct v4l2_pix_format *pix;
	const struct v4l2_pix_format_mplane *mp;
	const struct v4l2_vbi_format *vbi;
	const struct v4l2_sliced_vbi_format *sliced;
	const struct v4l2_window *win;
	const struct v4l2_meta_format *meta;
	u32 pixelformat;
	u32 planes;
	unsigned i;

	pr_cont("type=%s", prt_names(p->type, v4l2_type_names));
	switch (p->type) {
	case V4L2_BUF_TYPE_VIDEO_CAPTURE:
	case V4L2_BUF_TYPE_VIDEO_OUTPUT:
		pix = &p->fmt.pix;
		pr_cont(", width=%u, height=%u, pixelformat=%p4cc, field=%s, bytesperline=%u, sizeimage=%u, colorspace=%d, flags=0x%x, ycbcr_enc=%u, quantization=%u, xfer_func=%u\n",
			pix->width, pix->height, &pix->pixelformat,
			prt_names(pix->field, v4l2_field_names),
			pix->bytesperline, pix->sizeimage,
			pix->colorspace, pix->flags, pix->ycbcr_enc,
			pix->quantization, pix->xfer_func);
		break;
	case V4L2_BUF_TYPE_VIDEO_CAPTURE_MPLANE:
	case V4L2_BUF_TYPE_VIDEO_OUTPUT_MPLANE:
		mp = &p->fmt.pix_mp;
		pixelformat = mp->pixelformat;
		pr_cont(", width=%u, height=%u, format=%p4cc, field=%s, colorspace=%d, num_planes=%u, flags=0x%x, ycbcr_enc=%u, quantization=%u, xfer_func=%u\n",
			mp->width, mp->height, &pixelformat,
			prt_names(mp->field, v4l2_field_names),
			mp->colorspace, mp->num_planes, mp->flags,
			mp->ycbcr_enc, mp->quantization, mp->xfer_func);
		planes = min_t(u32, mp->num_planes, VIDEO_MAX_PLANES);
		for (i = 0; i < planes; i++)
			printk(KERN_DEBUG "plane %u: bytesperline=%u sizeimage=%u\n", i,
					mp->plane_fmt[i].bytesperline,
					mp->plane_fmt[i].sizeimage);
		break;
	case V4L2_BUF_TYPE_VIDEO_OVERLAY:
	case V4L2_BUF_TYPE_VIDEO_OUTPUT_OVERLAY:
		win = &p->fmt.win;
		pr_cont(", wxh=%dx%d, x,y=%d,%d, field=%s, chromakey=0x%08x, global_alpha=0x%02x\n",
			win->w.width, win->w.height, win->w.left, win->w.top,
			prt_names(win->field, v4l2_field_names),
			win->chromakey, win->global_alpha);
		break;
	case V4L2_BUF_TYPE_VBI_CAPTURE:
	case V4L2_BUF_TYPE_VBI_OUTPUT:
		vbi = &p->fmt.vbi;
		pr_cont(", sampling_rate=%u, offset=%u, samples_per_line=%u, sample_format=%p4cc, start=%u,%u, count=%u,%u\n",
			vbi->sampling_rate, vbi->offset,
			vbi->samples_per_line, &vbi->sample_format,
			vbi->start[0], vbi->start[1],
			vbi->count[0], vbi->count[1]);
		break;
	case V4L2_BUF_TYPE_SLICED_VBI_CAPTURE:
	case V4L2_BUF_TYPE_SLICED_VBI_OUTPUT:
		sliced = &p->fmt.sliced;
		pr_cont(", service_set=0x%08x, io_size=%d\n",
				sliced->service_set, sliced->io_size);
		for (i = 0; i < 24; i++)
			printk(KERN_DEBUG "line[%02u]=0x%04x, 0x%04x\n", i,
				sliced->service_lines[0][i],
				sliced->service_lines[1][i]);
		break;
	case V4L2_BUF_TYPE_SDR_CAPTURE:
	case V4L2_BUF_TYPE_SDR_OUTPUT:
		pixelformat = p->fmt.sdr.pixelformat;
		pr_cont(", pixelformat=%p4cc\n", &pixelformat);
		break;
	case V4L2_BUF_TYPE_META_CAPTURE:
	case V4L2_BUF_TYPE_META_OUTPUT:
		meta = &p->fmt.meta;
		pixelformat = meta->dataformat;
		pr_cont(", dataformat=%p4cc, buffersize=%u\n",
			&pixelformat, meta->buffersize);
		break;
	}
}

static void v4l_print_framebuffer(const void *arg, bool write_only)
{
	const struct v4l2_framebuffer *p = arg;

	pr_cont("capability=0x%x, flags=0x%x, base=0x%p, width=%u, height=%u, pixelformat=%p4cc, bytesperline=%u, sizeimage=%u, colorspace=%d\n",
		p->capability, p->flags, p->base, p->fmt.width, p->fmt.height,
		&p->fmt.pixelformat, p->fmt.bytesperline, p->fmt.sizeimage,
		p->fmt.colorspace);
}

static void v4l_print_buftype(const void *arg, bool write_only)
{
	pr_cont("type=%s\n", prt_names(*(u32 *)arg, v4l2_type_names));
}

static void v4l_print_modulator(const void *arg, bool write_only)
{
	const struct v4l2_modulator *p = arg;

	if (write_only)
		pr_cont("index=%u, txsubchans=0x%x\n", p->index, p->txsubchans);
	else
		pr_cont("index=%u, name=%.*s, capability=0x%x, rangelow=%u, rangehigh=%u, txsubchans=0x%x\n",
			p->index, (int)sizeof(p->name), p->name, p->capability,
			p->rangelow, p->rangehigh, p->txsubchans);
}

static void v4l_print_tuner(const void *arg, bool write_only)
{
	const struct v4l2_tuner *p = arg;

	if (write_only)
		pr_cont("index=%u, audmode=%u\n", p->index, p->audmode);
	else
		pr_cont("index=%u, name=%.*s, type=%u, capability=0x%x, rangelow=%u, rangehigh=%u, signal=%u, afc=%d, rxsubchans=0x%x, audmode=%u\n",
			p->index, (int)sizeof(p->name), p->name, p->type,
			p->capability, p->rangelow,
			p->rangehigh, p->signal, p->afc,
			p->rxsubchans, p->audmode);
}

static void v4l_print_frequency(const void *arg, bool write_only)
{
	const struct v4l2_frequency *p = arg;

	pr_cont("tuner=%u, type=%u, frequency=%u\n",
				p->tuner, p->type, p->frequency);
}

static void v4l_print_standard(const void *arg, bool write_only)
{
	const struct v4l2_standard *p = arg;

	pr_cont("index=%u, id=0x%Lx, name=%.*s, fps=%u/%u, framelines=%u\n",
		p->index,
		(unsigned long long)p->id, (int)sizeof(p->name), p->name,
		p->frameperiod.numerator,
		p->frameperiod.denominator,
		p->framelines);
}

static void v4l_print_std(const void *arg, bool write_only)
{
	pr_cont("std=0x%08Lx\n", *(const long long unsigned *)arg);
}

static void v4l_print_hw_freq_seek(const void *arg, bool write_only)
{
	const struct v4l2_hw_freq_seek *p = arg;

	pr_cont("tuner=%u, type=%u, seek_upward=%u, wrap_around=%u, spacing=%u, rangelow=%u, rangehigh=%u\n",
		p->tuner, p->type, p->seek_upward, p->wrap_around, p->spacing,
		p->rangelow, p->rangehigh);
}

static void v4l_print_requestbuffers(const void *arg, bool write_only)
{
	const struct v4l2_requestbuffers *p = arg;

	pr_cont("count=%d, type=%s, memory=%s\n",
		p->count,
		prt_names(p->type, v4l2_type_names),
		prt_names(p->memory, v4l2_memory_names));
}

static void v4l_print_buffer(const void *arg, bool write_only)
{
	const struct v4l2_buffer *p = arg;
	const struct v4l2_timecode *tc = &p->timecode;
	const struct v4l2_plane *plane;
	int i;

	pr_cont("%02d:%02d:%02d.%06ld index=%d, type=%s, request_fd=%d, flags=0x%08x, field=%s, sequence=%d, memory=%s",
			(int)p->timestamp.tv_sec / 3600,
			((int)p->timestamp.tv_sec / 60) % 60,
			((int)p->timestamp.tv_sec % 60),
			(long)p->timestamp.tv_usec,
			p->index,
			prt_names(p->type, v4l2_type_names), p->request_fd,
			p->flags, prt_names(p->field, v4l2_field_names),
			p->sequence, prt_names(p->memory, v4l2_memory_names));

	if (V4L2_TYPE_IS_MULTIPLANAR(p->type) && p->m.planes) {
		pr_cont("\n");
		for (i = 0; i < p->length; ++i) {
			plane = &p->m.planes[i];
			printk(KERN_DEBUG
				"plane %d: bytesused=%d, data_offset=0x%08x, offset/userptr=0x%lx, length=%d\n",
				i, plane->bytesused, plane->data_offset,
				plane->m.userptr, plane->length);
		}
	} else {
		pr_cont(", bytesused=%d, offset/userptr=0x%lx, length=%d\n",
			p->bytesused, p->m.userptr, p->length);
	}

	printk(KERN_DEBUG "timecode=%02d:%02d:%02d type=%d, flags=0x%08x, frames=%d, userbits=0x%08x\n",
			tc->hours, tc->minutes, tc->seconds,
			tc->type, tc->flags, tc->frames, *(__u32 *)tc->userbits);
}

static void v4l_print_exportbuffer(const void *arg, bool write_only)
{
	const struct v4l2_exportbuffer *p = arg;

	pr_cont("fd=%d, type=%s, index=%u, plane=%u, flags=0x%08x\n",
		p->fd, prt_names(p->type, v4l2_type_names),
		p->index, p->plane, p->flags);
}

static void v4l_print_create_buffers(const void *arg, bool write_only)
{
	const struct v4l2_create_buffers *p = arg;

	pr_cont("index=%d, count=%d, memory=%s, capabilities=0x%08x, ",
		p->index, p->count, prt_names(p->memory, v4l2_memory_names),
		p->capabilities);
	v4l_print_format(&p->format, write_only);
}

static void v4l_print_streamparm(const void *arg, bool write_only)
{
	const struct v4l2_streamparm *p = arg;

	pr_cont("type=%s", prt_names(p->type, v4l2_type_names));

	if (p->type == V4L2_BUF_TYPE_VIDEO_CAPTURE ||
	    p->type == V4L2_BUF_TYPE_VIDEO_CAPTURE_MPLANE) {
		const struct v4l2_captureparm *c = &p->parm.capture;

		pr_cont(", capability=0x%x, capturemode=0x%x, timeperframe=%d/%d, extendedmode=%d, readbuffers=%d\n",
			c->capability, c->capturemode,
			c->timeperframe.numerator, c->timeperframe.denominator,
			c->extendedmode, c->readbuffers);
	} else if (p->type == V4L2_BUF_TYPE_VIDEO_OUTPUT ||
		   p->type == V4L2_BUF_TYPE_VIDEO_OUTPUT_MPLANE) {
		const struct v4l2_outputparm *c = &p->parm.output;

		pr_cont(", capability=0x%x, outputmode=0x%x, timeperframe=%d/%d, extendedmode=%d, writebuffers=%d\n",
			c->capability, c->outputmode,
			c->timeperframe.numerator, c->timeperframe.denominator,
			c->extendedmode, c->writebuffers);
	} else {
		pr_cont("\n");
	}
}

static void v4l_print_queryctrl(const void *arg, bool write_only)
{
	const struct v4l2_queryctrl *p = arg;

	pr_cont("id=0x%x, type=%d, name=%.*s, min/max=%d/%d, step=%d, default=%d, flags=0x%08x\n",
			p->id, p->type, (int)sizeof(p->name), p->name,
			p->minimum, p->maximum,
			p->step, p->default_value, p->flags);
}

static void v4l_print_query_ext_ctrl(const void *arg, bool write_only)
{
	const struct v4l2_query_ext_ctrl *p = arg;

	pr_cont("id=0x%x, type=%d, name=%.*s, min/max=%lld/%lld, step=%lld, default=%lld, flags=0x%08x, elem_size=%u, elems=%u, nr_of_dims=%u, dims=%u,%u,%u,%u\n",
			p->id, p->type, (int)sizeof(p->name), p->name,
			p->minimum, p->maximum,
			p->step, p->default_value, p->flags,
			p->elem_size, p->elems, p->nr_of_dims,
			p->dims[0], p->dims[1], p->dims[2], p->dims[3]);
}

static void v4l_print_querymenu(const void *arg, bool write_only)
{
	const struct v4l2_querymenu *p = arg;

	pr_cont("id=0x%x, index=%d\n", p->id, p->index);
}

static void v4l_print_control(const void *arg, bool write_only)
{
	const struct v4l2_control *p = arg;
	const char *name = v4l2_ctrl_get_name(p->id);

	if (name)
		pr_cont("name=%s, ", name);
	pr_cont("id=0x%x, value=%d\n", p->id, p->value);
}

static void v4l_print_ext_controls(const void *arg, bool write_only)
{
	const struct v4l2_ext_controls *p = arg;
	int i;

	pr_cont("which=0x%x, count=%d, error_idx=%d, request_fd=%d",
			p->which, p->count, p->error_idx, p->request_fd);
	for (i = 0; i < p->count; i++) {
		unsigned int id = p->controls[i].id;
		const char *name = v4l2_ctrl_get_name(id);

		if (name)
			pr_cont(", name=%s", name);
		if (!p->controls[i].size)
			pr_cont(", id/val=0x%x/0x%x", id, p->controls[i].value);
		else
			pr_cont(", id/size=0x%x/%u", id, p->controls[i].size);
	}
	pr_cont("\n");
}

static void v4l_print_cropcap(const void *arg, bool write_only)
{
	const struct v4l2_cropcap *p = arg;

	pr_cont("type=%s, bounds wxh=%dx%d, x,y=%d,%d, defrect wxh=%dx%d, x,y=%d,%d, pixelaspect %d/%d\n",
		prt_names(p->type, v4l2_type_names),
		p->bounds.width, p->bounds.height,
		p->bounds.left, p->bounds.top,
		p->defrect.width, p->defrect.height,
		p->defrect.left, p->defrect.top,
		p->pixelaspect.numerator, p->pixelaspect.denominator);
}

static void v4l_print_crop(const void *arg, bool write_only)
{
	const struct v4l2_crop *p = arg;

	pr_cont("type=%s, wxh=%dx%d, x,y=%d,%d\n",
		prt_names(p->type, v4l2_type_names),
		p->c.width, p->c.height,
		p->c.left, p->c.top);
}

static void v4l_print_selection(const void *arg, bool write_only)
{
	const struct v4l2_selection *p = arg;

	pr_cont("type=%s, target=%d, flags=0x%x, wxh=%dx%d, x,y=%d,%d\n",
		prt_names(p->type, v4l2_type_names),
		p->target, p->flags,
		p->r.width, p->r.height, p->r.left, p->r.top);
}

static void v4l_print_jpegcompression(const void *arg, bool write_only)
{
	const struct v4l2_jpegcompression *p = arg;

	pr_cont("quality=%d, APPn=%d, APP_len=%d, COM_len=%d, jpeg_markers=0x%x\n",
		p->quality, p->APPn, p->APP_len,
		p->COM_len, p->jpeg_markers);
}

static void v4l_print_enc_idx(const void *arg, bool write_only)
{
	const struct v4l2_enc_idx *p = arg;

	pr_cont("entries=%d, entries_cap=%d\n",
			p->entries, p->entries_cap);
}

static void v4l_print_encoder_cmd(const void *arg, bool write_only)
{
	const struct v4l2_encoder_cmd *p = arg;

	pr_cont("cmd=%d, flags=0x%x\n",
			p->cmd, p->flags);
}

static void v4l_print_decoder_cmd(const void *arg, bool write_only)
{
	const struct v4l2_decoder_cmd *p = arg;

	pr_cont("cmd=%d, flags=0x%x\n", p->cmd, p->flags);

	if (p->cmd == V4L2_DEC_CMD_START)
		pr_info("speed=%d, format=%u\n",
				p->start.speed, p->start.format);
	else if (p->cmd == V4L2_DEC_CMD_STOP)
		pr_info("pts=%llu\n", p->stop.pts);
}

static void v4l_print_dbg_chip_info(const void *arg, bool write_only)
{
	const struct v4l2_dbg_chip_info *p = arg;

	pr_cont("type=%u, ", p->match.type);
	if (p->match.type == V4L2_CHIP_MATCH_I2C_DRIVER)
		pr_cont("name=%.*s, ",
				(int)sizeof(p->match.name), p->match.name);
	else
		pr_cont("addr=%u, ", p->match.addr);
	pr_cont("name=%.*s\n", (int)sizeof(p->name), p->name);
}

static void v4l_print_dbg_register(const void *arg, bool write_only)
{
	const struct v4l2_dbg_register *p = arg;

	pr_cont("type=%u, ", p->match.type);
	if (p->match.type == V4L2_CHIP_MATCH_I2C_DRIVER)
		pr_cont("name=%.*s, ",
				(int)sizeof(p->match.name), p->match.name);
	else
		pr_cont("addr=%u, ", p->match.addr);
	pr_cont("reg=0x%llx, val=0x%llx\n",
			p->reg, p->val);
}

static void v4l_print_dv_timings(const void *arg, bool write_only)
{
	const struct v4l2_dv_timings *p = arg;

	switch (p->type) {
	case V4L2_DV_BT_656_1120:
		pr_cont("type=bt-656/1120, interlaced=%u, pixelclock=%llu, width=%u, height=%u, polarities=0x%x, hfrontporch=%u, hsync=%u, hbackporch=%u, vfrontporch=%u, vsync=%u, vbackporch=%u, il_vfrontporch=%u, il_vsync=%u, il_vbackporch=%u, standards=0x%x, flags=0x%x\n",
				p->bt.interlaced, p->bt.pixelclock,
				p->bt.width, p->bt.height,
				p->bt.polarities, p->bt.hfrontporch,
				p->bt.hsync, p->bt.hbackporch,
				p->bt.vfrontporch, p->bt.vsync,
				p->bt.vbackporch, p->bt.il_vfrontporch,
				p->bt.il_vsync, p->bt.il_vbackporch,
				p->bt.standards, p->bt.flags);
		break;
	default:
		pr_cont("type=%d\n", p->type);
		break;
	}
}

static void v4l_print_enum_dv_timings(const void *arg, bool write_only)
{
	const struct v4l2_enum_dv_timings *p = arg;

	pr_cont("index=%u, ", p->index);
	v4l_print_dv_timings(&p->timings, write_only);
}

static void v4l_print_dv_timings_cap(const void *arg, bool write_only)
{
	const struct v4l2_dv_timings_cap *p = arg;

	switch (p->type) {
	case V4L2_DV_BT_656_1120:
		pr_cont("type=bt-656/1120, width=%u-%u, height=%u-%u, pixelclock=%llu-%llu, standards=0x%x, capabilities=0x%x\n",
			p->bt.min_width, p->bt.max_width,
			p->bt.min_height, p->bt.max_height,
			p->bt.min_pixelclock, p->bt.max_pixelclock,
			p->bt.standards, p->bt.capabilities);
		break;
	default:
		pr_cont("type=%u\n", p->type);
		break;
	}
}

static void v4l_print_frmsizeenum(const void *arg, bool write_only)
{
	const struct v4l2_frmsizeenum *p = arg;

	pr_cont("index=%u, pixelformat=%p4cc, type=%u",
		p->index, &p->pixel_format, p->type);
	switch (p->type) {
	case V4L2_FRMSIZE_TYPE_DISCRETE:
		pr_cont(", wxh=%ux%u\n",
			p->discrete.width, p->discrete.height);
		break;
	case V4L2_FRMSIZE_TYPE_STEPWISE:
		pr_cont(", min=%ux%u, max=%ux%u, step=%ux%u\n",
				p->stepwise.min_width,
				p->stepwise.min_height,
				p->stepwise.max_width,
				p->stepwise.max_height,
				p->stepwise.step_width,
				p->stepwise.step_height);
		break;
	case V4L2_FRMSIZE_TYPE_CONTINUOUS:
	default:
		pr_cont("\n");
		break;
	}
}

static void v4l_print_frmivalenum(const void *arg, bool write_only)
{
	const struct v4l2_frmivalenum *p = arg;

	pr_cont("index=%u, pixelformat=%p4cc, wxh=%ux%u, type=%u",
		p->index, &p->pixel_format, p->width, p->height, p->type);
	switch (p->type) {
	case V4L2_FRMIVAL_TYPE_DISCRETE:
		pr_cont(", fps=%d/%d\n",
				p->discrete.numerator,
				p->discrete.denominator);
		break;
	case V4L2_FRMIVAL_TYPE_STEPWISE:
		pr_cont(", min=%d/%d, max=%d/%d, step=%d/%d\n",
				p->stepwise.min.numerator,
				p->stepwise.min.denominator,
				p->stepwise.max.numerator,
				p->stepwise.max.denominator,
				p->stepwise.step.numerator,
				p->stepwise.step.denominator);
		break;
	case V4L2_FRMIVAL_TYPE_CONTINUOUS:
	default:
		pr_cont("\n");
		break;
	}
}

static void v4l_print_event(const void *arg, bool write_only)
{
	const struct v4l2_event *p = arg;
	const struct v4l2_event_ctrl *c;

	pr_cont("type=0x%x, pending=%u, sequence=%u, id=%u, timestamp=%llu.%9.9llu\n",
			p->type, p->pending, p->sequence, p->id,
			p->timestamp.tv_sec, p->timestamp.tv_nsec);
	switch (p->type) {
	case V4L2_EVENT_VSYNC:
		printk(KERN_DEBUG "field=%s\n",
			prt_names(p->u.vsync.field, v4l2_field_names));
		break;
	case V4L2_EVENT_CTRL:
		c = &p->u.ctrl;
		printk(KERN_DEBUG "changes=0x%x, type=%u, ",
			c->changes, c->type);
		if (c->type == V4L2_CTRL_TYPE_INTEGER64)
			pr_cont("value64=%lld, ", c->value64);
		else
			pr_cont("value=%d, ", c->value);
		pr_cont("flags=0x%x, minimum=%d, maximum=%d, step=%d, default_value=%d\n",
			c->flags, c->minimum, c->maximum,
			c->step, c->default_value);
		break;
	case V4L2_EVENT_FRAME_SYNC:
		pr_cont("frame_sequence=%u\n",
			p->u.frame_sync.frame_sequence);
		break;
	}
}

static void v4l_print_event_subscription(const void *arg, bool write_only)
{
	const struct v4l2_event_subscription *p = arg;

	pr_cont("type=0x%x, id=0x%x, flags=0x%x\n",
			p->type, p->id, p->flags);
}

static void v4l_print_sliced_vbi_cap(const void *arg, bool write_only)
{
	const struct v4l2_sliced_vbi_cap *p = arg;
	int i;

	pr_cont("type=%s, service_set=0x%08x\n",
			prt_names(p->type, v4l2_type_names), p->service_set);
	for (i = 0; i < 24; i++)
		printk(KERN_DEBUG "line[%02u]=0x%04x, 0x%04x\n", i,
				p->service_lines[0][i],
				p->service_lines[1][i]);
}

static void v4l_print_freq_band(const void *arg, bool write_only)
{
	const struct v4l2_frequency_band *p = arg;

	pr_cont("tuner=%u, type=%u, index=%u, capability=0x%x, rangelow=%u, rangehigh=%u, modulation=0x%x\n",
			p->tuner, p->type, p->index,
			p->capability, p->rangelow,
			p->rangehigh, p->modulation);
}

static void v4l_print_edid(const void *arg, bool write_only)
{
	const struct v4l2_edid *p = arg;

	pr_cont("pad=%u, start_block=%u, blocks=%u\n",
		p->pad, p->start_block, p->blocks);
}

static void v4l_print_u32(const void *arg, bool write_only)
{
	pr_cont("value=%u\n", *(const u32 *)arg);
}

static void v4l_print_newline(const void *arg, bool write_only)
{
	pr_cont("\n");
}

static void v4l_print_default(const void *arg, bool write_only)
{
	pr_cont("driver-specific ioctl\n");
}

static bool check_ext_ctrls(struct v4l2_ext_controls *c, unsigned long ioctl)
{
	__u32 i;

	/* zero the reserved fields */
	c->reserved[0] = 0;
	for (i = 0; i < c->count; i++)
		c->controls[i].reserved2[0] = 0;

	switch (c->which) {
	case V4L2_CID_PRIVATE_BASE:
		/*
		 * V4L2_CID_PRIVATE_BASE cannot be used as control class
		 * when using extended controls.
		 * Only when passed in through VIDIOC_G_CTRL and VIDIOC_S_CTRL
		 * is it allowed for backwards compatibility.
		 */
		if (ioctl == VIDIOC_G_CTRL || ioctl == VIDIOC_S_CTRL)
			return false;
		break;
	case V4L2_CTRL_WHICH_DEF_VAL:
		/* Default value cannot be changed */
		if (ioctl == VIDIOC_S_EXT_CTRLS ||
		    ioctl == VIDIOC_TRY_EXT_CTRLS) {
			c->error_idx = c->count;
			return false;
		}
		return true;
	case V4L2_CTRL_WHICH_CUR_VAL:
		return true;
	case V4L2_CTRL_WHICH_REQUEST_VAL:
		c->error_idx = c->count;
		return false;
	}

	/* Check that all controls are from the same control class. */
	for (i = 0; i < c->count; i++) {
		if (V4L2_CTRL_ID2WHICH(c->controls[i].id) != c->which) {
			c->error_idx = ioctl == VIDIOC_TRY_EXT_CTRLS ? i :
								      c->count;
			return false;
		}
	}
	return true;
}

static int check_fmt(struct file *file, enum v4l2_buf_type type)
{
	const u32 vid_caps = V4L2_CAP_VIDEO_CAPTURE |
			     V4L2_CAP_VIDEO_CAPTURE_MPLANE |
			     V4L2_CAP_VIDEO_OUTPUT |
			     V4L2_CAP_VIDEO_OUTPUT_MPLANE |
			     V4L2_CAP_VIDEO_M2M | V4L2_CAP_VIDEO_M2M_MPLANE;
	const u32 meta_caps = V4L2_CAP_META_CAPTURE |
			      V4L2_CAP_META_OUTPUT;
	struct video_device *vfd = video_devdata(file);
	const struct v4l2_ioctl_ops *ops = vfd->ioctl_ops;
	bool is_vid = vfd->vfl_type == VFL_TYPE_VIDEO &&
		      (vfd->device_caps & vid_caps);
	bool is_vbi = vfd->vfl_type == VFL_TYPE_VBI;
	bool is_sdr = vfd->vfl_type == VFL_TYPE_SDR;
	bool is_tch = vfd->vfl_type == VFL_TYPE_TOUCH;
	bool is_meta = vfd->vfl_type == VFL_TYPE_VIDEO &&
		       (vfd->device_caps & meta_caps);
	bool is_rx = vfd->vfl_dir != VFL_DIR_TX;
	bool is_tx = vfd->vfl_dir != VFL_DIR_RX;

	if (ops == NULL)
		return -EINVAL;

	switch (type) {
	case V4L2_BUF_TYPE_VIDEO_CAPTURE:
		if ((is_vid || is_tch) && is_rx &&
		    (ops->vidioc_g_fmt_vid_cap || ops->vidioc_g_fmt_vid_cap_mplane))
			return 0;
		break;
	case V4L2_BUF_TYPE_VIDEO_CAPTURE_MPLANE:
		if ((is_vid || is_tch) && is_rx && ops->vidioc_g_fmt_vid_cap_mplane)
			return 0;
		break;
	case V4L2_BUF_TYPE_VIDEO_OVERLAY:
		if (is_vid && is_rx && ops->vidioc_g_fmt_vid_overlay)
			return 0;
		break;
	case V4L2_BUF_TYPE_VIDEO_OUTPUT:
		if (is_vid && is_tx &&
		    (ops->vidioc_g_fmt_vid_out || ops->vidioc_g_fmt_vid_out_mplane))
			return 0;
		break;
	case V4L2_BUF_TYPE_VIDEO_OUTPUT_MPLANE:
		if (is_vid && is_tx && ops->vidioc_g_fmt_vid_out_mplane)
			return 0;
		break;
	case V4L2_BUF_TYPE_VIDEO_OUTPUT_OVERLAY:
		if (is_vid && is_tx && ops->vidioc_g_fmt_vid_out_overlay)
			return 0;
		break;
	case V4L2_BUF_TYPE_VBI_CAPTURE:
		if (is_vbi && is_rx && ops->vidioc_g_fmt_vbi_cap)
			return 0;
		break;
	case V4L2_BUF_TYPE_VBI_OUTPUT:
		if (is_vbi && is_tx && ops->vidioc_g_fmt_vbi_out)
			return 0;
		break;
	case V4L2_BUF_TYPE_SLICED_VBI_CAPTURE:
		if (is_vbi && is_rx && ops->vidioc_g_fmt_sliced_vbi_cap)
			return 0;
		break;
	case V4L2_BUF_TYPE_SLICED_VBI_OUTPUT:
		if (is_vbi && is_tx && ops->vidioc_g_fmt_sliced_vbi_out)
			return 0;
		break;
	case V4L2_BUF_TYPE_SDR_CAPTURE:
		if (is_sdr && is_rx && ops->vidioc_g_fmt_sdr_cap)
			return 0;
		break;
	case V4L2_BUF_TYPE_SDR_OUTPUT:
		if (is_sdr && is_tx && ops->vidioc_g_fmt_sdr_out)
			return 0;
		break;
	case V4L2_BUF_TYPE_META_CAPTURE:
		if (is_meta && is_rx && ops->vidioc_g_fmt_meta_cap)
			return 0;
		break;
	case V4L2_BUF_TYPE_META_OUTPUT:
		if (is_meta && is_tx && ops->vidioc_g_fmt_meta_out)
			return 0;
		break;
	default:
		break;
	}
	return -EINVAL;
}

static void v4l_sanitize_colorspace(u32 pixelformat, u32 *colorspace,
				    u32 *encoding, u32 *quantization,
				    u32 *xfer_func)
{
	bool is_hsv = pixelformat == V4L2_PIX_FMT_HSV24 ||
		      pixelformat == V4L2_PIX_FMT_HSV32;

	if (!v4l2_is_colorspace_valid(*colorspace)) {
		*colorspace = V4L2_COLORSPACE_DEFAULT;
		*encoding = V4L2_YCBCR_ENC_DEFAULT;
		*quantization = V4L2_QUANTIZATION_DEFAULT;
		*xfer_func = V4L2_XFER_FUNC_DEFAULT;
	}

	if ((!is_hsv && !v4l2_is_ycbcr_enc_valid(*encoding)) ||
	    (is_hsv && !v4l2_is_hsv_enc_valid(*encoding)))
		*encoding = V4L2_YCBCR_ENC_DEFAULT;

	if (!v4l2_is_quant_valid(*quantization))
		*quantization = V4L2_QUANTIZATION_DEFAULT;

	if (!v4l2_is_xfer_func_valid(*xfer_func))
		*xfer_func = V4L2_XFER_FUNC_DEFAULT;
}

static void v4l_sanitize_format(struct v4l2_format *fmt)
{
	unsigned int offset;

	/* Make sure num_planes is not bogus */
	if (fmt->type == V4L2_BUF_TYPE_VIDEO_CAPTURE_MPLANE ||
	    fmt->type == V4L2_BUF_TYPE_VIDEO_OUTPUT_MPLANE)
		fmt->fmt.pix_mp.num_planes = min_t(u32, fmt->fmt.pix_mp.num_planes,
					       VIDEO_MAX_PLANES);

	/*
	 * The v4l2_pix_format structure has been extended with fields that were
	 * not previously required to be set to zero by applications. The priv
	 * field, when set to a magic value, indicates that the extended fields
	 * are valid. Otherwise they will contain undefined values. To simplify
	 * the API towards drivers zero the extended fields and set the priv
	 * field to the magic value when the extended pixel format structure
	 * isn't used by applications.
	 */
	if (fmt->type == V4L2_BUF_TYPE_VIDEO_CAPTURE ||
	    fmt->type == V4L2_BUF_TYPE_VIDEO_OUTPUT) {
		if (fmt->fmt.pix.priv != V4L2_PIX_FMT_PRIV_MAGIC) {
			fmt->fmt.pix.priv = V4L2_PIX_FMT_PRIV_MAGIC;

			offset = offsetof(struct v4l2_pix_format, priv)
			       + sizeof(fmt->fmt.pix.priv);
			memset(((void *)&fmt->fmt.pix) + offset, 0,
			       sizeof(fmt->fmt.pix) - offset);
		}
	}

	/* Replace invalid colorspace values with defaults. */
	if (fmt->type == V4L2_BUF_TYPE_VIDEO_CAPTURE ||
	    fmt->type == V4L2_BUF_TYPE_VIDEO_OUTPUT) {
		v4l_sanitize_colorspace(fmt->fmt.pix.pixelformat,
					&fmt->fmt.pix.colorspace,
					&fmt->fmt.pix.ycbcr_enc,
					&fmt->fmt.pix.quantization,
					&fmt->fmt.pix.xfer_func);
	} else if (fmt->type == V4L2_BUF_TYPE_VIDEO_CAPTURE_MPLANE ||
		   fmt->type == V4L2_BUF_TYPE_VIDEO_OUTPUT_MPLANE) {
		u32 ycbcr_enc = fmt->fmt.pix_mp.ycbcr_enc;
		u32 quantization = fmt->fmt.pix_mp.quantization;
		u32 xfer_func = fmt->fmt.pix_mp.xfer_func;

		v4l_sanitize_colorspace(fmt->fmt.pix_mp.pixelformat,
					&fmt->fmt.pix_mp.colorspace, &ycbcr_enc,
					&quantization, &xfer_func);

		fmt->fmt.pix_mp.ycbcr_enc = ycbcr_enc;
		fmt->fmt.pix_mp.quantization = quantization;
		fmt->fmt.pix_mp.xfer_func = xfer_func;
	}
}

static int v4l_querycap(const struct v4l2_ioctl_ops *ops,
				struct file *file, void *fh, void *arg)
{
	struct v4l2_capability *cap = (struct v4l2_capability *)arg;
	struct video_device *vfd = video_devdata(file);
	int ret;

	cap->version = LINUX_VERSION_CODE;
	cap->device_caps = vfd->device_caps;
	cap->capabilities = vfd->device_caps | V4L2_CAP_DEVICE_CAPS;

	media_set_bus_info(cap->bus_info, sizeof(cap->bus_info),
			   vfd->dev_parent);

	ret = ops->vidioc_querycap(file, fh, cap);

	/*
	 * Drivers must not change device_caps, so check for this and
	 * warn if this happened.
	 */
	WARN_ON(cap->device_caps != vfd->device_caps);
	/*
	 * Check that capabilities is a superset of
	 * vfd->device_caps | V4L2_CAP_DEVICE_CAPS
	 */
	WARN_ON((cap->capabilities &
		 (vfd->device_caps | V4L2_CAP_DEVICE_CAPS)) !=
		(vfd->device_caps | V4L2_CAP_DEVICE_CAPS));
	cap->capabilities |= V4L2_CAP_EXT_PIX_FORMAT;
	cap->device_caps |= V4L2_CAP_EXT_PIX_FORMAT;

	return ret;
}

static int v4l_g_input(const struct v4l2_ioctl_ops *ops,
		       struct file *file, void *fh, void *arg)
{
	struct video_device *vfd = video_devdata(file);

	if (vfd->device_caps & V4L2_CAP_IO_MC) {
		*(int *)arg = 0;
		return 0;
	}

	return ops->vidioc_g_input(file, fh, arg);
}

static int v4l_g_output(const struct v4l2_ioctl_ops *ops,
			struct file *file, void *fh, void *arg)
{
	struct video_device *vfd = video_devdata(file);

	if (vfd->device_caps & V4L2_CAP_IO_MC) {
		*(int *)arg = 0;
		return 0;
	}

	return ops->vidioc_g_output(file, fh, arg);
}

static int v4l_s_input(const struct v4l2_ioctl_ops *ops,
				struct file *file, void *fh, void *arg)
{
	struct video_device *vfd = video_devdata(file);
	int ret;

	ret = v4l_enable_media_source(vfd);
	if (ret)
		return ret;

	if (vfd->device_caps & V4L2_CAP_IO_MC)
		return  *(int *)arg ? -EINVAL : 0;

	return ops->vidioc_s_input(file, fh, *(unsigned int *)arg);
}

static int v4l_s_output(const struct v4l2_ioctl_ops *ops,
				struct file *file, void *fh, void *arg)
{
	struct video_device *vfd = video_devdata(file);

	if (vfd->device_caps & V4L2_CAP_IO_MC)
		return  *(int *)arg ? -EINVAL : 0;

	return ops->vidioc_s_output(file, fh, *(unsigned int *)arg);
}

static int v4l_g_priority(const struct v4l2_ioctl_ops *ops,
				struct file *file, void *fh, void *arg)
{
	struct video_device *vfd;
	u32 *p = arg;

	vfd = video_devdata(file);
	*p = v4l2_prio_max(vfd->prio);
	return 0;
}

static int v4l_s_priority(const struct v4l2_ioctl_ops *ops,
				struct file *file, void *fh, void *arg)
{
	struct video_device *vfd;
	struct v4l2_fh *vfh;
	u32 *p = arg;

	vfd = video_devdata(file);
	if (!test_bit(V4L2_FL_USES_V4L2_FH, &vfd->flags))
		return -ENOTTY;
	vfh = file->private_data;
	return v4l2_prio_change(vfd->prio, &vfh->prio, *p);
}

static int v4l_enuminput(const struct v4l2_ioctl_ops *ops,
				struct file *file, void *fh, void *arg)
{
	struct video_device *vfd = video_devdata(file);
	struct v4l2_input *p = arg;

	/*
	 * We set the flags for CAP_DV_TIMINGS &
	 * CAP_STD here based on ioctl handler provided by the
	 * driver. If the driver doesn't support these
	 * for a specific input, it must override these flags.
	 */
	if (is_valid_ioctl(vfd, VIDIOC_S_STD))
		p->capabilities |= V4L2_IN_CAP_STD;

	if (vfd->device_caps & V4L2_CAP_IO_MC) {
		if (p->index)
			return -EINVAL;
		strscpy(p->name, vfd->name, sizeof(p->name));
		p->type = V4L2_INPUT_TYPE_CAMERA;
		return 0;
	}

	return ops->vidioc_enum_input(file, fh, p);
}

static int v4l_enumoutput(const struct v4l2_ioctl_ops *ops,
				struct file *file, void *fh, void *arg)
{
	struct video_device *vfd = video_devdata(file);
	struct v4l2_output *p = arg;

	/*
	 * We set the flags for CAP_DV_TIMINGS &
	 * CAP_STD here based on ioctl handler provided by the
	 * driver. If the driver doesn't support these
	 * for a specific output, it must override these flags.
	 */
	if (is_valid_ioctl(vfd, VIDIOC_S_STD))
		p->capabilities |= V4L2_OUT_CAP_STD;

	if (vfd->device_caps & V4L2_CAP_IO_MC) {
		if (p->index)
			return -EINVAL;
		strscpy(p->name, vfd->name, sizeof(p->name));
		p->type = V4L2_OUTPUT_TYPE_ANALOG;
		return 0;
	}

	return ops->vidioc_enum_output(file, fh, p);
}

static void v4l_fill_fmtdesc(struct v4l2_fmtdesc *fmt)
{
	const unsigned sz = sizeof(fmt->description);
	const char *descr = NULL;
	u32 flags = 0;

	/*
	 * We depart from the normal coding style here since the descriptions
	 * should be aligned so it is easy to see which descriptions will be
	 * longer than 31 characters (the max length for a description).
	 * And frankly, this is easier to read anyway.
	 *
	 * Note that gcc will use O(log N) comparisons to find the right case.
	 */
	switch (fmt->pixelformat) {
	/* Max description length mask:	descr = "0123456789012345678901234567890" */
	case V4L2_PIX_FMT_RGB332:	descr = "8-bit RGB 3-3-2"; break;
	case V4L2_PIX_FMT_RGB444:	descr = "16-bit A/XRGB 4-4-4-4"; break;
	case V4L2_PIX_FMT_ARGB444:	descr = "16-bit ARGB 4-4-4-4"; break;
	case V4L2_PIX_FMT_XRGB444:	descr = "16-bit XRGB 4-4-4-4"; break;
	case V4L2_PIX_FMT_RGBA444:	descr = "16-bit RGBA 4-4-4-4"; break;
	case V4L2_PIX_FMT_RGBX444:	descr = "16-bit RGBX 4-4-4-4"; break;
	case V4L2_PIX_FMT_ABGR444:	descr = "16-bit ABGR 4-4-4-4"; break;
	case V4L2_PIX_FMT_XBGR444:	descr = "16-bit XBGR 4-4-4-4"; break;
	case V4L2_PIX_FMT_BGRA444:	descr = "16-bit BGRA 4-4-4-4"; break;
	case V4L2_PIX_FMT_BGRX444:	descr = "16-bit BGRX 4-4-4-4"; break;
	case V4L2_PIX_FMT_RGB555:	descr = "16-bit A/XRGB 1-5-5-5"; break;
	case V4L2_PIX_FMT_ARGB555:	descr = "16-bit ARGB 1-5-5-5"; break;
	case V4L2_PIX_FMT_XRGB555:	descr = "16-bit XRGB 1-5-5-5"; break;
	case V4L2_PIX_FMT_ABGR555:	descr = "16-bit ABGR 1-5-5-5"; break;
	case V4L2_PIX_FMT_XBGR555:	descr = "16-bit XBGR 1-5-5-5"; break;
	case V4L2_PIX_FMT_RGBA555:	descr = "16-bit RGBA 5-5-5-1"; break;
	case V4L2_PIX_FMT_RGBX555:	descr = "16-bit RGBX 5-5-5-1"; break;
	case V4L2_PIX_FMT_BGRA555:	descr = "16-bit BGRA 5-5-5-1"; break;
	case V4L2_PIX_FMT_BGRX555:	descr = "16-bit BGRX 5-5-5-1"; break;
	case V4L2_PIX_FMT_RGB565:	descr = "16-bit RGB 5-6-5"; break;
	case V4L2_PIX_FMT_RGB555X:	descr = "16-bit A/XRGB 1-5-5-5 BE"; break;
	case V4L2_PIX_FMT_ARGB555X:	descr = "16-bit ARGB 1-5-5-5 BE"; break;
	case V4L2_PIX_FMT_XRGB555X:	descr = "16-bit XRGB 1-5-5-5 BE"; break;
	case V4L2_PIX_FMT_RGB565X:	descr = "16-bit RGB 5-6-5 BE"; break;
	case V4L2_PIX_FMT_BGR666:	descr = "18-bit BGRX 6-6-6-14"; break;
	case V4L2_PIX_FMT_BGR24:	descr = "24-bit BGR 8-8-8"; break;
	case V4L2_PIX_FMT_RGB24:	descr = "24-bit RGB 8-8-8"; break;
	case V4L2_PIX_FMT_BGR32:	descr = "32-bit BGRA/X 8-8-8-8"; break;
	case V4L2_PIX_FMT_ABGR32:	descr = "32-bit BGRA 8-8-8-8"; break;
	case V4L2_PIX_FMT_XBGR32:	descr = "32-bit BGRX 8-8-8-8"; break;
	case V4L2_PIX_FMT_RGB32:	descr = "32-bit A/XRGB 8-8-8-8"; break;
	case V4L2_PIX_FMT_ARGB32:	descr = "32-bit ARGB 8-8-8-8"; break;
	case V4L2_PIX_FMT_XRGB32:	descr = "32-bit XRGB 8-8-8-8"; break;
	case V4L2_PIX_FMT_BGRA32:	descr = "32-bit ABGR 8-8-8-8"; break;
	case V4L2_PIX_FMT_BGRX32:	descr = "32-bit XBGR 8-8-8-8"; break;
	case V4L2_PIX_FMT_RGBA32:	descr = "32-bit RGBA 8-8-8-8"; break;
	case V4L2_PIX_FMT_RGBX32:	descr = "32-bit RGBX 8-8-8-8"; break;
<<<<<<< HEAD
=======
	case V4L2_PIX_FMT_RGBX1010102:	descr = "32-bit RGBX 10-10-10-2"; break;
	case V4L2_PIX_FMT_RGBA1010102:	descr = "32-bit RGBA 10-10-10-2"; break;
	case V4L2_PIX_FMT_ARGB2101010:	descr = "32-bit ARGB 2-10-10-10"; break;
	case V4L2_PIX_FMT_BGR48_12:	descr = "12-bit Depth BGR"; break;
	case V4L2_PIX_FMT_ABGR64_12:	descr = "12-bit Depth BGRA"; break;
>>>>>>> 08485d4c
	case V4L2_PIX_FMT_XBGR30:	descr = "32-bit XBGR 2-10-10-10"; break;
	case V4L2_PIX_FMT_XBGR40:	descr = "40-bit XBGR 4-12-12-12"; break;
	case V4L2_PIX_FMT_BGR48:	descr = "48-bit BGR 16-16-16"; break;
	case V4L2_PIX_FMT_GREY:		descr = "8-bit Greyscale"; break;
	case V4L2_PIX_FMT_Y4:		descr = "4-bit Greyscale"; break;
	case V4L2_PIX_FMT_Y6:		descr = "6-bit Greyscale"; break;
	case V4L2_PIX_FMT_Y10:		descr = "10-bit Greyscale"; break;
	case V4L2_PIX_FMT_Y12:		descr = "12-bit Greyscale"; break;
	case V4L2_PIX_FMT_Y012:		descr = "12-bit Greyscale (bits 15-4)"; break;
	case V4L2_PIX_FMT_Y14:		descr = "14-bit Greyscale"; break;
	case V4L2_PIX_FMT_Y16:		descr = "16-bit Greyscale"; break;
	case V4L2_PIX_FMT_Y16_BE:	descr = "16-bit Greyscale BE"; break;
	case V4L2_PIX_FMT_Y10BPACK:	descr = "10-bit Greyscale (Packed)"; break;
	case V4L2_PIX_FMT_Y10P:		descr = "10-bit Greyscale (MIPI Packed)"; break;
	case V4L2_PIX_FMT_IPU3_Y10:	descr = "10-bit greyscale (IPU3 Packed)"; break;
	case V4L2_PIX_FMT_Y8I:		descr = "Interleaved 8-bit Greyscale"; break;
	case V4L2_PIX_FMT_Y12I:		descr = "Interleaved 12-bit Greyscale"; break;
	case V4L2_PIX_FMT_Z16:		descr = "16-bit Depth"; break;
	case V4L2_PIX_FMT_INZI:		descr = "Planar 10:16 Greyscale Depth"; break;
	case V4L2_PIX_FMT_CNF4:		descr = "4-bit Depth Confidence (Packed)"; break;
	case V4L2_PIX_FMT_PAL8:		descr = "8-bit Palette"; break;
	case V4L2_PIX_FMT_UV8:		descr = "8-bit Chrominance UV 4-4"; break;
	case V4L2_PIX_FMT_YVU410:	descr = "Planar YVU 4:1:0"; break;
	case V4L2_PIX_FMT_YVU420:	descr = "Planar YVU 4:2:0"; break;
	case V4L2_PIX_FMT_YUYV:		descr = "YUYV 4:2:2"; break;
	case V4L2_PIX_FMT_YYUV:		descr = "YYUV 4:2:2"; break;
	case V4L2_PIX_FMT_YVYU:		descr = "YVYU 4:2:2"; break;
	case V4L2_PIX_FMT_UYVY:		descr = "UYVY 4:2:2"; break;
	case V4L2_PIX_FMT_VYUY:		descr = "VYUY 4:2:2"; break;
	case V4L2_PIX_FMT_YUV422P:	descr = "Planar YUV 4:2:2"; break;
	case V4L2_PIX_FMT_YUV444P:	descr = "3 Planar YUV 4:4:4 8-bit"; break;
	case V4L2_PIX_FMT_YUV411P:	descr = "Planar YUV 4:1:1"; break;
	case V4L2_PIX_FMT_X403:		descr = "3 Planar YUV 4:4:4 10-bit"; break;
	case V4L2_PIX_FMT_Y41P:		descr = "YUV 4:1:1 (Packed)"; break;
	case V4L2_PIX_FMT_YUV444:	descr = "16-bit A/XYUV 4-4-4-4"; break;
	case V4L2_PIX_FMT_XVUY32:	descr = "32-bit packed XVUY 8-8-8-8"; break;
	case V4L2_PIX_FMT_AVUY32:	descr = "32-bit packed AVUY 8-8-8-8"; break;
	case V4L2_PIX_FMT_VUY24:	descr = "24-bit packed VUY 8-8-8"; break;
	case V4L2_PIX_FMT_YUV555:	descr = "16-bit A/XYUV 1-5-5-5"; break;
	case V4L2_PIX_FMT_YUV565:	descr = "16-bit YUV 5-6-5"; break;
	case V4L2_PIX_FMT_YUV24:	descr = "24-bit YUV 4:4:4 8-8-8"; break;
	case V4L2_PIX_FMT_YUV32:	descr = "32-bit A/XYUV 8-8-8-8"; break;
	case V4L2_PIX_FMT_AYUV32:	descr = "32-bit AYUV 8-8-8-8"; break;
	case V4L2_PIX_FMT_XYUV32:	descr = "32-bit XYUV 8-8-8-8"; break;
	case V4L2_PIX_FMT_VUYA32:	descr = "32-bit VUYA 8-8-8-8"; break;
	case V4L2_PIX_FMT_VUYX32:	descr = "32-bit VUYX 8-8-8-8"; break;
	case V4L2_PIX_FMT_YUVA32:	descr = "32-bit YUVA 8-8-8-8"; break;
	case V4L2_PIX_FMT_YUVX32:	descr = "32-bit YUVX 8-8-8-8"; break;
	case V4L2_PIX_FMT_YUV410:	descr = "Planar YUV 4:1:0"; break;
	case V4L2_PIX_FMT_YUV420:	descr = "Planar YUV 4:2:0"; break;
	case V4L2_PIX_FMT_HI240:	descr = "8-bit Dithered RGB (BTTV)"; break;
	case V4L2_PIX_FMT_M420:		descr = "YUV 4:2:0 (M420)"; break;
<<<<<<< HEAD
	case V4L2_PIX_FMT_XVUY10:	descr = "XVUY 2-10-10-10"; break;
	case V4L2_PIX_FMT_NV12:		descr = "Y/CbCr 4:2:0"; break;
	case V4L2_PIX_FMT_NV21:		descr = "Y/CrCb 4:2:0"; break;
	case V4L2_PIX_FMT_NV16:		descr = "Y/CbCr 4:2:2"; break;
	case V4L2_PIX_FMT_NV61:		descr = "Y/CrCb 4:2:2"; break;
	case V4L2_PIX_FMT_NV24:		descr = "Y/CbCr 4:4:4"; break;
	case V4L2_PIX_FMT_NV42:		descr = "Y/CrCb 4:4:4"; break;
	case V4L2_PIX_FMT_P010:		descr = "10-bit Y/CbCr 4:2:0"; break;
	case V4L2_PIX_FMT_NV12_4L4:	descr = "Y/CbCr 4:2:0 (4x4 Linear)"; break;
	case V4L2_PIX_FMT_NV12_16L16:	descr = "Y/CbCr 4:2:0 (16x16 Linear)"; break;
	case V4L2_PIX_FMT_NV12_32L32:   descr = "Y/CbCr 4:2:0 (32x32 Linear)"; break;
	case V4L2_PIX_FMT_P010_4L4:	descr = "10-bit Y/CbCr 4:2:0 (4x4 Linear)"; break;
	case V4L2_PIX_FMT_XV20:		descr = "Y/CrCb 4:2:2 10-bit"; break;
	case V4L2_PIX_FMT_XV15:		descr = "Y/CrCb 4:2:0 10-bit"; break;
	case V4L2_PIX_FMT_NV12M:	descr = "Y/CbCr 4:2:0 (N-C)"; break;
	case V4L2_PIX_FMT_NV21M:	descr = "Y/CrCb 4:2:0 (N-C)"; break;
	case V4L2_PIX_FMT_NV16M:	descr = "Y/CbCr 4:2:2 (N-C)"; break;
	case V4L2_PIX_FMT_NV61M:	descr = "Y/CrCb 4:2:2 (N-C)"; break;
	case V4L2_PIX_FMT_NV12MT:	descr = "Y/CbCr 4:2:0 (64x32 MB, N-C)"; break;
	case V4L2_PIX_FMT_NV12MT_16X16:	descr = "Y/CbCr 4:2:0 (16x16 MB, N-C)"; break;
	case V4L2_PIX_FMT_XV20M:        descr = "Y/CrCb 4:2:2 10-bit (N-C)"; break;
	case V4L2_PIX_FMT_XV15M:        descr = "Y/CrCb 4:2:0 10-bit (N-C)"; break;
=======
	case V4L2_PIX_FMT_YUV48_12:	descr = "12-bit YUV 4:4:4 Packed"; break;
	case V4L2_PIX_FMT_XVUY10:	descr = "XVUY 2-10-10-10"; break;
	case V4L2_PIX_FMT_NV12:		descr = "Y/UV 4:2:0"; break;
	case V4L2_PIX_FMT_NV21:		descr = "Y/VU 4:2:0"; break;
	case V4L2_PIX_FMT_NV16:		descr = "Y/UV 4:2:2"; break;
	case V4L2_PIX_FMT_NV61:		descr = "Y/VU 4:2:2"; break;
	case V4L2_PIX_FMT_NV24:		descr = "Y/UV 4:4:4"; break;
	case V4L2_PIX_FMT_NV42:		descr = "Y/VU 4:4:4"; break;
	case V4L2_PIX_FMT_P010:		descr = "10-bit Y/UV 4:2:0"; break;
	case V4L2_PIX_FMT_P012:		descr = "12-bit Y/UV 4:2:0"; break;
	case V4L2_PIX_FMT_NV12_4L4:	descr = "Y/UV 4:2:0 (4x4 Linear)"; break;
	case V4L2_PIX_FMT_NV12_16L16:	descr = "Y/UV 4:2:0 (16x16 Linear)"; break;
	case V4L2_PIX_FMT_NV12_32L32:   descr = "Y/UV 4:2:0 (32x32 Linear)"; break;
	case V4L2_PIX_FMT_NV15_4L4:	descr = "10-bit Y/UV 4:2:0 (4x4 Linear)"; break;
	case V4L2_PIX_FMT_P010_4L4:	descr = "10-bit Y/UV 4:2:0 (4x4 Linear)"; break;
	case V4L2_PIX_FMT_NV12M:	descr = "Y/UV 4:2:0 (N-C)"; break;
	case V4L2_PIX_FMT_NV21M:	descr = "Y/VU 4:2:0 (N-C)"; break;
	case V4L2_PIX_FMT_NV16M:	descr = "Y/UV 4:2:2 (N-C)"; break;
	case V4L2_PIX_FMT_NV61M:	descr = "Y/VU 4:2:2 (N-C)"; break;
	case V4L2_PIX_FMT_NV12MT:	descr = "Y/UV 4:2:0 (64x32 MB, N-C)"; break;
	case V4L2_PIX_FMT_NV12MT_16X16:	descr = "Y/UV 4:2:0 (16x16 MB, N-C)"; break;
	case V4L2_PIX_FMT_P012M:	descr = "12-bit Y/UV 4:2:0 (N-C)"; break;
	case V4L2_PIX_FMT_XV20:		descr = "Y/CrCb 4:2:2 10-bit"; break;
	case V4L2_PIX_FMT_XV15:		descr = "Y/CrCb 4:2:0 10-bit"; break;
	case V4L2_PIX_FMT_XV20M:	descr = "Y/CrCb 4:2:2 10-bit (N-C)"; break;
	case V4L2_PIX_FMT_XV15M:	descr = "Y/CrCb 4:2:0 10-bit (N-C)"; break;
>>>>>>> 08485d4c
	case V4L2_PIX_FMT_YUV420M:	descr = "Planar YUV 4:2:0 (N-C)"; break;
	case V4L2_PIX_FMT_YVU420M:	descr = "Planar YVU 4:2:0 (N-C)"; break;
	case V4L2_PIX_FMT_YUV422M:	descr = "Planar YUV 4:2:2 (N-C)"; break;
	case V4L2_PIX_FMT_YVU422M:	descr = "Planar YVU 4:2:2 (N-C)"; break;
	case V4L2_PIX_FMT_YUV444M:	descr = "Planar YUV 4:4:4 (N-C)"; break;
	case V4L2_PIX_FMT_YVU444M:	descr = "Planar YVU 4:4:4 (N-C)"; break;
	case V4L2_PIX_FMT_X012:		descr = "Y/CbCr 4:2:0, 4-12-12-12"; break;
	case V4L2_PIX_FMT_X012M:	descr = "Y/CbCr 4:2:0, 4-12-12-12 (N-C)"; break;
	case V4L2_PIX_FMT_X212:		descr = "Y/CbCr 4:2:2, 4-12-12-12"; break;
	case V4L2_PIX_FMT_X212M:	descr = "Y/CbCr 4:2:2, 4-12-12-12 (N-C)"; break;
	case V4L2_PIX_FMT_X412:		descr = "Y/CbCr 4:4:4, 4-12-12-12"; break;
	case V4L2_PIX_FMT_X412M:	descr = "Y/CbCr 4:4:4, 4-12-12-12 (N-C)"; break;
	case V4L2_PIX_FMT_X016:		descr = "Y/CbCr 4:2:0, 16-16-16"; break;
	case V4L2_PIX_FMT_X016M:	descr = "Y/CbCr 4:2:0, 16-16-16 (N-C)"; break;
	case V4L2_PIX_FMT_X216:		descr = "Y/CbCr 4:2:2, 16-16-16"; break;
	case V4L2_PIX_FMT_X216M:	descr = "Y/CbCr 4:2:2, 16-16-16 (N-C)"; break;
	case V4L2_PIX_FMT_X416:		descr = "Y/CbCr 4:4:4, 16-16-16"; break;
	case V4L2_PIX_FMT_X416M:	descr = "Y/CbCr 4:4:4, 16-16-16 (N-C)"; break;
	case V4L2_PIX_FMT_SBGGR8:	descr = "8-bit Bayer BGBG/GRGR"; break;
	case V4L2_PIX_FMT_SGBRG8:	descr = "8-bit Bayer GBGB/RGRG"; break;
	case V4L2_PIX_FMT_SGRBG8:	descr = "8-bit Bayer GRGR/BGBG"; break;
	case V4L2_PIX_FMT_SRGGB8:	descr = "8-bit Bayer RGRG/GBGB"; break;
	case V4L2_PIX_FMT_SBGGR10:	descr = "10-bit Bayer BGBG/GRGR"; break;
	case V4L2_PIX_FMT_SGBRG10:	descr = "10-bit Bayer GBGB/RGRG"; break;
	case V4L2_PIX_FMT_SGRBG10:	descr = "10-bit Bayer GRGR/BGBG"; break;
	case V4L2_PIX_FMT_SRGGB10:	descr = "10-bit Bayer RGRG/GBGB"; break;
	case V4L2_PIX_FMT_SBGGR10P:	descr = "10-bit Bayer BGBG/GRGR Packed"; break;
	case V4L2_PIX_FMT_SGBRG10P:	descr = "10-bit Bayer GBGB/RGRG Packed"; break;
	case V4L2_PIX_FMT_SGRBG10P:	descr = "10-bit Bayer GRGR/BGBG Packed"; break;
	case V4L2_PIX_FMT_SRGGB10P:	descr = "10-bit Bayer RGRG/GBGB Packed"; break;
	case V4L2_PIX_FMT_IPU3_SBGGR10: descr = "10-bit bayer BGGR IPU3 Packed"; break;
	case V4L2_PIX_FMT_IPU3_SGBRG10: descr = "10-bit bayer GBRG IPU3 Packed"; break;
	case V4L2_PIX_FMT_IPU3_SGRBG10: descr = "10-bit bayer GRBG IPU3 Packed"; break;
	case V4L2_PIX_FMT_IPU3_SRGGB10: descr = "10-bit bayer RGGB IPU3 Packed"; break;
	case V4L2_PIX_FMT_SBGGR10ALAW8:	descr = "8-bit Bayer BGBG/GRGR (A-law)"; break;
	case V4L2_PIX_FMT_SGBRG10ALAW8:	descr = "8-bit Bayer GBGB/RGRG (A-law)"; break;
	case V4L2_PIX_FMT_SGRBG10ALAW8:	descr = "8-bit Bayer GRGR/BGBG (A-law)"; break;
	case V4L2_PIX_FMT_SRGGB10ALAW8:	descr = "8-bit Bayer RGRG/GBGB (A-law)"; break;
	case V4L2_PIX_FMT_SBGGR10DPCM8:	descr = "8-bit Bayer BGBG/GRGR (DPCM)"; break;
	case V4L2_PIX_FMT_SGBRG10DPCM8:	descr = "8-bit Bayer GBGB/RGRG (DPCM)"; break;
	case V4L2_PIX_FMT_SGRBG10DPCM8:	descr = "8-bit Bayer GRGR/BGBG (DPCM)"; break;
	case V4L2_PIX_FMT_SRGGB10DPCM8:	descr = "8-bit Bayer RGRG/GBGB (DPCM)"; break;
	case V4L2_PIX_FMT_SBGGR12:	descr = "12-bit Bayer BGBG/GRGR"; break;
	case V4L2_PIX_FMT_SGBRG12:	descr = "12-bit Bayer GBGB/RGRG"; break;
	case V4L2_PIX_FMT_SGRBG12:	descr = "12-bit Bayer GRGR/BGBG"; break;
	case V4L2_PIX_FMT_SRGGB12:	descr = "12-bit Bayer RGRG/GBGB"; break;
	case V4L2_PIX_FMT_SBGGR12P:	descr = "12-bit Bayer BGBG/GRGR Packed"; break;
	case V4L2_PIX_FMT_SGBRG12P:	descr = "12-bit Bayer GBGB/RGRG Packed"; break;
	case V4L2_PIX_FMT_SGRBG12P:	descr = "12-bit Bayer GRGR/BGBG Packed"; break;
	case V4L2_PIX_FMT_SRGGB12P:	descr = "12-bit Bayer RGRG/GBGB Packed"; break;
	case V4L2_PIX_FMT_SBGGR14:	descr = "14-bit Bayer BGBG/GRGR"; break;
	case V4L2_PIX_FMT_SGBRG14:	descr = "14-bit Bayer GBGB/RGRG"; break;
	case V4L2_PIX_FMT_SGRBG14:	descr = "14-bit Bayer GRGR/BGBG"; break;
	case V4L2_PIX_FMT_SRGGB14:	descr = "14-bit Bayer RGRG/GBGB"; break;
	case V4L2_PIX_FMT_SBGGR14P:	descr = "14-bit Bayer BGBG/GRGR Packed"; break;
	case V4L2_PIX_FMT_SGBRG14P:	descr = "14-bit Bayer GBGB/RGRG Packed"; break;
	case V4L2_PIX_FMT_SGRBG14P:	descr = "14-bit Bayer GRGR/BGBG Packed"; break;
	case V4L2_PIX_FMT_SRGGB14P:	descr = "14-bit Bayer RGRG/GBGB Packed"; break;
	case V4L2_PIX_FMT_SBGGR16:	descr = "16-bit Bayer BGBG/GRGR"; break;
	case V4L2_PIX_FMT_SGBRG16:	descr = "16-bit Bayer GBGB/RGRG"; break;
	case V4L2_PIX_FMT_SGRBG16:	descr = "16-bit Bayer GRGR/BGBG"; break;
	case V4L2_PIX_FMT_SRGGB16:	descr = "16-bit Bayer RGRG/GBGB"; break;
	case V4L2_PIX_FMT_SN9C20X_I420:	descr = "GSPCA SN9C20X I420"; break;
	case V4L2_PIX_FMT_SPCA501:	descr = "GSPCA SPCA501"; break;
	case V4L2_PIX_FMT_SPCA505:	descr = "GSPCA SPCA505"; break;
	case V4L2_PIX_FMT_SPCA508:	descr = "GSPCA SPCA508"; break;
	case V4L2_PIX_FMT_STV0680:	descr = "GSPCA STV0680"; break;
	case V4L2_PIX_FMT_TM6000:	descr = "A/V + VBI Mux Packet"; break;
	case V4L2_PIX_FMT_CIT_YYVYUY:	descr = "GSPCA CIT YYVYUY"; break;
	case V4L2_PIX_FMT_KONICA420:	descr = "GSPCA KONICA420"; break;
	case V4L2_PIX_FMT_MM21:		descr = "Mediatek 8-bit Block Format"; break;
	case V4L2_PIX_FMT_HSV24:	descr = "24-bit HSV 8-8-8"; break;
	case V4L2_PIX_FMT_HSV32:	descr = "32-bit XHSV 8-8-8-8"; break;
	case V4L2_SDR_FMT_CU8:		descr = "Complex U8"; break;
	case V4L2_SDR_FMT_CU16LE:	descr = "Complex U16LE"; break;
	case V4L2_SDR_FMT_CS8:		descr = "Complex S8"; break;
	case V4L2_SDR_FMT_CS14LE:	descr = "Complex S14LE"; break;
	case V4L2_SDR_FMT_RU12LE:	descr = "Real U12LE"; break;
	case V4L2_SDR_FMT_PCU16BE:	descr = "Planar Complex U16BE"; break;
	case V4L2_SDR_FMT_PCU18BE:	descr = "Planar Complex U18BE"; break;
	case V4L2_SDR_FMT_PCU20BE:	descr = "Planar Complex U20BE"; break;
	case V4L2_TCH_FMT_DELTA_TD16:	descr = "16-bit Signed Deltas"; break;
	case V4L2_TCH_FMT_DELTA_TD08:	descr = "8-bit Signed Deltas"; break;
	case V4L2_TCH_FMT_TU16:		descr = "16-bit Unsigned Touch Data"; break;
	case V4L2_TCH_FMT_TU08:		descr = "8-bit Unsigned Touch Data"; break;
	case V4L2_META_FMT_VSP1_HGO:	descr = "R-Car VSP1 1-D Histogram"; break;
	case V4L2_META_FMT_VSP1_HGT:	descr = "R-Car VSP1 2-D Histogram"; break;
	case V4L2_META_FMT_UVC:		descr = "UVC Payload Header Metadata"; break;
	case V4L2_META_FMT_D4XX:	descr = "Intel D4xx UVC Metadata"; break;
	case V4L2_META_FMT_VIVID:       descr = "Vivid Metadata"; break;
	case V4L2_META_FMT_RK_ISP1_PARAMS:	descr = "Rockchip ISP1 3A Parameters"; break;
	case V4L2_META_FMT_RK_ISP1_STAT_3A:	descr = "Rockchip ISP1 3A Statistics"; break;
	case V4L2_PIX_FMT_NV12_8L128:	descr = "NV12 (8x128 Linear)"; break;
	case V4L2_PIX_FMT_NV12M_8L128:	descr = "NV12M (8x128 Linear)"; break;
	case V4L2_PIX_FMT_NV12_10BE_8L128:	descr = "10-bit NV12 (8x128 Linear, BE)"; break;
	case V4L2_PIX_FMT_NV12M_10BE_8L128:	descr = "10-bit NV12M (8x128 Linear, BE)"; break;
	case V4L2_PIX_FMT_Y210:		descr = "10-bit YUYV Packed"; break;
	case V4L2_PIX_FMT_Y212:		descr = "12-bit YUYV Packed"; break;
	case V4L2_PIX_FMT_Y216:		descr = "16-bit YUYV Packed"; break;

	default:
		/* Compressed formats */
		flags = V4L2_FMT_FLAG_COMPRESSED;
		switch (fmt->pixelformat) {
		/* Max description length mask:	descr = "0123456789012345678901234567890" */
		case V4L2_PIX_FMT_MJPEG:	descr = "Motion-JPEG"; break;
		case V4L2_PIX_FMT_JPEG:		descr = "JFIF JPEG"; break;
		case V4L2_PIX_FMT_DV:		descr = "1394"; break;
		case V4L2_PIX_FMT_MPEG:		descr = "MPEG-1/2/4"; break;
		case V4L2_PIX_FMT_H264:		descr = "H.264"; break;
		case V4L2_PIX_FMT_H264_NO_SC:	descr = "H.264 (No Start Codes)"; break;
		case V4L2_PIX_FMT_H264_MVC:	descr = "H.264 MVC"; break;
		case V4L2_PIX_FMT_H264_SLICE:	descr = "H.264 Parsed Slice Data"; break;
		case V4L2_PIX_FMT_H263:		descr = "H.263"; break;
		case V4L2_PIX_FMT_MPEG1:	descr = "MPEG-1 ES"; break;
		case V4L2_PIX_FMT_MPEG2:	descr = "MPEG-2 ES"; break;
		case V4L2_PIX_FMT_MPEG2_SLICE:	descr = "MPEG-2 Parsed Slice Data"; break;
		case V4L2_PIX_FMT_MPEG4:	descr = "MPEG-4 Part 2 ES"; break;
		case V4L2_PIX_FMT_XVID:		descr = "Xvid"; break;
		case V4L2_PIX_FMT_VC1_ANNEX_G:	descr = "VC-1 (SMPTE 412M Annex G)"; break;
		case V4L2_PIX_FMT_VC1_ANNEX_L:	descr = "VC-1 (SMPTE 412M Annex L)"; break;
		case V4L2_PIX_FMT_VP8:		descr = "VP8"; break;
		case V4L2_PIX_FMT_VP8_FRAME:    descr = "VP8 Frame"; break;
		case V4L2_PIX_FMT_VP9:		descr = "VP9"; break;
		case V4L2_PIX_FMT_VP9_FRAME:    descr = "VP9 Frame"; break;
		case V4L2_PIX_FMT_HEVC:		descr = "HEVC"; break; /* aka H.265 */
		case V4L2_PIX_FMT_HEVC_SLICE:	descr = "HEVC Parsed Slice Data"; break;
		case V4L2_PIX_FMT_FWHT:		descr = "FWHT"; break; /* used in vicodec */
		case V4L2_PIX_FMT_FWHT_STATELESS:	descr = "FWHT Stateless"; break; /* used in vicodec */
		case V4L2_PIX_FMT_SPK:		descr = "Sorenson Spark"; break;
		case V4L2_PIX_FMT_RV30:		descr = "RealVideo 8"; break;
		case V4L2_PIX_FMT_RV40:		descr = "RealVideo 9 & 10"; break;
		case V4L2_PIX_FMT_CPIA1:	descr = "GSPCA CPiA YUV"; break;
		case V4L2_PIX_FMT_WNVA:		descr = "WNVA"; break;
		case V4L2_PIX_FMT_SN9C10X:	descr = "GSPCA SN9C10X"; break;
		case V4L2_PIX_FMT_PWC1:		descr = "Raw Philips Webcam Type (Old)"; break;
		case V4L2_PIX_FMT_PWC2:		descr = "Raw Philips Webcam Type (New)"; break;
		case V4L2_PIX_FMT_ET61X251:	descr = "GSPCA ET61X251"; break;
		case V4L2_PIX_FMT_SPCA561:	descr = "GSPCA SPCA561"; break;
		case V4L2_PIX_FMT_PAC207:	descr = "GSPCA PAC207"; break;
		case V4L2_PIX_FMT_MR97310A:	descr = "GSPCA MR97310A"; break;
		case V4L2_PIX_FMT_JL2005BCD:	descr = "GSPCA JL2005BCD"; break;
		case V4L2_PIX_FMT_SN9C2028:	descr = "GSPCA SN9C2028"; break;
		case V4L2_PIX_FMT_SQ905C:	descr = "GSPCA SQ905C"; break;
		case V4L2_PIX_FMT_PJPG:		descr = "GSPCA PJPG"; break;
		case V4L2_PIX_FMT_OV511:	descr = "GSPCA OV511"; break;
		case V4L2_PIX_FMT_OV518:	descr = "GSPCA OV518"; break;
		case V4L2_PIX_FMT_JPGL:		descr = "JPEG Lite"; break;
		case V4L2_PIX_FMT_SE401:	descr = "GSPCA SE401"; break;
		case V4L2_PIX_FMT_S5C_UYVY_JPG:	descr = "S5C73MX interleaved UYVY/JPEG"; break;
		case V4L2_PIX_FMT_MT21C:	descr = "Mediatek Compressed Format"; break;
		case V4L2_PIX_FMT_QC08C:	descr = "QCOM Compressed 8-bit Format"; break;
		case V4L2_PIX_FMT_QC10C:	descr = "QCOM Compressed 10-bit Format"; break;
		case V4L2_PIX_FMT_AJPG:		descr = "Aspeed JPEG"; break;
		case V4L2_PIX_FMT_AV1_FRAME:	descr = "AV1 Frame"; break;
		case V4L2_PIX_FMT_MT2110T:	descr = "Mediatek 10bit Tile Mode"; break;
		case V4L2_PIX_FMT_MT2110R:	descr = "Mediatek 10bit Raster Mode"; break;
		default:
			if (fmt->description[0])
				return;
			WARN(1, "Unknown pixelformat 0x%08x\n", fmt->pixelformat);
			flags = 0;
			snprintf(fmt->description, sz, "%p4cc",
				 &fmt->pixelformat);
			break;
		}
	}

	if (descr)
		WARN_ON(strscpy(fmt->description, descr, sz) < 0);
	fmt->flags |= flags;
}

static int v4l_enum_fmt(const struct v4l2_ioctl_ops *ops,
				struct file *file, void *fh, void *arg)
{
	struct video_device *vdev = video_devdata(file);
	struct v4l2_fmtdesc *p = arg;
	int ret = check_fmt(file, p->type);
	u32 mbus_code;
	u32 cap_mask;

	if (ret)
		return ret;
	ret = -EINVAL;

	if (!(vdev->device_caps & V4L2_CAP_IO_MC))
		p->mbus_code = 0;

	mbus_code = p->mbus_code;
	memset_after(p, 0, type);
	p->mbus_code = mbus_code;

	switch (p->type) {
	case V4L2_BUF_TYPE_VIDEO_CAPTURE:
	case V4L2_BUF_TYPE_VIDEO_CAPTURE_MPLANE:
		cap_mask = V4L2_CAP_VIDEO_CAPTURE_MPLANE |
			   V4L2_CAP_VIDEO_M2M_MPLANE;
		if (!!(vdev->device_caps & cap_mask) !=
		    (p->type == V4L2_BUF_TYPE_VIDEO_CAPTURE_MPLANE))
			break;

		if (unlikely(!ops->vidioc_enum_fmt_vid_cap))
			break;
		ret = ops->vidioc_enum_fmt_vid_cap(file, fh, arg);
		break;
	case V4L2_BUF_TYPE_VIDEO_OVERLAY:
		if (unlikely(!ops->vidioc_enum_fmt_vid_overlay))
			break;
		ret = ops->vidioc_enum_fmt_vid_overlay(file, fh, arg);
		break;
	case V4L2_BUF_TYPE_VIDEO_OUTPUT:
	case V4L2_BUF_TYPE_VIDEO_OUTPUT_MPLANE:
		cap_mask = V4L2_CAP_VIDEO_OUTPUT_MPLANE |
			   V4L2_CAP_VIDEO_M2M_MPLANE;
		if (!!(vdev->device_caps & cap_mask) !=
		    (p->type == V4L2_BUF_TYPE_VIDEO_OUTPUT_MPLANE))
			break;

		if (unlikely(!ops->vidioc_enum_fmt_vid_out))
			break;
		ret = ops->vidioc_enum_fmt_vid_out(file, fh, arg);
		break;
	case V4L2_BUF_TYPE_SDR_CAPTURE:
		if (unlikely(!ops->vidioc_enum_fmt_sdr_cap))
			break;
		ret = ops->vidioc_enum_fmt_sdr_cap(file, fh, arg);
		break;
	case V4L2_BUF_TYPE_SDR_OUTPUT:
		if (unlikely(!ops->vidioc_enum_fmt_sdr_out))
			break;
		ret = ops->vidioc_enum_fmt_sdr_out(file, fh, arg);
		break;
	case V4L2_BUF_TYPE_META_CAPTURE:
		if (unlikely(!ops->vidioc_enum_fmt_meta_cap))
			break;
		ret = ops->vidioc_enum_fmt_meta_cap(file, fh, arg);
		break;
	case V4L2_BUF_TYPE_META_OUTPUT:
		if (unlikely(!ops->vidioc_enum_fmt_meta_out))
			break;
		ret = ops->vidioc_enum_fmt_meta_out(file, fh, arg);
		break;
	}
	if (ret == 0)
		v4l_fill_fmtdesc(p);
	return ret;
}

static void v4l_pix_format_touch(struct v4l2_pix_format *p)
{
	/*
	 * The v4l2_pix_format structure contains fields that make no sense for
	 * touch. Set them to default values in this case.
	 */

	p->field = V4L2_FIELD_NONE;
	p->colorspace = V4L2_COLORSPACE_RAW;
	p->flags = 0;
	p->ycbcr_enc = 0;
	p->quantization = 0;
	p->xfer_func = 0;
}

static int v4l_g_fmt(const struct v4l2_ioctl_ops *ops,
				struct file *file, void *fh, void *arg)
{
	struct v4l2_format *p = arg;
	struct video_device *vfd = video_devdata(file);
	int ret = check_fmt(file, p->type);

	if (ret)
		return ret;

	memset(&p->fmt, 0, sizeof(p->fmt));

	switch (p->type) {
	case V4L2_BUF_TYPE_VIDEO_CAPTURE:
		if (unlikely(!ops->vidioc_g_fmt_vid_cap))
			break;
		p->fmt.pix.priv = V4L2_PIX_FMT_PRIV_MAGIC;
		ret = ops->vidioc_g_fmt_vid_cap(file, fh, arg);
		/* just in case the driver zeroed it again */
		p->fmt.pix.priv = V4L2_PIX_FMT_PRIV_MAGIC;
		if (vfd->vfl_type == VFL_TYPE_TOUCH)
			v4l_pix_format_touch(&p->fmt.pix);
		return ret;
	case V4L2_BUF_TYPE_VIDEO_CAPTURE_MPLANE:
		return ops->vidioc_g_fmt_vid_cap_mplane(file, fh, arg);
	case V4L2_BUF_TYPE_VIDEO_OVERLAY:
		return ops->vidioc_g_fmt_vid_overlay(file, fh, arg);
	case V4L2_BUF_TYPE_VBI_CAPTURE:
		return ops->vidioc_g_fmt_vbi_cap(file, fh, arg);
	case V4L2_BUF_TYPE_SLICED_VBI_CAPTURE:
		return ops->vidioc_g_fmt_sliced_vbi_cap(file, fh, arg);
	case V4L2_BUF_TYPE_VIDEO_OUTPUT:
		if (unlikely(!ops->vidioc_g_fmt_vid_out))
			break;
		p->fmt.pix.priv = V4L2_PIX_FMT_PRIV_MAGIC;
		ret = ops->vidioc_g_fmt_vid_out(file, fh, arg);
		/* just in case the driver zeroed it again */
		p->fmt.pix.priv = V4L2_PIX_FMT_PRIV_MAGIC;
		return ret;
	case V4L2_BUF_TYPE_VIDEO_OUTPUT_MPLANE:
		return ops->vidioc_g_fmt_vid_out_mplane(file, fh, arg);
	case V4L2_BUF_TYPE_VIDEO_OUTPUT_OVERLAY:
		return ops->vidioc_g_fmt_vid_out_overlay(file, fh, arg);
	case V4L2_BUF_TYPE_VBI_OUTPUT:
		return ops->vidioc_g_fmt_vbi_out(file, fh, arg);
	case V4L2_BUF_TYPE_SLICED_VBI_OUTPUT:
		return ops->vidioc_g_fmt_sliced_vbi_out(file, fh, arg);
	case V4L2_BUF_TYPE_SDR_CAPTURE:
		return ops->vidioc_g_fmt_sdr_cap(file, fh, arg);
	case V4L2_BUF_TYPE_SDR_OUTPUT:
		return ops->vidioc_g_fmt_sdr_out(file, fh, arg);
	case V4L2_BUF_TYPE_META_CAPTURE:
		return ops->vidioc_g_fmt_meta_cap(file, fh, arg);
	case V4L2_BUF_TYPE_META_OUTPUT:
		return ops->vidioc_g_fmt_meta_out(file, fh, arg);
	}
	return -EINVAL;
}

static int v4l_s_fmt(const struct v4l2_ioctl_ops *ops,
				struct file *file, void *fh, void *arg)
{
	struct v4l2_format *p = arg;
	struct video_device *vfd = video_devdata(file);
	int ret = check_fmt(file, p->type);
	unsigned int i;

	if (ret)
		return ret;

	ret = v4l_enable_media_source(vfd);
	if (ret)
		return ret;
	v4l_sanitize_format(p);

	switch (p->type) {
	case V4L2_BUF_TYPE_VIDEO_CAPTURE:
		if (unlikely(!ops->vidioc_s_fmt_vid_cap))
			break;
		memset_after(p, 0, fmt.pix);
		ret = ops->vidioc_s_fmt_vid_cap(file, fh, arg);
		/* just in case the driver zeroed it again */
		p->fmt.pix.priv = V4L2_PIX_FMT_PRIV_MAGIC;
		if (vfd->vfl_type == VFL_TYPE_TOUCH)
			v4l_pix_format_touch(&p->fmt.pix);
		return ret;
	case V4L2_BUF_TYPE_VIDEO_CAPTURE_MPLANE:
		if (unlikely(!ops->vidioc_s_fmt_vid_cap_mplane))
			break;
		memset_after(p, 0, fmt.pix_mp.xfer_func);
		for (i = 0; i < p->fmt.pix_mp.num_planes; i++)
			memset_after(&p->fmt.pix_mp.plane_fmt[i],
				     0, bytesperline);
		return ops->vidioc_s_fmt_vid_cap_mplane(file, fh, arg);
	case V4L2_BUF_TYPE_VIDEO_OVERLAY:
		if (unlikely(!ops->vidioc_s_fmt_vid_overlay))
			break;
		memset_after(p, 0, fmt.win);
		p->fmt.win.clips = NULL;
		p->fmt.win.clipcount = 0;
		p->fmt.win.bitmap = NULL;
		return ops->vidioc_s_fmt_vid_overlay(file, fh, arg);
	case V4L2_BUF_TYPE_VBI_CAPTURE:
		if (unlikely(!ops->vidioc_s_fmt_vbi_cap))
			break;
		memset_after(p, 0, fmt.vbi.flags);
		return ops->vidioc_s_fmt_vbi_cap(file, fh, arg);
	case V4L2_BUF_TYPE_SLICED_VBI_CAPTURE:
		if (unlikely(!ops->vidioc_s_fmt_sliced_vbi_cap))
			break;
		memset_after(p, 0, fmt.sliced.io_size);
		return ops->vidioc_s_fmt_sliced_vbi_cap(file, fh, arg);
	case V4L2_BUF_TYPE_VIDEO_OUTPUT:
		if (unlikely(!ops->vidioc_s_fmt_vid_out))
			break;
		memset_after(p, 0, fmt.pix);
		ret = ops->vidioc_s_fmt_vid_out(file, fh, arg);
		/* just in case the driver zeroed it again */
		p->fmt.pix.priv = V4L2_PIX_FMT_PRIV_MAGIC;
		return ret;
	case V4L2_BUF_TYPE_VIDEO_OUTPUT_MPLANE:
		if (unlikely(!ops->vidioc_s_fmt_vid_out_mplane))
			break;
		memset_after(p, 0, fmt.pix_mp.xfer_func);
		for (i = 0; i < p->fmt.pix_mp.num_planes; i++)
			memset_after(&p->fmt.pix_mp.plane_fmt[i],
				     0, bytesperline);
		return ops->vidioc_s_fmt_vid_out_mplane(file, fh, arg);
	case V4L2_BUF_TYPE_VIDEO_OUTPUT_OVERLAY:
		if (unlikely(!ops->vidioc_s_fmt_vid_out_overlay))
			break;
		memset_after(p, 0, fmt.win);
		p->fmt.win.clips = NULL;
		p->fmt.win.clipcount = 0;
		p->fmt.win.bitmap = NULL;
		return ops->vidioc_s_fmt_vid_out_overlay(file, fh, arg);
	case V4L2_BUF_TYPE_VBI_OUTPUT:
		if (unlikely(!ops->vidioc_s_fmt_vbi_out))
			break;
		memset_after(p, 0, fmt.vbi.flags);
		return ops->vidioc_s_fmt_vbi_out(file, fh, arg);
	case V4L2_BUF_TYPE_SLICED_VBI_OUTPUT:
		if (unlikely(!ops->vidioc_s_fmt_sliced_vbi_out))
			break;
		memset_after(p, 0, fmt.sliced.io_size);
		return ops->vidioc_s_fmt_sliced_vbi_out(file, fh, arg);
	case V4L2_BUF_TYPE_SDR_CAPTURE:
		if (unlikely(!ops->vidioc_s_fmt_sdr_cap))
			break;
		memset_after(p, 0, fmt.sdr.buffersize);
		return ops->vidioc_s_fmt_sdr_cap(file, fh, arg);
	case V4L2_BUF_TYPE_SDR_OUTPUT:
		if (unlikely(!ops->vidioc_s_fmt_sdr_out))
			break;
		memset_after(p, 0, fmt.sdr.buffersize);
		return ops->vidioc_s_fmt_sdr_out(file, fh, arg);
	case V4L2_BUF_TYPE_META_CAPTURE:
		if (unlikely(!ops->vidioc_s_fmt_meta_cap))
			break;
		memset_after(p, 0, fmt.meta);
		return ops->vidioc_s_fmt_meta_cap(file, fh, arg);
	case V4L2_BUF_TYPE_META_OUTPUT:
		if (unlikely(!ops->vidioc_s_fmt_meta_out))
			break;
		memset_after(p, 0, fmt.meta);
		return ops->vidioc_s_fmt_meta_out(file, fh, arg);
	}
	return -EINVAL;
}

static int v4l_try_fmt(const struct v4l2_ioctl_ops *ops,
				struct file *file, void *fh, void *arg)
{
	struct v4l2_format *p = arg;
	struct video_device *vfd = video_devdata(file);
	int ret = check_fmt(file, p->type);
	unsigned int i;

	if (ret)
		return ret;

	v4l_sanitize_format(p);

	switch (p->type) {
	case V4L2_BUF_TYPE_VIDEO_CAPTURE:
		if (unlikely(!ops->vidioc_try_fmt_vid_cap))
			break;
		memset_after(p, 0, fmt.pix);
		ret = ops->vidioc_try_fmt_vid_cap(file, fh, arg);
		/* just in case the driver zeroed it again */
		p->fmt.pix.priv = V4L2_PIX_FMT_PRIV_MAGIC;
		if (vfd->vfl_type == VFL_TYPE_TOUCH)
			v4l_pix_format_touch(&p->fmt.pix);
		return ret;
	case V4L2_BUF_TYPE_VIDEO_CAPTURE_MPLANE:
		if (unlikely(!ops->vidioc_try_fmt_vid_cap_mplane))
			break;
		memset_after(p, 0, fmt.pix_mp.xfer_func);
		for (i = 0; i < p->fmt.pix_mp.num_planes; i++)
			memset_after(&p->fmt.pix_mp.plane_fmt[i],
				     0, bytesperline);
		return ops->vidioc_try_fmt_vid_cap_mplane(file, fh, arg);
	case V4L2_BUF_TYPE_VIDEO_OVERLAY:
		if (unlikely(!ops->vidioc_try_fmt_vid_overlay))
			break;
		memset_after(p, 0, fmt.win);
		p->fmt.win.clips = NULL;
		p->fmt.win.clipcount = 0;
		p->fmt.win.bitmap = NULL;
		return ops->vidioc_try_fmt_vid_overlay(file, fh, arg);
	case V4L2_BUF_TYPE_VBI_CAPTURE:
		if (unlikely(!ops->vidioc_try_fmt_vbi_cap))
			break;
		memset_after(p, 0, fmt.vbi.flags);
		return ops->vidioc_try_fmt_vbi_cap(file, fh, arg);
	case V4L2_BUF_TYPE_SLICED_VBI_CAPTURE:
		if (unlikely(!ops->vidioc_try_fmt_sliced_vbi_cap))
			break;
		memset_after(p, 0, fmt.sliced.io_size);
		return ops->vidioc_try_fmt_sliced_vbi_cap(file, fh, arg);
	case V4L2_BUF_TYPE_VIDEO_OUTPUT:
		if (unlikely(!ops->vidioc_try_fmt_vid_out))
			break;
		memset_after(p, 0, fmt.pix);
		ret = ops->vidioc_try_fmt_vid_out(file, fh, arg);
		/* just in case the driver zeroed it again */
		p->fmt.pix.priv = V4L2_PIX_FMT_PRIV_MAGIC;
		return ret;
	case V4L2_BUF_TYPE_VIDEO_OUTPUT_MPLANE:
		if (unlikely(!ops->vidioc_try_fmt_vid_out_mplane))
			break;
		memset_after(p, 0, fmt.pix_mp.xfer_func);
		for (i = 0; i < p->fmt.pix_mp.num_planes; i++)
			memset_after(&p->fmt.pix_mp.plane_fmt[i],
				     0, bytesperline);
		return ops->vidioc_try_fmt_vid_out_mplane(file, fh, arg);
	case V4L2_BUF_TYPE_VIDEO_OUTPUT_OVERLAY:
		if (unlikely(!ops->vidioc_try_fmt_vid_out_overlay))
			break;
		memset_after(p, 0, fmt.win);
		p->fmt.win.clips = NULL;
		p->fmt.win.clipcount = 0;
		p->fmt.win.bitmap = NULL;
		return ops->vidioc_try_fmt_vid_out_overlay(file, fh, arg);
	case V4L2_BUF_TYPE_VBI_OUTPUT:
		if (unlikely(!ops->vidioc_try_fmt_vbi_out))
			break;
		memset_after(p, 0, fmt.vbi.flags);
		return ops->vidioc_try_fmt_vbi_out(file, fh, arg);
	case V4L2_BUF_TYPE_SLICED_VBI_OUTPUT:
		if (unlikely(!ops->vidioc_try_fmt_sliced_vbi_out))
			break;
		memset_after(p, 0, fmt.sliced.io_size);
		return ops->vidioc_try_fmt_sliced_vbi_out(file, fh, arg);
	case V4L2_BUF_TYPE_SDR_CAPTURE:
		if (unlikely(!ops->vidioc_try_fmt_sdr_cap))
			break;
		memset_after(p, 0, fmt.sdr.buffersize);
		return ops->vidioc_try_fmt_sdr_cap(file, fh, arg);
	case V4L2_BUF_TYPE_SDR_OUTPUT:
		if (unlikely(!ops->vidioc_try_fmt_sdr_out))
			break;
		memset_after(p, 0, fmt.sdr.buffersize);
		return ops->vidioc_try_fmt_sdr_out(file, fh, arg);
	case V4L2_BUF_TYPE_META_CAPTURE:
		if (unlikely(!ops->vidioc_try_fmt_meta_cap))
			break;
		memset_after(p, 0, fmt.meta);
		return ops->vidioc_try_fmt_meta_cap(file, fh, arg);
	case V4L2_BUF_TYPE_META_OUTPUT:
		if (unlikely(!ops->vidioc_try_fmt_meta_out))
			break;
		memset_after(p, 0, fmt.meta);
		return ops->vidioc_try_fmt_meta_out(file, fh, arg);
	}
	return -EINVAL;
}

static int v4l_streamon(const struct v4l2_ioctl_ops *ops,
				struct file *file, void *fh, void *arg)
{
	return ops->vidioc_streamon(file, fh, *(unsigned int *)arg);
}

static int v4l_streamoff(const struct v4l2_ioctl_ops *ops,
				struct file *file, void *fh, void *arg)
{
	return ops->vidioc_streamoff(file, fh, *(unsigned int *)arg);
}

static int v4l_g_tuner(const struct v4l2_ioctl_ops *ops,
				struct file *file, void *fh, void *arg)
{
	struct video_device *vfd = video_devdata(file);
	struct v4l2_tuner *p = arg;
	int err;

	p->type = (vfd->vfl_type == VFL_TYPE_RADIO) ?
			V4L2_TUNER_RADIO : V4L2_TUNER_ANALOG_TV;
	err = ops->vidioc_g_tuner(file, fh, p);
	if (!err)
		p->capability |= V4L2_TUNER_CAP_FREQ_BANDS;
	return err;
}

static int v4l_s_tuner(const struct v4l2_ioctl_ops *ops,
				struct file *file, void *fh, void *arg)
{
	struct video_device *vfd = video_devdata(file);
	struct v4l2_tuner *p = arg;
	int ret;

	ret = v4l_enable_media_source(vfd);
	if (ret)
		return ret;
	p->type = (vfd->vfl_type == VFL_TYPE_RADIO) ?
			V4L2_TUNER_RADIO : V4L2_TUNER_ANALOG_TV;
	return ops->vidioc_s_tuner(file, fh, p);
}

static int v4l_g_modulator(const struct v4l2_ioctl_ops *ops,
				struct file *file, void *fh, void *arg)
{
	struct video_device *vfd = video_devdata(file);
	struct v4l2_modulator *p = arg;
	int err;

	if (vfd->vfl_type == VFL_TYPE_RADIO)
		p->type = V4L2_TUNER_RADIO;

	err = ops->vidioc_g_modulator(file, fh, p);
	if (!err)
		p->capability |= V4L2_TUNER_CAP_FREQ_BANDS;
	return err;
}

static int v4l_s_modulator(const struct v4l2_ioctl_ops *ops,
				struct file *file, void *fh, void *arg)
{
	struct video_device *vfd = video_devdata(file);
	struct v4l2_modulator *p = arg;

	if (vfd->vfl_type == VFL_TYPE_RADIO)
		p->type = V4L2_TUNER_RADIO;

	return ops->vidioc_s_modulator(file, fh, p);
}

static int v4l_g_frequency(const struct v4l2_ioctl_ops *ops,
				struct file *file, void *fh, void *arg)
{
	struct video_device *vfd = video_devdata(file);
	struct v4l2_frequency *p = arg;

	if (vfd->vfl_type == VFL_TYPE_SDR)
		p->type = V4L2_TUNER_SDR;
	else
		p->type = (vfd->vfl_type == VFL_TYPE_RADIO) ?
				V4L2_TUNER_RADIO : V4L2_TUNER_ANALOG_TV;
	return ops->vidioc_g_frequency(file, fh, p);
}

static int v4l_s_frequency(const struct v4l2_ioctl_ops *ops,
				struct file *file, void *fh, void *arg)
{
	struct video_device *vfd = video_devdata(file);
	const struct v4l2_frequency *p = arg;
	enum v4l2_tuner_type type;
	int ret;

	ret = v4l_enable_media_source(vfd);
	if (ret)
		return ret;
	if (vfd->vfl_type == VFL_TYPE_SDR) {
		if (p->type != V4L2_TUNER_SDR && p->type != V4L2_TUNER_RF)
			return -EINVAL;
	} else {
		type = (vfd->vfl_type == VFL_TYPE_RADIO) ?
				V4L2_TUNER_RADIO : V4L2_TUNER_ANALOG_TV;
		if (type != p->type)
			return -EINVAL;
	}
	return ops->vidioc_s_frequency(file, fh, p);
}

static int v4l_enumstd(const struct v4l2_ioctl_ops *ops,
				struct file *file, void *fh, void *arg)
{
	struct video_device *vfd = video_devdata(file);
	struct v4l2_standard *p = arg;

	return v4l_video_std_enumstd(p, vfd->tvnorms);
}

static int v4l_s_std(const struct v4l2_ioctl_ops *ops,
				struct file *file, void *fh, void *arg)
{
	struct video_device *vfd = video_devdata(file);
	v4l2_std_id id = *(v4l2_std_id *)arg, norm;
	int ret;

	ret = v4l_enable_media_source(vfd);
	if (ret)
		return ret;
	norm = id & vfd->tvnorms;
	if (vfd->tvnorms && !norm)	/* Check if std is supported */
		return -EINVAL;

	/* Calls the specific handler */
	return ops->vidioc_s_std(file, fh, norm);
}

static int v4l_querystd(const struct v4l2_ioctl_ops *ops,
				struct file *file, void *fh, void *arg)
{
	struct video_device *vfd = video_devdata(file);
	v4l2_std_id *p = arg;
	int ret;

	ret = v4l_enable_media_source(vfd);
	if (ret)
		return ret;
	/*
	 * If no signal is detected, then the driver should return
	 * V4L2_STD_UNKNOWN. Otherwise it should return tvnorms with
	 * any standards that do not apply removed.
	 *
	 * This means that tuners, audio and video decoders can join
	 * their efforts to improve the standards detection.
	 */
	*p = vfd->tvnorms;
	return ops->vidioc_querystd(file, fh, arg);
}

static int v4l_s_hw_freq_seek(const struct v4l2_ioctl_ops *ops,
				struct file *file, void *fh, void *arg)
{
	struct video_device *vfd = video_devdata(file);
	struct v4l2_hw_freq_seek *p = arg;
	enum v4l2_tuner_type type;
	int ret;

	ret = v4l_enable_media_source(vfd);
	if (ret)
		return ret;
	/* s_hw_freq_seek is not supported for SDR for now */
	if (vfd->vfl_type == VFL_TYPE_SDR)
		return -EINVAL;

	type = (vfd->vfl_type == VFL_TYPE_RADIO) ?
		V4L2_TUNER_RADIO : V4L2_TUNER_ANALOG_TV;
	if (p->type != type)
		return -EINVAL;
	return ops->vidioc_s_hw_freq_seek(file, fh, p);
}

static int v4l_s_fbuf(const struct v4l2_ioctl_ops *ops,
		      struct file *file, void *fh, void *arg)
{
	struct v4l2_framebuffer *p = arg;

	p->base = NULL;
	return ops->vidioc_s_fbuf(file, fh, p);
}

static int v4l_overlay(const struct v4l2_ioctl_ops *ops,
				struct file *file, void *fh, void *arg)
{
	return ops->vidioc_overlay(file, fh, *(unsigned int *)arg);
}

static int v4l_reqbufs(const struct v4l2_ioctl_ops *ops,
				struct file *file, void *fh, void *arg)
{
	struct v4l2_requestbuffers *p = arg;
	int ret = check_fmt(file, p->type);

	if (ret)
		return ret;

	memset_after(p, 0, flags);

	return ops->vidioc_reqbufs(file, fh, p);
}

static int v4l_querybuf(const struct v4l2_ioctl_ops *ops,
				struct file *file, void *fh, void *arg)
{
	struct v4l2_buffer *p = arg;
	int ret = check_fmt(file, p->type);

	return ret ? ret : ops->vidioc_querybuf(file, fh, p);
}

static int v4l_qbuf(const struct v4l2_ioctl_ops *ops,
				struct file *file, void *fh, void *arg)
{
	struct v4l2_buffer *p = arg;
	int ret = check_fmt(file, p->type);

	return ret ? ret : ops->vidioc_qbuf(file, fh, p);
}

static int v4l_dqbuf(const struct v4l2_ioctl_ops *ops,
				struct file *file, void *fh, void *arg)
{
	struct v4l2_buffer *p = arg;
	int ret = check_fmt(file, p->type);

	return ret ? ret : ops->vidioc_dqbuf(file, fh, p);
}

static int v4l_create_bufs(const struct v4l2_ioctl_ops *ops,
				struct file *file, void *fh, void *arg)
{
	struct v4l2_create_buffers *create = arg;
	int ret = check_fmt(file, create->format.type);

	if (ret)
		return ret;

	memset_after(create, 0, flags);

	v4l_sanitize_format(&create->format);

	ret = ops->vidioc_create_bufs(file, fh, create);

	if (create->format.type == V4L2_BUF_TYPE_VIDEO_CAPTURE ||
	    create->format.type == V4L2_BUF_TYPE_VIDEO_OUTPUT)
		create->format.fmt.pix.priv = V4L2_PIX_FMT_PRIV_MAGIC;

	return ret;
}

static int v4l_prepare_buf(const struct v4l2_ioctl_ops *ops,
				struct file *file, void *fh, void *arg)
{
	struct v4l2_buffer *b = arg;
	int ret = check_fmt(file, b->type);

	return ret ? ret : ops->vidioc_prepare_buf(file, fh, b);
}

static int v4l_g_parm(const struct v4l2_ioctl_ops *ops,
				struct file *file, void *fh, void *arg)
{
	struct video_device *vfd = video_devdata(file);
	struct v4l2_streamparm *p = arg;
	v4l2_std_id std;
	int ret = check_fmt(file, p->type);

	if (ret)
		return ret;
	if (ops->vidioc_g_parm)
		return ops->vidioc_g_parm(file, fh, p);
	if (p->type != V4L2_BUF_TYPE_VIDEO_CAPTURE &&
	    p->type != V4L2_BUF_TYPE_VIDEO_CAPTURE_MPLANE)
		return -EINVAL;
	if (vfd->device_caps & V4L2_CAP_READWRITE)
		p->parm.capture.readbuffers = 2;
	ret = ops->vidioc_g_std(file, fh, &std);
	if (ret == 0)
		v4l2_video_std_frame_period(std, &p->parm.capture.timeperframe);
	return ret;
}

static int v4l_s_parm(const struct v4l2_ioctl_ops *ops,
				struct file *file, void *fh, void *arg)
{
	struct v4l2_streamparm *p = arg;
	int ret = check_fmt(file, p->type);

	if (ret)
		return ret;

	/* Note: extendedmode is never used in drivers */
	if (V4L2_TYPE_IS_OUTPUT(p->type)) {
		memset(p->parm.output.reserved, 0,
		       sizeof(p->parm.output.reserved));
		p->parm.output.extendedmode = 0;
		p->parm.output.outputmode &= V4L2_MODE_HIGHQUALITY;
	} else {
		memset(p->parm.capture.reserved, 0,
		       sizeof(p->parm.capture.reserved));
		p->parm.capture.extendedmode = 0;
		p->parm.capture.capturemode &= V4L2_MODE_HIGHQUALITY;
	}
	return ops->vidioc_s_parm(file, fh, p);
}

static int v4l_queryctrl(const struct v4l2_ioctl_ops *ops,
				struct file *file, void *fh, void *arg)
{
	struct video_device *vfd = video_devdata(file);
	struct v4l2_queryctrl *p = arg;
	struct v4l2_fh *vfh =
		test_bit(V4L2_FL_USES_V4L2_FH, &vfd->flags) ? fh : NULL;

	if (vfh && vfh->ctrl_handler)
		return v4l2_queryctrl(vfh->ctrl_handler, p);
	if (vfd->ctrl_handler)
		return v4l2_queryctrl(vfd->ctrl_handler, p);
	if (ops->vidioc_queryctrl)
		return ops->vidioc_queryctrl(file, fh, p);
	return -ENOTTY;
}

static int v4l_query_ext_ctrl(const struct v4l2_ioctl_ops *ops,
				struct file *file, void *fh, void *arg)
{
	struct video_device *vfd = video_devdata(file);
	struct v4l2_query_ext_ctrl *p = arg;
	struct v4l2_fh *vfh =
		test_bit(V4L2_FL_USES_V4L2_FH, &vfd->flags) ? fh : NULL;

	if (vfh && vfh->ctrl_handler)
		return v4l2_query_ext_ctrl(vfh->ctrl_handler, p);
	if (vfd->ctrl_handler)
		return v4l2_query_ext_ctrl(vfd->ctrl_handler, p);
	if (ops->vidioc_query_ext_ctrl)
		return ops->vidioc_query_ext_ctrl(file, fh, p);
	return -ENOTTY;
}

static int v4l_querymenu(const struct v4l2_ioctl_ops *ops,
				struct file *file, void *fh, void *arg)
{
	struct video_device *vfd = video_devdata(file);
	struct v4l2_querymenu *p = arg;
	struct v4l2_fh *vfh =
		test_bit(V4L2_FL_USES_V4L2_FH, &vfd->flags) ? fh : NULL;

	if (vfh && vfh->ctrl_handler)
		return v4l2_querymenu(vfh->ctrl_handler, p);
	if (vfd->ctrl_handler)
		return v4l2_querymenu(vfd->ctrl_handler, p);
	if (ops->vidioc_querymenu)
		return ops->vidioc_querymenu(file, fh, p);
	return -ENOTTY;
}

static int v4l_g_ctrl(const struct v4l2_ioctl_ops *ops,
				struct file *file, void *fh, void *arg)
{
	struct video_device *vfd = video_devdata(file);
	struct v4l2_control *p = arg;
	struct v4l2_fh *vfh =
		test_bit(V4L2_FL_USES_V4L2_FH, &vfd->flags) ? fh : NULL;
	struct v4l2_ext_controls ctrls;
	struct v4l2_ext_control ctrl;

	if (vfh && vfh->ctrl_handler)
		return v4l2_g_ctrl(vfh->ctrl_handler, p);
	if (vfd->ctrl_handler)
		return v4l2_g_ctrl(vfd->ctrl_handler, p);
	if (ops->vidioc_g_ctrl)
		return ops->vidioc_g_ctrl(file, fh, p);
	if (ops->vidioc_g_ext_ctrls == NULL)
		return -ENOTTY;

	ctrls.which = V4L2_CTRL_ID2WHICH(p->id);
	ctrls.count = 1;
	ctrls.controls = &ctrl;
	ctrl.id = p->id;
	ctrl.value = p->value;
	if (check_ext_ctrls(&ctrls, VIDIOC_G_CTRL)) {
		int ret = ops->vidioc_g_ext_ctrls(file, fh, &ctrls);

		if (ret == 0)
			p->value = ctrl.value;
		return ret;
	}
	return -EINVAL;
}

static int v4l_s_ctrl(const struct v4l2_ioctl_ops *ops,
				struct file *file, void *fh, void *arg)
{
	struct video_device *vfd = video_devdata(file);
	struct v4l2_control *p = arg;
	struct v4l2_fh *vfh =
		test_bit(V4L2_FL_USES_V4L2_FH, &vfd->flags) ? fh : NULL;
	struct v4l2_ext_controls ctrls;
	struct v4l2_ext_control ctrl;
	int ret;

	if (vfh && vfh->ctrl_handler)
		return v4l2_s_ctrl(vfh, vfh->ctrl_handler, p);
	if (vfd->ctrl_handler)
		return v4l2_s_ctrl(NULL, vfd->ctrl_handler, p);
	if (ops->vidioc_s_ctrl)
		return ops->vidioc_s_ctrl(file, fh, p);
	if (ops->vidioc_s_ext_ctrls == NULL)
		return -ENOTTY;

	ctrls.which = V4L2_CTRL_ID2WHICH(p->id);
	ctrls.count = 1;
	ctrls.controls = &ctrl;
	ctrl.id = p->id;
	ctrl.value = p->value;
	if (!check_ext_ctrls(&ctrls, VIDIOC_S_CTRL))
		return -EINVAL;
	ret = ops->vidioc_s_ext_ctrls(file, fh, &ctrls);
	p->value = ctrl.value;
	return ret;
}

static int v4l_g_ext_ctrls(const struct v4l2_ioctl_ops *ops,
				struct file *file, void *fh, void *arg)
{
	struct video_device *vfd = video_devdata(file);
	struct v4l2_ext_controls *p = arg;
	struct v4l2_fh *vfh =
		test_bit(V4L2_FL_USES_V4L2_FH, &vfd->flags) ? fh : NULL;

	p->error_idx = p->count;
	if (vfh && vfh->ctrl_handler)
		return v4l2_g_ext_ctrls(vfh->ctrl_handler,
					vfd, vfd->v4l2_dev->mdev, p);
	if (vfd->ctrl_handler)
		return v4l2_g_ext_ctrls(vfd->ctrl_handler,
					vfd, vfd->v4l2_dev->mdev, p);
	if (ops->vidioc_g_ext_ctrls == NULL)
		return -ENOTTY;
	return check_ext_ctrls(p, VIDIOC_G_EXT_CTRLS) ?
				ops->vidioc_g_ext_ctrls(file, fh, p) : -EINVAL;
}

static int v4l_s_ext_ctrls(const struct v4l2_ioctl_ops *ops,
				struct file *file, void *fh, void *arg)
{
	struct video_device *vfd = video_devdata(file);
	struct v4l2_ext_controls *p = arg;
	struct v4l2_fh *vfh =
		test_bit(V4L2_FL_USES_V4L2_FH, &vfd->flags) ? fh : NULL;

	p->error_idx = p->count;
	if (vfh && vfh->ctrl_handler)
		return v4l2_s_ext_ctrls(vfh, vfh->ctrl_handler,
					vfd, vfd->v4l2_dev->mdev, p);
	if (vfd->ctrl_handler)
		return v4l2_s_ext_ctrls(NULL, vfd->ctrl_handler,
					vfd, vfd->v4l2_dev->mdev, p);
	if (ops->vidioc_s_ext_ctrls == NULL)
		return -ENOTTY;
	return check_ext_ctrls(p, VIDIOC_S_EXT_CTRLS) ?
				ops->vidioc_s_ext_ctrls(file, fh, p) : -EINVAL;
}

static int v4l_try_ext_ctrls(const struct v4l2_ioctl_ops *ops,
				struct file *file, void *fh, void *arg)
{
	struct video_device *vfd = video_devdata(file);
	struct v4l2_ext_controls *p = arg;
	struct v4l2_fh *vfh =
		test_bit(V4L2_FL_USES_V4L2_FH, &vfd->flags) ? fh : NULL;

	p->error_idx = p->count;
	if (vfh && vfh->ctrl_handler)
		return v4l2_try_ext_ctrls(vfh->ctrl_handler,
					  vfd, vfd->v4l2_dev->mdev, p);
	if (vfd->ctrl_handler)
		return v4l2_try_ext_ctrls(vfd->ctrl_handler,
					  vfd, vfd->v4l2_dev->mdev, p);
	if (ops->vidioc_try_ext_ctrls == NULL)
		return -ENOTTY;
	return check_ext_ctrls(p, VIDIOC_TRY_EXT_CTRLS) ?
			ops->vidioc_try_ext_ctrls(file, fh, p) : -EINVAL;
}

/*
 * The selection API specified originally that the _MPLANE buffer types
 * shouldn't be used. The reasons for this are lost in the mists of time
 * (or just really crappy memories). Regardless, this is really annoying
 * for userspace. So to keep things simple we map _MPLANE buffer types
 * to their 'regular' counterparts before calling the driver. And we
 * restore it afterwards. This way applications can use either buffer
 * type and drivers don't need to check for both.
 */
static int v4l_g_selection(const struct v4l2_ioctl_ops *ops,
			   struct file *file, void *fh, void *arg)
{
	struct v4l2_selection *p = arg;
	u32 old_type = p->type;
	int ret;

	if (p->type == V4L2_BUF_TYPE_VIDEO_CAPTURE_MPLANE)
		p->type = V4L2_BUF_TYPE_VIDEO_CAPTURE;
	else if (p->type == V4L2_BUF_TYPE_VIDEO_OUTPUT_MPLANE)
		p->type = V4L2_BUF_TYPE_VIDEO_OUTPUT;
	ret = ops->vidioc_g_selection(file, fh, p);
	p->type = old_type;
	return ret;
}

static int v4l_s_selection(const struct v4l2_ioctl_ops *ops,
			   struct file *file, void *fh, void *arg)
{
	struct v4l2_selection *p = arg;
	u32 old_type = p->type;
	int ret;

	if (p->type == V4L2_BUF_TYPE_VIDEO_CAPTURE_MPLANE)
		p->type = V4L2_BUF_TYPE_VIDEO_CAPTURE;
	else if (p->type == V4L2_BUF_TYPE_VIDEO_OUTPUT_MPLANE)
		p->type = V4L2_BUF_TYPE_VIDEO_OUTPUT;
	ret = ops->vidioc_s_selection(file, fh, p);
	p->type = old_type;
	return ret;
}

static int v4l_g_crop(const struct v4l2_ioctl_ops *ops,
				struct file *file, void *fh, void *arg)
{
	struct video_device *vfd = video_devdata(file);
	struct v4l2_crop *p = arg;
	struct v4l2_selection s = {
		.type = p->type,
	};
	int ret;

	/* simulate capture crop using selection api */

	/* crop means compose for output devices */
	if (V4L2_TYPE_IS_OUTPUT(p->type))
		s.target = V4L2_SEL_TGT_COMPOSE;
	else
		s.target = V4L2_SEL_TGT_CROP;

	if (test_bit(V4L2_FL_QUIRK_INVERTED_CROP, &vfd->flags))
		s.target = s.target == V4L2_SEL_TGT_COMPOSE ?
			V4L2_SEL_TGT_CROP : V4L2_SEL_TGT_COMPOSE;

	ret = v4l_g_selection(ops, file, fh, &s);

	/* copying results to old structure on success */
	if (!ret)
		p->c = s.r;
	return ret;
}

static int v4l_s_crop(const struct v4l2_ioctl_ops *ops,
				struct file *file, void *fh, void *arg)
{
	struct video_device *vfd = video_devdata(file);
	struct v4l2_crop *p = arg;
	struct v4l2_selection s = {
		.type = p->type,
		.r = p->c,
	};

	/* simulate capture crop using selection api */

	/* crop means compose for output devices */
	if (V4L2_TYPE_IS_OUTPUT(p->type))
		s.target = V4L2_SEL_TGT_COMPOSE;
	else
		s.target = V4L2_SEL_TGT_CROP;

	if (test_bit(V4L2_FL_QUIRK_INVERTED_CROP, &vfd->flags))
		s.target = s.target == V4L2_SEL_TGT_COMPOSE ?
			V4L2_SEL_TGT_CROP : V4L2_SEL_TGT_COMPOSE;

	return v4l_s_selection(ops, file, fh, &s);
}

static int v4l_cropcap(const struct v4l2_ioctl_ops *ops,
				struct file *file, void *fh, void *arg)
{
	struct video_device *vfd = video_devdata(file);
	struct v4l2_cropcap *p = arg;
	struct v4l2_selection s = { .type = p->type };
	int ret = 0;

	/* setting trivial pixelaspect */
	p->pixelaspect.numerator = 1;
	p->pixelaspect.denominator = 1;

	if (s.type == V4L2_BUF_TYPE_VIDEO_CAPTURE_MPLANE)
		s.type = V4L2_BUF_TYPE_VIDEO_CAPTURE;
	else if (s.type == V4L2_BUF_TYPE_VIDEO_OUTPUT_MPLANE)
		s.type = V4L2_BUF_TYPE_VIDEO_OUTPUT;

	/*
	 * The determine_valid_ioctls() call already should ensure
	 * that this can never happen, but just in case...
	 */
	if (WARN_ON(!ops->vidioc_g_selection))
		return -ENOTTY;

	if (ops->vidioc_g_pixelaspect)
		ret = ops->vidioc_g_pixelaspect(file, fh, s.type,
						&p->pixelaspect);

	/*
	 * Ignore ENOTTY or ENOIOCTLCMD error returns, just use the
	 * square pixel aspect ratio in that case.
	 */
	if (ret && ret != -ENOTTY && ret != -ENOIOCTLCMD)
		return ret;

	/* Use g_selection() to fill in the bounds and defrect rectangles */

	/* obtaining bounds */
	if (V4L2_TYPE_IS_OUTPUT(p->type))
		s.target = V4L2_SEL_TGT_COMPOSE_BOUNDS;
	else
		s.target = V4L2_SEL_TGT_CROP_BOUNDS;

	if (test_bit(V4L2_FL_QUIRK_INVERTED_CROP, &vfd->flags))
		s.target = s.target == V4L2_SEL_TGT_COMPOSE_BOUNDS ?
			V4L2_SEL_TGT_CROP_BOUNDS : V4L2_SEL_TGT_COMPOSE_BOUNDS;

	ret = v4l_g_selection(ops, file, fh, &s);
	if (ret)
		return ret;
	p->bounds = s.r;

	/* obtaining defrect */
	if (s.target == V4L2_SEL_TGT_COMPOSE_BOUNDS)
		s.target = V4L2_SEL_TGT_COMPOSE_DEFAULT;
	else
		s.target = V4L2_SEL_TGT_CROP_DEFAULT;

	ret = v4l_g_selection(ops, file, fh, &s);
	if (ret)
		return ret;
	p->defrect = s.r;

	return 0;
}

static int v4l_log_status(const struct v4l2_ioctl_ops *ops,
				struct file *file, void *fh, void *arg)
{
	struct video_device *vfd = video_devdata(file);
	int ret;

	if (vfd->v4l2_dev)
		pr_info("%s: =================  START STATUS  =================\n",
			vfd->v4l2_dev->name);
	ret = ops->vidioc_log_status(file, fh);
	if (vfd->v4l2_dev)
		pr_info("%s: ==================  END STATUS  ==================\n",
			vfd->v4l2_dev->name);
	return ret;
}

static int v4l_dbg_g_register(const struct v4l2_ioctl_ops *ops,
				struct file *file, void *fh, void *arg)
{
#ifdef CONFIG_VIDEO_ADV_DEBUG
	struct v4l2_dbg_register *p = arg;
	struct video_device *vfd = video_devdata(file);
	struct v4l2_subdev *sd;
	int idx = 0;

	if (!capable(CAP_SYS_ADMIN))
		return -EPERM;
	if (p->match.type == V4L2_CHIP_MATCH_SUBDEV) {
		if (vfd->v4l2_dev == NULL)
			return -EINVAL;
		v4l2_device_for_each_subdev(sd, vfd->v4l2_dev)
			if (p->match.addr == idx++)
				return v4l2_subdev_call(sd, core, g_register, p);
		return -EINVAL;
	}
	if (ops->vidioc_g_register && p->match.type == V4L2_CHIP_MATCH_BRIDGE &&
	    (ops->vidioc_g_chip_info || p->match.addr == 0))
		return ops->vidioc_g_register(file, fh, p);
	return -EINVAL;
#else
	return -ENOTTY;
#endif
}

static int v4l_dbg_s_register(const struct v4l2_ioctl_ops *ops,
				struct file *file, void *fh, void *arg)
{
#ifdef CONFIG_VIDEO_ADV_DEBUG
	const struct v4l2_dbg_register *p = arg;
	struct video_device *vfd = video_devdata(file);
	struct v4l2_subdev *sd;
	int idx = 0;

	if (!capable(CAP_SYS_ADMIN))
		return -EPERM;
	if (p->match.type == V4L2_CHIP_MATCH_SUBDEV) {
		if (vfd->v4l2_dev == NULL)
			return -EINVAL;
		v4l2_device_for_each_subdev(sd, vfd->v4l2_dev)
			if (p->match.addr == idx++)
				return v4l2_subdev_call(sd, core, s_register, p);
		return -EINVAL;
	}
	if (ops->vidioc_s_register && p->match.type == V4L2_CHIP_MATCH_BRIDGE &&
	    (ops->vidioc_g_chip_info || p->match.addr == 0))
		return ops->vidioc_s_register(file, fh, p);
	return -EINVAL;
#else
	return -ENOTTY;
#endif
}

static int v4l_dbg_g_chip_info(const struct v4l2_ioctl_ops *ops,
				struct file *file, void *fh, void *arg)
{
#ifdef CONFIG_VIDEO_ADV_DEBUG
	struct video_device *vfd = video_devdata(file);
	struct v4l2_dbg_chip_info *p = arg;
	struct v4l2_subdev *sd;
	int idx = 0;

	switch (p->match.type) {
	case V4L2_CHIP_MATCH_BRIDGE:
		if (ops->vidioc_s_register)
			p->flags |= V4L2_CHIP_FL_WRITABLE;
		if (ops->vidioc_g_register)
			p->flags |= V4L2_CHIP_FL_READABLE;
		strscpy(p->name, vfd->v4l2_dev->name, sizeof(p->name));
		if (ops->vidioc_g_chip_info)
			return ops->vidioc_g_chip_info(file, fh, arg);
		if (p->match.addr)
			return -EINVAL;
		return 0;

	case V4L2_CHIP_MATCH_SUBDEV:
		if (vfd->v4l2_dev == NULL)
			break;
		v4l2_device_for_each_subdev(sd, vfd->v4l2_dev) {
			if (p->match.addr != idx++)
				continue;
			if (sd->ops->core && sd->ops->core->s_register)
				p->flags |= V4L2_CHIP_FL_WRITABLE;
			if (sd->ops->core && sd->ops->core->g_register)
				p->flags |= V4L2_CHIP_FL_READABLE;
			strscpy(p->name, sd->name, sizeof(p->name));
			return 0;
		}
		break;
	}
	return -EINVAL;
#else
	return -ENOTTY;
#endif
}

static int v4l_dqevent(const struct v4l2_ioctl_ops *ops,
				struct file *file, void *fh, void *arg)
{
	return v4l2_event_dequeue(fh, arg, file->f_flags & O_NONBLOCK);
}

static int v4l_subscribe_event(const struct v4l2_ioctl_ops *ops,
				struct file *file, void *fh, void *arg)
{
	return ops->vidioc_subscribe_event(fh, arg);
}

static int v4l_unsubscribe_event(const struct v4l2_ioctl_ops *ops,
				struct file *file, void *fh, void *arg)
{
	return ops->vidioc_unsubscribe_event(fh, arg);
}

static int v4l_g_sliced_vbi_cap(const struct v4l2_ioctl_ops *ops,
				struct file *file, void *fh, void *arg)
{
	struct v4l2_sliced_vbi_cap *p = arg;
	int ret = check_fmt(file, p->type);

	if (ret)
		return ret;

	/* Clear up to type, everything after type is zeroed already */
	memset(p, 0, offsetof(struct v4l2_sliced_vbi_cap, type));

	return ops->vidioc_g_sliced_vbi_cap(file, fh, p);
}

static int v4l_enum_freq_bands(const struct v4l2_ioctl_ops *ops,
				struct file *file, void *fh, void *arg)
{
	struct video_device *vfd = video_devdata(file);
	struct v4l2_frequency_band *p = arg;
	enum v4l2_tuner_type type;
	int err;

	if (vfd->vfl_type == VFL_TYPE_SDR) {
		if (p->type != V4L2_TUNER_SDR && p->type != V4L2_TUNER_RF)
			return -EINVAL;
		type = p->type;
	} else {
		type = (vfd->vfl_type == VFL_TYPE_RADIO) ?
				V4L2_TUNER_RADIO : V4L2_TUNER_ANALOG_TV;
		if (type != p->type)
			return -EINVAL;
	}
	if (ops->vidioc_enum_freq_bands) {
		err = ops->vidioc_enum_freq_bands(file, fh, p);
		if (err != -ENOTTY)
			return err;
	}
	if (is_valid_ioctl(vfd, VIDIOC_G_TUNER)) {
		struct v4l2_tuner t = {
			.index = p->tuner,
			.type = type,
		};

		if (p->index)
			return -EINVAL;
		err = ops->vidioc_g_tuner(file, fh, &t);
		if (err)
			return err;
		p->capability = t.capability | V4L2_TUNER_CAP_FREQ_BANDS;
		p->rangelow = t.rangelow;
		p->rangehigh = t.rangehigh;
		p->modulation = (type == V4L2_TUNER_RADIO) ?
			V4L2_BAND_MODULATION_FM : V4L2_BAND_MODULATION_VSB;
		return 0;
	}
	if (is_valid_ioctl(vfd, VIDIOC_G_MODULATOR)) {
		struct v4l2_modulator m = {
			.index = p->tuner,
		};

		if (type != V4L2_TUNER_RADIO)
			return -EINVAL;
		if (p->index)
			return -EINVAL;
		err = ops->vidioc_g_modulator(file, fh, &m);
		if (err)
			return err;
		p->capability = m.capability | V4L2_TUNER_CAP_FREQ_BANDS;
		p->rangelow = m.rangelow;
		p->rangehigh = m.rangehigh;
		p->modulation = (type == V4L2_TUNER_RADIO) ?
			V4L2_BAND_MODULATION_FM : V4L2_BAND_MODULATION_VSB;
		return 0;
	}
	return -ENOTTY;
}

struct v4l2_ioctl_info {
	unsigned int ioctl;
	u32 flags;
	const char * const name;
	int (*func)(const struct v4l2_ioctl_ops *ops, struct file *file,
		    void *fh, void *p);
	void (*debug)(const void *arg, bool write_only);
};

/* This control needs a priority check */
#define INFO_FL_PRIO		(1 << 0)
/* This control can be valid if the filehandle passes a control handler. */
#define INFO_FL_CTRL		(1 << 1)
/* Queuing ioctl */
#define INFO_FL_QUEUE		(1 << 2)
/* Always copy back result, even on error */
#define INFO_FL_ALWAYS_COPY	(1 << 3)
/* Zero struct from after the field to the end */
#define INFO_FL_CLEAR(v4l2_struct, field)			\
	((offsetof(struct v4l2_struct, field) +			\
	  sizeof_field(struct v4l2_struct, field)) << 16)
#define INFO_FL_CLEAR_MASK	(_IOC_SIZEMASK << 16)

#define DEFINE_V4L_STUB_FUNC(_vidioc)				\
	static int v4l_stub_ ## _vidioc(			\
			const struct v4l2_ioctl_ops *ops,	\
			struct file *file, void *fh, void *p)	\
	{							\
		return ops->vidioc_ ## _vidioc(file, fh, p);	\
	}

#define IOCTL_INFO(_ioctl, _func, _debug, _flags)		\
	[_IOC_NR(_ioctl)] = {					\
		.ioctl = _ioctl,				\
		.flags = _flags,				\
		.name = #_ioctl,				\
		.func = _func,					\
		.debug = _debug,				\
	}

DEFINE_V4L_STUB_FUNC(g_fbuf)
DEFINE_V4L_STUB_FUNC(expbuf)
DEFINE_V4L_STUB_FUNC(g_std)
DEFINE_V4L_STUB_FUNC(g_audio)
DEFINE_V4L_STUB_FUNC(s_audio)
DEFINE_V4L_STUB_FUNC(g_edid)
DEFINE_V4L_STUB_FUNC(s_edid)
DEFINE_V4L_STUB_FUNC(g_audout)
DEFINE_V4L_STUB_FUNC(s_audout)
DEFINE_V4L_STUB_FUNC(g_jpegcomp)
DEFINE_V4L_STUB_FUNC(s_jpegcomp)
DEFINE_V4L_STUB_FUNC(enumaudio)
DEFINE_V4L_STUB_FUNC(enumaudout)
DEFINE_V4L_STUB_FUNC(enum_framesizes)
DEFINE_V4L_STUB_FUNC(enum_frameintervals)
DEFINE_V4L_STUB_FUNC(g_enc_index)
DEFINE_V4L_STUB_FUNC(encoder_cmd)
DEFINE_V4L_STUB_FUNC(try_encoder_cmd)
DEFINE_V4L_STUB_FUNC(decoder_cmd)
DEFINE_V4L_STUB_FUNC(try_decoder_cmd)
DEFINE_V4L_STUB_FUNC(s_dv_timings)
DEFINE_V4L_STUB_FUNC(g_dv_timings)
DEFINE_V4L_STUB_FUNC(enum_dv_timings)
DEFINE_V4L_STUB_FUNC(query_dv_timings)
DEFINE_V4L_STUB_FUNC(dv_timings_cap)

static const struct v4l2_ioctl_info v4l2_ioctls[] = {
	IOCTL_INFO(VIDIOC_QUERYCAP, v4l_querycap, v4l_print_querycap, 0),
	IOCTL_INFO(VIDIOC_ENUM_FMT, v4l_enum_fmt, v4l_print_fmtdesc, 0),
	IOCTL_INFO(VIDIOC_G_FMT, v4l_g_fmt, v4l_print_format, 0),
	IOCTL_INFO(VIDIOC_S_FMT, v4l_s_fmt, v4l_print_format, INFO_FL_PRIO),
	IOCTL_INFO(VIDIOC_REQBUFS, v4l_reqbufs, v4l_print_requestbuffers, INFO_FL_PRIO | INFO_FL_QUEUE),
	IOCTL_INFO(VIDIOC_QUERYBUF, v4l_querybuf, v4l_print_buffer, INFO_FL_QUEUE | INFO_FL_CLEAR(v4l2_buffer, length)),
	IOCTL_INFO(VIDIOC_G_FBUF, v4l_stub_g_fbuf, v4l_print_framebuffer, 0),
	IOCTL_INFO(VIDIOC_S_FBUF, v4l_s_fbuf, v4l_print_framebuffer, INFO_FL_PRIO),
	IOCTL_INFO(VIDIOC_OVERLAY, v4l_overlay, v4l_print_u32, INFO_FL_PRIO),
	IOCTL_INFO(VIDIOC_QBUF, v4l_qbuf, v4l_print_buffer, INFO_FL_QUEUE),
	IOCTL_INFO(VIDIOC_EXPBUF, v4l_stub_expbuf, v4l_print_exportbuffer, INFO_FL_QUEUE | INFO_FL_CLEAR(v4l2_exportbuffer, flags)),
	IOCTL_INFO(VIDIOC_DQBUF, v4l_dqbuf, v4l_print_buffer, INFO_FL_QUEUE),
	IOCTL_INFO(VIDIOC_STREAMON, v4l_streamon, v4l_print_buftype, INFO_FL_PRIO | INFO_FL_QUEUE),
	IOCTL_INFO(VIDIOC_STREAMOFF, v4l_streamoff, v4l_print_buftype, INFO_FL_PRIO | INFO_FL_QUEUE),
	IOCTL_INFO(VIDIOC_G_PARM, v4l_g_parm, v4l_print_streamparm, INFO_FL_CLEAR(v4l2_streamparm, type)),
	IOCTL_INFO(VIDIOC_S_PARM, v4l_s_parm, v4l_print_streamparm, INFO_FL_PRIO),
	IOCTL_INFO(VIDIOC_G_STD, v4l_stub_g_std, v4l_print_std, 0),
	IOCTL_INFO(VIDIOC_S_STD, v4l_s_std, v4l_print_std, INFO_FL_PRIO),
	IOCTL_INFO(VIDIOC_ENUMSTD, v4l_enumstd, v4l_print_standard, INFO_FL_CLEAR(v4l2_standard, index)),
	IOCTL_INFO(VIDIOC_ENUMINPUT, v4l_enuminput, v4l_print_enuminput, INFO_FL_CLEAR(v4l2_input, index)),
	IOCTL_INFO(VIDIOC_G_CTRL, v4l_g_ctrl, v4l_print_control, INFO_FL_CTRL | INFO_FL_CLEAR(v4l2_control, id)),
	IOCTL_INFO(VIDIOC_S_CTRL, v4l_s_ctrl, v4l_print_control, INFO_FL_PRIO | INFO_FL_CTRL),
	IOCTL_INFO(VIDIOC_G_TUNER, v4l_g_tuner, v4l_print_tuner, INFO_FL_CLEAR(v4l2_tuner, index)),
	IOCTL_INFO(VIDIOC_S_TUNER, v4l_s_tuner, v4l_print_tuner, INFO_FL_PRIO),
	IOCTL_INFO(VIDIOC_G_AUDIO, v4l_stub_g_audio, v4l_print_audio, 0),
	IOCTL_INFO(VIDIOC_S_AUDIO, v4l_stub_s_audio, v4l_print_audio, INFO_FL_PRIO),
	IOCTL_INFO(VIDIOC_QUERYCTRL, v4l_queryctrl, v4l_print_queryctrl, INFO_FL_CTRL | INFO_FL_CLEAR(v4l2_queryctrl, id)),
	IOCTL_INFO(VIDIOC_QUERYMENU, v4l_querymenu, v4l_print_querymenu, INFO_FL_CTRL | INFO_FL_CLEAR(v4l2_querymenu, index)),
	IOCTL_INFO(VIDIOC_G_INPUT, v4l_g_input, v4l_print_u32, 0),
	IOCTL_INFO(VIDIOC_S_INPUT, v4l_s_input, v4l_print_u32, INFO_FL_PRIO),
	IOCTL_INFO(VIDIOC_G_EDID, v4l_stub_g_edid, v4l_print_edid, INFO_FL_ALWAYS_COPY),
	IOCTL_INFO(VIDIOC_S_EDID, v4l_stub_s_edid, v4l_print_edid, INFO_FL_PRIO | INFO_FL_ALWAYS_COPY),
	IOCTL_INFO(VIDIOC_G_OUTPUT, v4l_g_output, v4l_print_u32, 0),
	IOCTL_INFO(VIDIOC_S_OUTPUT, v4l_s_output, v4l_print_u32, INFO_FL_PRIO),
	IOCTL_INFO(VIDIOC_ENUMOUTPUT, v4l_enumoutput, v4l_print_enumoutput, INFO_FL_CLEAR(v4l2_output, index)),
	IOCTL_INFO(VIDIOC_G_AUDOUT, v4l_stub_g_audout, v4l_print_audioout, 0),
	IOCTL_INFO(VIDIOC_S_AUDOUT, v4l_stub_s_audout, v4l_print_audioout, INFO_FL_PRIO),
	IOCTL_INFO(VIDIOC_G_MODULATOR, v4l_g_modulator, v4l_print_modulator, INFO_FL_CLEAR(v4l2_modulator, index)),
	IOCTL_INFO(VIDIOC_S_MODULATOR, v4l_s_modulator, v4l_print_modulator, INFO_FL_PRIO),
	IOCTL_INFO(VIDIOC_G_FREQUENCY, v4l_g_frequency, v4l_print_frequency, INFO_FL_CLEAR(v4l2_frequency, tuner)),
	IOCTL_INFO(VIDIOC_S_FREQUENCY, v4l_s_frequency, v4l_print_frequency, INFO_FL_PRIO),
	IOCTL_INFO(VIDIOC_CROPCAP, v4l_cropcap, v4l_print_cropcap, INFO_FL_CLEAR(v4l2_cropcap, type)),
	IOCTL_INFO(VIDIOC_G_CROP, v4l_g_crop, v4l_print_crop, INFO_FL_CLEAR(v4l2_crop, type)),
	IOCTL_INFO(VIDIOC_S_CROP, v4l_s_crop, v4l_print_crop, INFO_FL_PRIO),
	IOCTL_INFO(VIDIOC_G_SELECTION, v4l_g_selection, v4l_print_selection, INFO_FL_CLEAR(v4l2_selection, r)),
	IOCTL_INFO(VIDIOC_S_SELECTION, v4l_s_selection, v4l_print_selection, INFO_FL_PRIO | INFO_FL_CLEAR(v4l2_selection, r)),
	IOCTL_INFO(VIDIOC_G_JPEGCOMP, v4l_stub_g_jpegcomp, v4l_print_jpegcompression, 0),
	IOCTL_INFO(VIDIOC_S_JPEGCOMP, v4l_stub_s_jpegcomp, v4l_print_jpegcompression, INFO_FL_PRIO),
	IOCTL_INFO(VIDIOC_QUERYSTD, v4l_querystd, v4l_print_std, 0),
	IOCTL_INFO(VIDIOC_TRY_FMT, v4l_try_fmt, v4l_print_format, 0),
	IOCTL_INFO(VIDIOC_ENUMAUDIO, v4l_stub_enumaudio, v4l_print_audio, INFO_FL_CLEAR(v4l2_audio, index)),
	IOCTL_INFO(VIDIOC_ENUMAUDOUT, v4l_stub_enumaudout, v4l_print_audioout, INFO_FL_CLEAR(v4l2_audioout, index)),
	IOCTL_INFO(VIDIOC_G_PRIORITY, v4l_g_priority, v4l_print_u32, 0),
	IOCTL_INFO(VIDIOC_S_PRIORITY, v4l_s_priority, v4l_print_u32, INFO_FL_PRIO),
	IOCTL_INFO(VIDIOC_G_SLICED_VBI_CAP, v4l_g_sliced_vbi_cap, v4l_print_sliced_vbi_cap, INFO_FL_CLEAR(v4l2_sliced_vbi_cap, type)),
	IOCTL_INFO(VIDIOC_LOG_STATUS, v4l_log_status, v4l_print_newline, 0),
	IOCTL_INFO(VIDIOC_G_EXT_CTRLS, v4l_g_ext_ctrls, v4l_print_ext_controls, INFO_FL_CTRL | INFO_FL_ALWAYS_COPY),
	IOCTL_INFO(VIDIOC_S_EXT_CTRLS, v4l_s_ext_ctrls, v4l_print_ext_controls, INFO_FL_PRIO | INFO_FL_CTRL | INFO_FL_ALWAYS_COPY),
	IOCTL_INFO(VIDIOC_TRY_EXT_CTRLS, v4l_try_ext_ctrls, v4l_print_ext_controls, INFO_FL_CTRL | INFO_FL_ALWAYS_COPY),
	IOCTL_INFO(VIDIOC_ENUM_FRAMESIZES, v4l_stub_enum_framesizes, v4l_print_frmsizeenum, INFO_FL_CLEAR(v4l2_frmsizeenum, pixel_format)),
	IOCTL_INFO(VIDIOC_ENUM_FRAMEINTERVALS, v4l_stub_enum_frameintervals, v4l_print_frmivalenum, INFO_FL_CLEAR(v4l2_frmivalenum, height)),
	IOCTL_INFO(VIDIOC_G_ENC_INDEX, v4l_stub_g_enc_index, v4l_print_enc_idx, 0),
	IOCTL_INFO(VIDIOC_ENCODER_CMD, v4l_stub_encoder_cmd, v4l_print_encoder_cmd, INFO_FL_PRIO | INFO_FL_CLEAR(v4l2_encoder_cmd, flags)),
	IOCTL_INFO(VIDIOC_TRY_ENCODER_CMD, v4l_stub_try_encoder_cmd, v4l_print_encoder_cmd, INFO_FL_CLEAR(v4l2_encoder_cmd, flags)),
	IOCTL_INFO(VIDIOC_DECODER_CMD, v4l_stub_decoder_cmd, v4l_print_decoder_cmd, INFO_FL_PRIO),
	IOCTL_INFO(VIDIOC_TRY_DECODER_CMD, v4l_stub_try_decoder_cmd, v4l_print_decoder_cmd, 0),
	IOCTL_INFO(VIDIOC_DBG_S_REGISTER, v4l_dbg_s_register, v4l_print_dbg_register, 0),
	IOCTL_INFO(VIDIOC_DBG_G_REGISTER, v4l_dbg_g_register, v4l_print_dbg_register, 0),
	IOCTL_INFO(VIDIOC_S_HW_FREQ_SEEK, v4l_s_hw_freq_seek, v4l_print_hw_freq_seek, INFO_FL_PRIO),
	IOCTL_INFO(VIDIOC_S_DV_TIMINGS, v4l_stub_s_dv_timings, v4l_print_dv_timings, INFO_FL_PRIO | INFO_FL_CLEAR(v4l2_dv_timings, bt.flags)),
	IOCTL_INFO(VIDIOC_G_DV_TIMINGS, v4l_stub_g_dv_timings, v4l_print_dv_timings, 0),
	IOCTL_INFO(VIDIOC_DQEVENT, v4l_dqevent, v4l_print_event, 0),
	IOCTL_INFO(VIDIOC_SUBSCRIBE_EVENT, v4l_subscribe_event, v4l_print_event_subscription, 0),
	IOCTL_INFO(VIDIOC_UNSUBSCRIBE_EVENT, v4l_unsubscribe_event, v4l_print_event_subscription, 0),
	IOCTL_INFO(VIDIOC_CREATE_BUFS, v4l_create_bufs, v4l_print_create_buffers, INFO_FL_PRIO | INFO_FL_QUEUE),
	IOCTL_INFO(VIDIOC_PREPARE_BUF, v4l_prepare_buf, v4l_print_buffer, INFO_FL_QUEUE),
	IOCTL_INFO(VIDIOC_ENUM_DV_TIMINGS, v4l_stub_enum_dv_timings, v4l_print_enum_dv_timings, INFO_FL_CLEAR(v4l2_enum_dv_timings, pad)),
	IOCTL_INFO(VIDIOC_QUERY_DV_TIMINGS, v4l_stub_query_dv_timings, v4l_print_dv_timings, INFO_FL_ALWAYS_COPY),
	IOCTL_INFO(VIDIOC_DV_TIMINGS_CAP, v4l_stub_dv_timings_cap, v4l_print_dv_timings_cap, INFO_FL_CLEAR(v4l2_dv_timings_cap, pad)),
	IOCTL_INFO(VIDIOC_ENUM_FREQ_BANDS, v4l_enum_freq_bands, v4l_print_freq_band, 0),
	IOCTL_INFO(VIDIOC_DBG_G_CHIP_INFO, v4l_dbg_g_chip_info, v4l_print_dbg_chip_info, INFO_FL_CLEAR(v4l2_dbg_chip_info, match)),
	IOCTL_INFO(VIDIOC_QUERY_EXT_CTRL, v4l_query_ext_ctrl, v4l_print_query_ext_ctrl, INFO_FL_CTRL | INFO_FL_CLEAR(v4l2_query_ext_ctrl, id)),
};
#define V4L2_IOCTLS ARRAY_SIZE(v4l2_ioctls)

static bool v4l2_is_known_ioctl(unsigned int cmd)
{
	if (_IOC_NR(cmd) >= V4L2_IOCTLS)
		return false;
	return v4l2_ioctls[_IOC_NR(cmd)].ioctl == cmd;
}

static struct mutex *v4l2_ioctl_get_lock(struct video_device *vdev,
					 struct v4l2_fh *vfh, unsigned int cmd,
					 void *arg)
{
	if (_IOC_NR(cmd) >= V4L2_IOCTLS)
		return vdev->lock;
	if (vfh && vfh->m2m_ctx &&
	    (v4l2_ioctls[_IOC_NR(cmd)].flags & INFO_FL_QUEUE)) {
		if (vfh->m2m_ctx->q_lock)
			return vfh->m2m_ctx->q_lock;
	}
	if (vdev->queue && vdev->queue->lock &&
			(v4l2_ioctls[_IOC_NR(cmd)].flags & INFO_FL_QUEUE))
		return vdev->queue->lock;
	return vdev->lock;
}

/* Common ioctl debug function. This function can be used by
   external ioctl messages as well as internal V4L ioctl */
void v4l_printk_ioctl(const char *prefix, unsigned int cmd)
{
	const char *dir, *type;

	if (prefix)
		printk(KERN_DEBUG "%s: ", prefix);

	switch (_IOC_TYPE(cmd)) {
	case 'd':
		type = "v4l2_int";
		break;
	case 'V':
		if (_IOC_NR(cmd) >= V4L2_IOCTLS) {
			type = "v4l2";
			break;
		}
		pr_cont("%s", v4l2_ioctls[_IOC_NR(cmd)].name);
		return;
	default:
		type = "unknown";
		break;
	}

	switch (_IOC_DIR(cmd)) {
	case _IOC_NONE:              dir = "--"; break;
	case _IOC_READ:              dir = "r-"; break;
	case _IOC_WRITE:             dir = "-w"; break;
	case _IOC_READ | _IOC_WRITE: dir = "rw"; break;
	default:                     dir = "*ERR*"; break;
	}
	pr_cont("%s ioctl '%c', dir=%s, #%d (0x%08x)",
		type, _IOC_TYPE(cmd), dir, _IOC_NR(cmd), cmd);
}
EXPORT_SYMBOL(v4l_printk_ioctl);

static long __video_do_ioctl(struct file *file,
		unsigned int cmd, void *arg)
{
	struct video_device *vfd = video_devdata(file);
	struct mutex *req_queue_lock = NULL;
	struct mutex *lock; /* ioctl serialization mutex */
	const struct v4l2_ioctl_ops *ops = vfd->ioctl_ops;
	bool write_only = false;
	struct v4l2_ioctl_info default_info;
	const struct v4l2_ioctl_info *info;
	void *fh = file->private_data;
	struct v4l2_fh *vfh = NULL;
	int dev_debug = vfd->dev_debug;
	long ret = -ENOTTY;

	if (ops == NULL) {
		pr_warn("%s: has no ioctl_ops.\n",
				video_device_node_name(vfd));
		return ret;
	}

	if (test_bit(V4L2_FL_USES_V4L2_FH, &vfd->flags))
		vfh = file->private_data;

	/*
	 * We need to serialize streamon/off with queueing new requests.
	 * These ioctls may trigger the cancellation of a streaming
	 * operation, and that should not be mixed with queueing a new
	 * request at the same time.
	 */
	if (v4l2_device_supports_requests(vfd->v4l2_dev) &&
	    (cmd == VIDIOC_STREAMON || cmd == VIDIOC_STREAMOFF)) {
		req_queue_lock = &vfd->v4l2_dev->mdev->req_queue_mutex;

		if (mutex_lock_interruptible(req_queue_lock))
			return -ERESTARTSYS;
	}

	lock = v4l2_ioctl_get_lock(vfd, vfh, cmd, arg);

	if (lock && mutex_lock_interruptible(lock)) {
		if (req_queue_lock)
			mutex_unlock(req_queue_lock);
		return -ERESTARTSYS;
	}

	if (!video_is_registered(vfd)) {
		ret = -ENODEV;
		goto unlock;
	}

	if (v4l2_is_known_ioctl(cmd)) {
		info = &v4l2_ioctls[_IOC_NR(cmd)];

		if (!test_bit(_IOC_NR(cmd), vfd->valid_ioctls) &&
		    !((info->flags & INFO_FL_CTRL) && vfh && vfh->ctrl_handler))
			goto done;

		if (vfh && (info->flags & INFO_FL_PRIO)) {
			ret = v4l2_prio_check(vfd->prio, vfh->prio);
			if (ret)
				goto done;
		}
	} else {
		default_info.ioctl = cmd;
		default_info.flags = 0;
		default_info.debug = v4l_print_default;
		info = &default_info;
	}

	write_only = _IOC_DIR(cmd) == _IOC_WRITE;
	if (info != &default_info) {
		ret = info->func(ops, file, fh, arg);
	} else if (!ops->vidioc_default) {
		ret = -ENOTTY;
	} else {
		ret = ops->vidioc_default(file, fh,
			vfh ? v4l2_prio_check(vfd->prio, vfh->prio) >= 0 : 0,
			cmd, arg);
	}

done:
	if (dev_debug & (V4L2_DEV_DEBUG_IOCTL | V4L2_DEV_DEBUG_IOCTL_ARG)) {
		if (!(dev_debug & V4L2_DEV_DEBUG_STREAMING) &&
		    (cmd == VIDIOC_QBUF || cmd == VIDIOC_DQBUF))
			goto unlock;

		v4l_printk_ioctl(video_device_node_name(vfd), cmd);
		if (ret < 0)
			pr_cont(": error %ld", ret);
		if (!(dev_debug & V4L2_DEV_DEBUG_IOCTL_ARG))
			pr_cont("\n");
		else if (_IOC_DIR(cmd) == _IOC_NONE)
			info->debug(arg, write_only);
		else {
			pr_cont(": ");
			info->debug(arg, write_only);
		}
	}

unlock:
	if (lock)
		mutex_unlock(lock);
	if (req_queue_lock)
		mutex_unlock(req_queue_lock);
	return ret;
}

static int check_array_args(unsigned int cmd, void *parg, size_t *array_size,
			    void __user **user_ptr, void ***kernel_ptr)
{
	int ret = 0;

	switch (cmd) {
	case VIDIOC_PREPARE_BUF:
	case VIDIOC_QUERYBUF:
	case VIDIOC_QBUF:
	case VIDIOC_DQBUF: {
		struct v4l2_buffer *buf = parg;

		if (V4L2_TYPE_IS_MULTIPLANAR(buf->type) && buf->length > 0) {
			if (buf->length > VIDEO_MAX_PLANES) {
				ret = -EINVAL;
				break;
			}
			*user_ptr = (void __user *)buf->m.planes;
			*kernel_ptr = (void **)&buf->m.planes;
			*array_size = sizeof(struct v4l2_plane) * buf->length;
			ret = 1;
		}
		break;
	}

	case VIDIOC_G_EDID:
	case VIDIOC_S_EDID: {
		struct v4l2_edid *edid = parg;

		if (edid->blocks) {
			if (edid->blocks > 256) {
				ret = -EINVAL;
				break;
			}
			*user_ptr = (void __user *)edid->edid;
			*kernel_ptr = (void **)&edid->edid;
			*array_size = edid->blocks * 128;
			ret = 1;
		}
		break;
	}

	case VIDIOC_S_EXT_CTRLS:
	case VIDIOC_G_EXT_CTRLS:
	case VIDIOC_TRY_EXT_CTRLS: {
		struct v4l2_ext_controls *ctrls = parg;

		if (ctrls->count != 0) {
			if (ctrls->count > V4L2_CID_MAX_CTRLS) {
				ret = -EINVAL;
				break;
			}
			*user_ptr = (void __user *)ctrls->controls;
			*kernel_ptr = (void **)&ctrls->controls;
			*array_size = sizeof(struct v4l2_ext_control)
				    * ctrls->count;
			ret = 1;
		}
		break;
	}
<<<<<<< HEAD

	case VIDIOC_SUBDEV_G_ROUTING:
	case VIDIOC_SUBDEV_S_ROUTING: {
		struct v4l2_subdev_routing *route = parg;

		if (route->num_routes > 0) {
			if (route->num_routes > 256)
				return -EINVAL;

			*user_ptr = (void __user *)route->routes;
			*kernel_ptr = (void *)&route->routes;
			*array_size = sizeof(struct v4l2_plane)
				    * route->num_routes;
			ret = 1;
		}
		break;
	}
	case VIDIOC_G_FMT:
	case VIDIOC_S_FMT:
	case VIDIOC_TRY_FMT: {
		struct v4l2_format *fmt = parg;
=======
>>>>>>> 08485d4c

	case VIDIOC_SUBDEV_G_ROUTING:
	case VIDIOC_SUBDEV_S_ROUTING: {
		struct v4l2_subdev_routing *routing = parg;

		if (routing->num_routes > 256)
			return -E2BIG;

		*user_ptr = u64_to_user_ptr(routing->routes);
		*kernel_ptr = (void **)&routing->routes;
		*array_size = sizeof(struct v4l2_subdev_route)
			    * routing->num_routes;
		ret = 1;
		break;
	}
	}

	return ret;
}

static unsigned int video_translate_cmd(unsigned int cmd)
{
#if !defined(CONFIG_64BIT) && defined(CONFIG_COMPAT_32BIT_TIME)
	switch (cmd) {
	case VIDIOC_DQEVENT_TIME32:
		return VIDIOC_DQEVENT;
	case VIDIOC_QUERYBUF_TIME32:
		return VIDIOC_QUERYBUF;
	case VIDIOC_QBUF_TIME32:
		return VIDIOC_QBUF;
	case VIDIOC_DQBUF_TIME32:
		return VIDIOC_DQBUF;
	case VIDIOC_PREPARE_BUF_TIME32:
		return VIDIOC_PREPARE_BUF;
	}
#endif
	if (in_compat_syscall())
		return v4l2_compat_translate_cmd(cmd);

	return cmd;
}

static int video_get_user(void __user *arg, void *parg,
			  unsigned int real_cmd, unsigned int cmd,
			  bool *always_copy)
{
	unsigned int n = _IOC_SIZE(real_cmd);
	int err = 0;

	if (!(_IOC_DIR(cmd) & _IOC_WRITE)) {
		/* read-only ioctl */
		memset(parg, 0, n);
		return 0;
	}

	/*
	 * In some cases, only a few fields are used as input,
	 * i.e. when the app sets "index" and then the driver
	 * fills in the rest of the structure for the thing
	 * with that index.  We only need to copy up the first
	 * non-input field.
	 */
	if (v4l2_is_known_ioctl(real_cmd)) {
		u32 flags = v4l2_ioctls[_IOC_NR(real_cmd)].flags;

		if (flags & INFO_FL_CLEAR_MASK)
			n = (flags & INFO_FL_CLEAR_MASK) >> 16;
		*always_copy = flags & INFO_FL_ALWAYS_COPY;
	}

	if (cmd == real_cmd) {
		if (copy_from_user(parg, (void __user *)arg, n))
			err = -EFAULT;
	} else if (in_compat_syscall()) {
		memset(parg, 0, n);
		err = v4l2_compat_get_user(arg, parg, cmd);
	} else {
		memset(parg, 0, n);
#if !defined(CONFIG_64BIT) && defined(CONFIG_COMPAT_32BIT_TIME)
		switch (cmd) {
		case VIDIOC_QUERYBUF_TIME32:
		case VIDIOC_QBUF_TIME32:
		case VIDIOC_DQBUF_TIME32:
		case VIDIOC_PREPARE_BUF_TIME32: {
			struct v4l2_buffer_time32 vb32;
			struct v4l2_buffer *vb = parg;

			if (copy_from_user(&vb32, arg, sizeof(vb32)))
				return -EFAULT;

			*vb = (struct v4l2_buffer) {
				.index		= vb32.index,
				.type		= vb32.type,
				.bytesused	= vb32.bytesused,
				.flags		= vb32.flags,
				.field		= vb32.field,
				.timestamp.tv_sec	= vb32.timestamp.tv_sec,
				.timestamp.tv_usec	= vb32.timestamp.tv_usec,
				.timecode	= vb32.timecode,
				.sequence	= vb32.sequence,
				.memory		= vb32.memory,
				.m.userptr	= vb32.m.userptr,
				.length		= vb32.length,
				.request_fd	= vb32.request_fd,
			};
			break;
		}
		}
#endif
	}

	/* zero out anything we don't copy from userspace */
	if (!err && n < _IOC_SIZE(real_cmd))
		memset((u8 *)parg + n, 0, _IOC_SIZE(real_cmd) - n);
	return err;
}

static int video_put_user(void __user *arg, void *parg,
			  unsigned int real_cmd, unsigned int cmd)
{
	if (!(_IOC_DIR(cmd) & _IOC_READ))
		return 0;

	if (cmd == real_cmd) {
		/*  Copy results into user buffer  */
		if (copy_to_user(arg, parg, _IOC_SIZE(cmd)))
			return -EFAULT;
		return 0;
	}

	if (in_compat_syscall())
		return v4l2_compat_put_user(arg, parg, cmd);

#if !defined(CONFIG_64BIT) && defined(CONFIG_COMPAT_32BIT_TIME)
	switch (cmd) {
	case VIDIOC_DQEVENT_TIME32: {
		struct v4l2_event *ev = parg;
		struct v4l2_event_time32 ev32;

		memset(&ev32, 0, sizeof(ev32));

		ev32.type	= ev->type;
		ev32.pending	= ev->pending;
		ev32.sequence	= ev->sequence;
		ev32.timestamp.tv_sec	= ev->timestamp.tv_sec;
		ev32.timestamp.tv_nsec	= ev->timestamp.tv_nsec;
		ev32.id		= ev->id;

		memcpy(&ev32.u, &ev->u, sizeof(ev->u));
		memcpy(&ev32.reserved, &ev->reserved, sizeof(ev->reserved));

		if (copy_to_user(arg, &ev32, sizeof(ev32)))
			return -EFAULT;
		break;
	}
	case VIDIOC_QUERYBUF_TIME32:
	case VIDIOC_QBUF_TIME32:
	case VIDIOC_DQBUF_TIME32:
	case VIDIOC_PREPARE_BUF_TIME32: {
		struct v4l2_buffer *vb = parg;
		struct v4l2_buffer_time32 vb32;

		memset(&vb32, 0, sizeof(vb32));

		vb32.index	= vb->index;
		vb32.type	= vb->type;
		vb32.bytesused	= vb->bytesused;
		vb32.flags	= vb->flags;
		vb32.field	= vb->field;
		vb32.timestamp.tv_sec	= vb->timestamp.tv_sec;
		vb32.timestamp.tv_usec	= vb->timestamp.tv_usec;
		vb32.timecode	= vb->timecode;
		vb32.sequence	= vb->sequence;
		vb32.memory	= vb->memory;
		vb32.m.userptr	= vb->m.userptr;
		vb32.length	= vb->length;
		vb32.request_fd	= vb->request_fd;

		if (copy_to_user(arg, &vb32, sizeof(vb32)))
			return -EFAULT;
		break;
	}
	}
#endif

	return 0;
}

long
video_usercopy(struct file *file, unsigned int orig_cmd, unsigned long arg,
	       v4l2_kioctl func)
{
	char	sbuf[128];
	void    *mbuf = NULL, *array_buf = NULL;
	void	*parg = (void *)arg;
	long	err  = -EINVAL;
	bool	has_array_args;
	bool	always_copy = false;
	size_t  array_size = 0;
	void __user *user_ptr = NULL;
	void	**kernel_ptr = NULL;
	unsigned int cmd = video_translate_cmd(orig_cmd);
	const size_t ioc_size = _IOC_SIZE(cmd);

	/*  Copy arguments into temp kernel buffer  */
	if (_IOC_DIR(cmd) != _IOC_NONE) {
		if (ioc_size <= sizeof(sbuf)) {
			parg = sbuf;
		} else {
			/* too big to allocate from stack */
			mbuf = kmalloc(ioc_size, GFP_KERNEL);
			if (NULL == mbuf)
				return -ENOMEM;
			parg = mbuf;
		}

		err = video_get_user((void __user *)arg, parg, cmd,
				     orig_cmd, &always_copy);
		if (err)
			goto out;
	}

	err = check_array_args(cmd, parg, &array_size, &user_ptr, &kernel_ptr);
	if (err < 0)
		goto out;
	has_array_args = err;

	if (has_array_args) {
		array_buf = kvmalloc(array_size, GFP_KERNEL);
		err = -ENOMEM;
		if (array_buf == NULL)
			goto out;
		if (in_compat_syscall())
			err = v4l2_compat_get_array_args(file, array_buf,
							 user_ptr, array_size,
							 orig_cmd, parg);
		else
			err = copy_from_user(array_buf, user_ptr, array_size) ?
								-EFAULT : 0;
		if (err)
			goto out;
		*kernel_ptr = array_buf;
	}

	/* Handles IOCTL */
	err = func(file, cmd, parg);
	if (err == -ENOTTY || err == -ENOIOCTLCMD) {
		err = -ENOTTY;
		goto out;
	}

	if (err == 0) {
		if (cmd == VIDIOC_DQBUF)
			trace_v4l2_dqbuf(video_devdata(file)->minor, parg);
		else if (cmd == VIDIOC_QBUF)
			trace_v4l2_qbuf(video_devdata(file)->minor, parg);
	}

	/*
	 * Some ioctls can return an error, but still have valid
	 * results that must be returned.
	 *
	 * FIXME: subdev IOCTLS are partially handled here and partially in
	 * v4l2-subdev.c and the 'always_copy' flag can only be set for IOCTLS
	 * defined here as part of the 'v4l2_ioctls' array. As
	 * VIDIOC_SUBDEV_G_ROUTING needs to return results to applications even
	 * in case of failure, but it is not defined here as part of the
	 * 'v4l2_ioctls' array, insert an ad-hoc check to address that.
	 */
	if (err < 0 && !always_copy && cmd != VIDIOC_SUBDEV_G_ROUTING)
		goto out;

	if (has_array_args) {
		*kernel_ptr = (void __force *)user_ptr;
		if (in_compat_syscall()) {
			int put_err;

			put_err = v4l2_compat_put_array_args(file, user_ptr,
							     array_buf,
							     array_size,
							     orig_cmd, parg);
			if (put_err)
				err = put_err;
		} else if (copy_to_user(user_ptr, array_buf, array_size)) {
			err = -EFAULT;
		}
	}

	if (video_put_user((void __user *)arg, parg, cmd, orig_cmd))
		err = -EFAULT;
out:
	kvfree(array_buf);
	kfree(mbuf);
	return err;
}

long video_ioctl2(struct file *file,
	       unsigned int cmd, unsigned long arg)
{
	return video_usercopy(file, cmd, arg, __video_do_ioctl);
}
EXPORT_SYMBOL(video_ioctl2);<|MERGE_RESOLUTION|>--- conflicted
+++ resolved
@@ -1295,14 +1295,11 @@
 	case V4L2_PIX_FMT_BGRX32:	descr = "32-bit XBGR 8-8-8-8"; break;
 	case V4L2_PIX_FMT_RGBA32:	descr = "32-bit RGBA 8-8-8-8"; break;
 	case V4L2_PIX_FMT_RGBX32:	descr = "32-bit RGBX 8-8-8-8"; break;
-<<<<<<< HEAD
-=======
 	case V4L2_PIX_FMT_RGBX1010102:	descr = "32-bit RGBX 10-10-10-2"; break;
 	case V4L2_PIX_FMT_RGBA1010102:	descr = "32-bit RGBA 10-10-10-2"; break;
 	case V4L2_PIX_FMT_ARGB2101010:	descr = "32-bit ARGB 2-10-10-10"; break;
 	case V4L2_PIX_FMT_BGR48_12:	descr = "12-bit Depth BGR"; break;
 	case V4L2_PIX_FMT_ABGR64_12:	descr = "12-bit Depth BGRA"; break;
->>>>>>> 08485d4c
 	case V4L2_PIX_FMT_XBGR30:	descr = "32-bit XBGR 2-10-10-10"; break;
 	case V4L2_PIX_FMT_XBGR40:	descr = "40-bit XBGR 4-12-12-12"; break;
 	case V4L2_PIX_FMT_BGR48:	descr = "48-bit BGR 16-16-16"; break;
@@ -1355,30 +1352,6 @@
 	case V4L2_PIX_FMT_YUV420:	descr = "Planar YUV 4:2:0"; break;
 	case V4L2_PIX_FMT_HI240:	descr = "8-bit Dithered RGB (BTTV)"; break;
 	case V4L2_PIX_FMT_M420:		descr = "YUV 4:2:0 (M420)"; break;
-<<<<<<< HEAD
-	case V4L2_PIX_FMT_XVUY10:	descr = "XVUY 2-10-10-10"; break;
-	case V4L2_PIX_FMT_NV12:		descr = "Y/CbCr 4:2:0"; break;
-	case V4L2_PIX_FMT_NV21:		descr = "Y/CrCb 4:2:0"; break;
-	case V4L2_PIX_FMT_NV16:		descr = "Y/CbCr 4:2:2"; break;
-	case V4L2_PIX_FMT_NV61:		descr = "Y/CrCb 4:2:2"; break;
-	case V4L2_PIX_FMT_NV24:		descr = "Y/CbCr 4:4:4"; break;
-	case V4L2_PIX_FMT_NV42:		descr = "Y/CrCb 4:4:4"; break;
-	case V4L2_PIX_FMT_P010:		descr = "10-bit Y/CbCr 4:2:0"; break;
-	case V4L2_PIX_FMT_NV12_4L4:	descr = "Y/CbCr 4:2:0 (4x4 Linear)"; break;
-	case V4L2_PIX_FMT_NV12_16L16:	descr = "Y/CbCr 4:2:0 (16x16 Linear)"; break;
-	case V4L2_PIX_FMT_NV12_32L32:   descr = "Y/CbCr 4:2:0 (32x32 Linear)"; break;
-	case V4L2_PIX_FMT_P010_4L4:	descr = "10-bit Y/CbCr 4:2:0 (4x4 Linear)"; break;
-	case V4L2_PIX_FMT_XV20:		descr = "Y/CrCb 4:2:2 10-bit"; break;
-	case V4L2_PIX_FMT_XV15:		descr = "Y/CrCb 4:2:0 10-bit"; break;
-	case V4L2_PIX_FMT_NV12M:	descr = "Y/CbCr 4:2:0 (N-C)"; break;
-	case V4L2_PIX_FMT_NV21M:	descr = "Y/CrCb 4:2:0 (N-C)"; break;
-	case V4L2_PIX_FMT_NV16M:	descr = "Y/CbCr 4:2:2 (N-C)"; break;
-	case V4L2_PIX_FMT_NV61M:	descr = "Y/CrCb 4:2:2 (N-C)"; break;
-	case V4L2_PIX_FMT_NV12MT:	descr = "Y/CbCr 4:2:0 (64x32 MB, N-C)"; break;
-	case V4L2_PIX_FMT_NV12MT_16X16:	descr = "Y/CbCr 4:2:0 (16x16 MB, N-C)"; break;
-	case V4L2_PIX_FMT_XV20M:        descr = "Y/CrCb 4:2:2 10-bit (N-C)"; break;
-	case V4L2_PIX_FMT_XV15M:        descr = "Y/CrCb 4:2:0 10-bit (N-C)"; break;
-=======
 	case V4L2_PIX_FMT_YUV48_12:	descr = "12-bit YUV 4:4:4 Packed"; break;
 	case V4L2_PIX_FMT_XVUY10:	descr = "XVUY 2-10-10-10"; break;
 	case V4L2_PIX_FMT_NV12:		descr = "Y/UV 4:2:0"; break;
@@ -1405,7 +1378,6 @@
 	case V4L2_PIX_FMT_XV15:		descr = "Y/CrCb 4:2:0 10-bit"; break;
 	case V4L2_PIX_FMT_XV20M:	descr = "Y/CrCb 4:2:2 10-bit (N-C)"; break;
 	case V4L2_PIX_FMT_XV15M:	descr = "Y/CrCb 4:2:0 10-bit (N-C)"; break;
->>>>>>> 08485d4c
 	case V4L2_PIX_FMT_YUV420M:	descr = "Planar YUV 4:2:0 (N-C)"; break;
 	case V4L2_PIX_FMT_YVU420M:	descr = "Planar YVU 4:2:0 (N-C)"; break;
 	case V4L2_PIX_FMT_YUV422M:	descr = "Planar YUV 4:2:2 (N-C)"; break;
@@ -3194,30 +3166,6 @@
 		}
 		break;
 	}
-<<<<<<< HEAD
-
-	case VIDIOC_SUBDEV_G_ROUTING:
-	case VIDIOC_SUBDEV_S_ROUTING: {
-		struct v4l2_subdev_routing *route = parg;
-
-		if (route->num_routes > 0) {
-			if (route->num_routes > 256)
-				return -EINVAL;
-
-			*user_ptr = (void __user *)route->routes;
-			*kernel_ptr = (void *)&route->routes;
-			*array_size = sizeof(struct v4l2_plane)
-				    * route->num_routes;
-			ret = 1;
-		}
-		break;
-	}
-	case VIDIOC_G_FMT:
-	case VIDIOC_S_FMT:
-	case VIDIOC_TRY_FMT: {
-		struct v4l2_format *fmt = parg;
-=======
->>>>>>> 08485d4c
 
 	case VIDIOC_SUBDEV_G_ROUTING:
 	case VIDIOC_SUBDEV_S_ROUTING: {
