// SPDX-License-Identifier: GPL-2.0-or-later
/*
 *   Apple "Magic" Wireless Mouse driver
 *
 *   Copyright (c) 2010 Michael Poole <mdpoole@troilus.org>
 *   Copyright (c) 2010 Chase Douglas <chase.douglas@canonical.com>
 */

/*
 */

#define pr_fmt(fmt) KBUILD_MODNAME ": " fmt

#include <linux/device.h>
#include <linux/hid.h>
#include <linux/input/mt.h>
#include <linux/module.h>
#include <linux/slab.h>
#include <linux/workqueue.h>

#include "hid-ids.h"

static bool emulate_3button = true;
module_param(emulate_3button, bool, 0644);
MODULE_PARM_DESC(emulate_3button, "Emulate a middle button");

static int middle_button_start = -350;
static int middle_button_stop = +350;

static bool emulate_scroll_wheel = true;
module_param(emulate_scroll_wheel, bool, 0644);
MODULE_PARM_DESC(emulate_scroll_wheel, "Emulate a scroll wheel");

static unsigned int scroll_speed = 32;
static int param_set_scroll_speed(const char *val,
				  const struct kernel_param *kp) {
	unsigned long speed;
	if (!val || kstrtoul(val, 0, &speed) || speed > 63)
		return -EINVAL;
	scroll_speed = speed;
	return 0;
}
module_param_call(scroll_speed, param_set_scroll_speed, param_get_uint, &scroll_speed, 0644);
MODULE_PARM_DESC(scroll_speed, "Scroll speed, value from 0 (slow) to 63 (fast)");

static bool scroll_acceleration = false;
module_param(scroll_acceleration, bool, 0644);
MODULE_PARM_DESC(scroll_acceleration, "Accelerate sequential scroll events");

static bool report_undeciphered;
module_param(report_undeciphered, bool, 0644);
MODULE_PARM_DESC(report_undeciphered, "Report undeciphered multi-touch state field using a MSC_RAW event");

#define TRACKPAD_REPORT_ID 0x28
#define TRACKPAD2_USB_REPORT_ID 0x02
#define TRACKPAD2_BT_REPORT_ID 0x31
#define MOUSE_REPORT_ID    0x29
#define MOUSE2_REPORT_ID   0x12
#define DOUBLE_REPORT_ID   0xf7
/* These definitions are not precise, but they're close enough.  (Bits
 * 0x03 seem to indicate the aspect ratio of the touch, bits 0x70 seem
 * to be some kind of bit mask -- 0x20 may be a near-field reading,
 * and 0x40 is actual contact, and 0x10 may be a start/stop or change
 * indication.)
 */
#define TOUCH_STATE_MASK  0xf0
#define TOUCH_STATE_NONE  0x00
#define TOUCH_STATE_START 0x30
#define TOUCH_STATE_DRAG  0x40

/* Number of high-resolution events for each low-resolution detent. */
#define SCROLL_HR_STEPS 10
#define SCROLL_HR_MULT (120 / SCROLL_HR_STEPS)
#define SCROLL_HR_THRESHOLD 90 /* units */
#define SCROLL_ACCEL_DEFAULT 7

/* Touch surface information. Dimension is in hundredths of a mm, min and max
 * are in units. */
#define MOUSE_DIMENSION_X (float)9056
#define MOUSE_MIN_X -1100
#define MOUSE_MAX_X 1258
#define MOUSE_RES_X ((MOUSE_MAX_X - MOUSE_MIN_X) / (MOUSE_DIMENSION_X / 100))
#define MOUSE_DIMENSION_Y (float)5152
#define MOUSE_MIN_Y -1589
#define MOUSE_MAX_Y 2047
#define MOUSE_RES_Y ((MOUSE_MAX_Y - MOUSE_MIN_Y) / (MOUSE_DIMENSION_Y / 100))

#define TRACKPAD_DIMENSION_X (float)13000
#define TRACKPAD_MIN_X -2909
#define TRACKPAD_MAX_X 3167
#define TRACKPAD_RES_X \
	((TRACKPAD_MAX_X - TRACKPAD_MIN_X) / (TRACKPAD_DIMENSION_X / 100))
#define TRACKPAD_DIMENSION_Y (float)11000
#define TRACKPAD_MIN_Y -2456
#define TRACKPAD_MAX_Y 2565
#define TRACKPAD_RES_Y \
	((TRACKPAD_MAX_Y - TRACKPAD_MIN_Y) / (TRACKPAD_DIMENSION_Y / 100))

#define TRACKPAD2_DIMENSION_X (float)16000
#define TRACKPAD2_MIN_X -3678
#define TRACKPAD2_MAX_X 3934
#define TRACKPAD2_RES_X \
	((TRACKPAD2_MAX_X - TRACKPAD2_MIN_X) / (TRACKPAD2_DIMENSION_X / 100))
#define TRACKPAD2_DIMENSION_Y (float)11490
#define TRACKPAD2_MIN_Y -2478
#define TRACKPAD2_MAX_Y 2587
#define TRACKPAD2_RES_Y \
	((TRACKPAD2_MAX_Y - TRACKPAD2_MIN_Y) / (TRACKPAD2_DIMENSION_Y / 100))

/**
 * struct magicmouse_sc - Tracks Magic Mouse-specific data.
 * @input: Input device through which we report events.
 * @quirks: Currently unused.
 * @ntouches: Number of touches in most recent touch report.
 * @scroll_accel: Number of consecutive scroll motions.
 * @scroll_jiffies: Time of last scroll motion.
 * @touches: Most recent data for a touch, indexed by tracking ID.
 * @tracking_ids: Mapping of current touch input data to @touches.
 */
struct magicmouse_sc {
	struct input_dev *input;
	unsigned long quirks;

	int ntouches;
	int scroll_accel;
	unsigned long scroll_jiffies;

	struct {
		short x;
		short y;
		short scroll_x;
		short scroll_y;
		short scroll_x_hr;
		short scroll_y_hr;
		u8 size;
		bool scroll_x_active;
		bool scroll_y_active;
	} touches[16];
	int tracking_ids[16];

	struct hid_device *hdev;
	struct delayed_work work;
};

static int magicmouse_firm_touch(struct magicmouse_sc *msc)
{
	int touch = -1;
	int ii;

	/* If there is only one "firm" touch, set touch to its
	 * tracking ID.
	 */
	for (ii = 0; ii < msc->ntouches; ii++) {
		int idx = msc->tracking_ids[ii];
		if (msc->touches[idx].size < 8) {
			/* Ignore this touch. */
		} else if (touch >= 0) {
			touch = -1;
			break;
		} else {
			touch = idx;
		}
	}

	return touch;
}

static void magicmouse_emit_buttons(struct magicmouse_sc *msc, int state)
{
	int last_state = test_bit(BTN_LEFT, msc->input->key) << 0 |
		test_bit(BTN_RIGHT, msc->input->key) << 1 |
		test_bit(BTN_MIDDLE, msc->input->key) << 2;

	if (emulate_3button) {
		int id;

		/* If some button was pressed before, keep it held
		 * down.  Otherwise, if there's exactly one firm
		 * touch, use that to override the mouse's guess.
		 */
		if (state == 0) {
			/* The button was released. */
		} else if (last_state != 0) {
			state = last_state;
		} else if ((id = magicmouse_firm_touch(msc)) >= 0) {
			int x = msc->touches[id].x;
			if (x < middle_button_start)
				state = 1;
			else if (x > middle_button_stop)
				state = 2;
			else
				state = 4;
		} /* else: we keep the mouse's guess */

		input_report_key(msc->input, BTN_MIDDLE, state & 4);
	}

	input_report_key(msc->input, BTN_LEFT, state & 1);
	input_report_key(msc->input, BTN_RIGHT, state & 2);

	if (state != last_state)
		msc->scroll_accel = SCROLL_ACCEL_DEFAULT;
}

static void magicmouse_emit_touch(struct magicmouse_sc *msc, int raw_id, u8 *tdata)
{
	struct input_dev *input = msc->input;
	int id, x, y, size, orientation, touch_major, touch_minor, state, down;
	int pressure = 0;

	if (input->id.product == USB_DEVICE_ID_APPLE_MAGICMOUSE ||
	    input->id.product == USB_DEVICE_ID_APPLE_MAGICMOUSE2) {
		id = (tdata[6] << 2 | tdata[5] >> 6) & 0xf;
		x = (tdata[1] << 28 | tdata[0] << 20) >> 20;
		y = -((tdata[2] << 24 | tdata[1] << 16) >> 20);
		size = tdata[5] & 0x3f;
		orientation = (tdata[6] >> 2) - 32;
		touch_major = tdata[3];
		touch_minor = tdata[4];
		state = tdata[7] & TOUCH_STATE_MASK;
		down = state != TOUCH_STATE_NONE;
	} else if (input->id.product == USB_DEVICE_ID_APPLE_MAGICTRACKPAD2) {
		id = tdata[8] & 0xf;
		x = (tdata[1] << 27 | tdata[0] << 19) >> 19;
		y = -((tdata[3] << 30 | tdata[2] << 22 | tdata[1] << 14) >> 19);
		size = tdata[6];
		orientation = (tdata[8] >> 5) - 4;
		touch_major = tdata[4];
		touch_minor = tdata[5];
		pressure = tdata[7];
		state = tdata[3] & 0xC0;
		down = state == 0x80;
	} else { /* USB_DEVICE_ID_APPLE_MAGICTRACKPAD */
		id = (tdata[7] << 2 | tdata[6] >> 6) & 0xf;
		x = (tdata[1] << 27 | tdata[0] << 19) >> 19;
		y = -((tdata[3] << 30 | tdata[2] << 22 | tdata[1] << 14) >> 19);
		size = tdata[6] & 0x3f;
		orientation = (tdata[7] >> 2) - 32;
		touch_major = tdata[4];
		touch_minor = tdata[5];
		state = tdata[8] & TOUCH_STATE_MASK;
		down = state != TOUCH_STATE_NONE;
	}

	/* Store tracking ID and other fields. */
	msc->tracking_ids[raw_id] = id;
	msc->touches[id].x = x;
	msc->touches[id].y = y;
	msc->touches[id].size = size;

	/* If requested, emulate a scroll wheel by detecting small
	 * vertical touch motions.
	 */
	if (emulate_scroll_wheel && (input->id.product !=
			USB_DEVICE_ID_APPLE_MAGICTRACKPAD2)) {
		unsigned long now = jiffies;
		int step_x = msc->touches[id].scroll_x - x;
		int step_y = msc->touches[id].scroll_y - y;
<<<<<<< HEAD
		int step_hr = ((64 - (int)scroll_speed) * msc->scroll_accel) /
			      SCROLL_HR_STEPS;
=======
		int step_hr =
			max_t(int,
			      ((64 - (int)scroll_speed) * msc->scroll_accel) /
					SCROLL_HR_STEPS,
			      1);
>>>>>>> df0cc57e
		int step_x_hr = msc->touches[id].scroll_x_hr - x;
		int step_y_hr = msc->touches[id].scroll_y_hr - y;

		/* Calculate and apply the scroll motion. */
		switch (state) {
		case TOUCH_STATE_START:
			msc->touches[id].scroll_x = x;
			msc->touches[id].scroll_y = y;
			msc->touches[id].scroll_x_hr = x;
			msc->touches[id].scroll_y_hr = y;
			msc->touches[id].scroll_x_active = false;
			msc->touches[id].scroll_y_active = false;

			/* Reset acceleration after half a second. */
			if (scroll_acceleration && time_before(now,
						msc->scroll_jiffies + HZ / 2))
				msc->scroll_accel = max_t(int,
						msc->scroll_accel - 1, 1);
			else
				msc->scroll_accel = SCROLL_ACCEL_DEFAULT;

			break;
		case TOUCH_STATE_DRAG:
			step_x /= (64 - (int)scroll_speed) * msc->scroll_accel;
			if (step_x != 0) {
				msc->touches[id].scroll_x -= step_x *
					(64 - scroll_speed) * msc->scroll_accel;
				msc->scroll_jiffies = now;
				input_report_rel(input, REL_HWHEEL, -step_x);
			}

			step_y /= (64 - (int)scroll_speed) * msc->scroll_accel;
			if (step_y != 0) {
				msc->touches[id].scroll_y -= step_y *
					(64 - scroll_speed) * msc->scroll_accel;
				msc->scroll_jiffies = now;
				input_report_rel(input, REL_WHEEL, step_y);
			}

			if (!msc->touches[id].scroll_x_active &&
			    abs(step_x_hr) > SCROLL_HR_THRESHOLD) {
				msc->touches[id].scroll_x_active = true;
				msc->touches[id].scroll_x_hr = x;
				step_x_hr = 0;
			}

			step_x_hr /= step_hr;
			if (step_x_hr != 0 &&
			    msc->touches[id].scroll_x_active) {
				msc->touches[id].scroll_x_hr -= step_x_hr *
					step_hr;
				input_report_rel(input,
						 REL_HWHEEL_HI_RES,
						 -step_x_hr * SCROLL_HR_MULT);
			}

			if (!msc->touches[id].scroll_y_active &&
			    abs(step_y_hr) > SCROLL_HR_THRESHOLD) {
				msc->touches[id].scroll_y_active = true;
				msc->touches[id].scroll_y_hr = y;
				step_y_hr = 0;
			}

			step_y_hr /= step_hr;
			if (step_y_hr != 0 &&
			    msc->touches[id].scroll_y_active) {
				msc->touches[id].scroll_y_hr -= step_y_hr *
					step_hr;
				input_report_rel(input,
						 REL_WHEEL_HI_RES,
						 step_y_hr * SCROLL_HR_MULT);
			}
			break;
		}
	}

	if (down)
		msc->ntouches++;

	input_mt_slot(input, id);
	input_mt_report_slot_state(input, MT_TOOL_FINGER, down);

	/* Generate the input events for this touch. */
	if (down) {
		input_report_abs(input, ABS_MT_TOUCH_MAJOR, touch_major << 2);
		input_report_abs(input, ABS_MT_TOUCH_MINOR, touch_minor << 2);
		input_report_abs(input, ABS_MT_ORIENTATION, -orientation);
		input_report_abs(input, ABS_MT_POSITION_X, x);
		input_report_abs(input, ABS_MT_POSITION_Y, y);

		if (input->id.product == USB_DEVICE_ID_APPLE_MAGICTRACKPAD2)
			input_report_abs(input, ABS_MT_PRESSURE, pressure);

		if (report_undeciphered) {
			if (input->id.product == USB_DEVICE_ID_APPLE_MAGICMOUSE ||
			    input->id.product == USB_DEVICE_ID_APPLE_MAGICMOUSE2)
				input_event(input, EV_MSC, MSC_RAW, tdata[7]);
			else if (input->id.product !=
					USB_DEVICE_ID_APPLE_MAGICTRACKPAD2)
				input_event(input, EV_MSC, MSC_RAW, tdata[8]);
		}
	}
}

static int magicmouse_raw_event(struct hid_device *hdev,
		struct hid_report *report, u8 *data, int size)
{
	struct magicmouse_sc *msc = hid_get_drvdata(hdev);
	struct input_dev *input = msc->input;
	int x = 0, y = 0, ii, clicks = 0, npoints;

	switch (data[0]) {
	case TRACKPAD_REPORT_ID:
	case TRACKPAD2_BT_REPORT_ID:
		/* Expect four bytes of prefix, and N*9 bytes of touch data. */
		if (size < 4 || ((size - 4) % 9) != 0)
			return 0;
		npoints = (size - 4) / 9;
		if (npoints > 15) {
			hid_warn(hdev, "invalid size value (%d) for TRACKPAD_REPORT_ID\n",
					size);
			return 0;
		}
		msc->ntouches = 0;
		for (ii = 0; ii < npoints; ii++)
			magicmouse_emit_touch(msc, ii, data + ii * 9 + 4);

		clicks = data[1];

		/* The following bits provide a device specific timestamp. They
		 * are unused here.
		 *
		 * ts = data[1] >> 6 | data[2] << 2 | data[3] << 10;
		 */
		break;
	case TRACKPAD2_USB_REPORT_ID:
		/* Expect twelve bytes of prefix and N*9 bytes of touch data. */
		if (size < 12 || ((size - 12) % 9) != 0)
			return 0;
		npoints = (size - 12) / 9;
		if (npoints > 15) {
			hid_warn(hdev, "invalid size value (%d) for TRACKPAD2_USB_REPORT_ID\n",
					size);
			return 0;
		}
		msc->ntouches = 0;
		for (ii = 0; ii < npoints; ii++)
			magicmouse_emit_touch(msc, ii, data + ii * 9 + 12);

		clicks = data[1];
		break;
	case MOUSE_REPORT_ID:
		/* Expect six bytes of prefix, and N*8 bytes of touch data. */
		if (size < 6 || ((size - 6) % 8) != 0)
			return 0;
		npoints = (size - 6) / 8;
		if (npoints > 15) {
			hid_warn(hdev, "invalid size value (%d) for MOUSE_REPORT_ID\n",
					size);
			return 0;
		}
		msc->ntouches = 0;
		for (ii = 0; ii < npoints; ii++)
			magicmouse_emit_touch(msc, ii, data + ii * 8 + 6);

		/* When emulating three-button mode, it is important
		 * to have the current touch information before
		 * generating a click event.
		 */
		x = (int)(((data[3] & 0x0c) << 28) | (data[1] << 22)) >> 22;
		y = (int)(((data[3] & 0x30) << 26) | (data[2] << 22)) >> 22;
		clicks = data[3];

		/* The following bits provide a device specific timestamp. They
		 * are unused here.
		 *
		 * ts = data[3] >> 6 | data[4] << 2 | data[5] << 10;
		 */
		break;
	case MOUSE2_REPORT_ID:
		/* Size is either 8 or (14 + 8 * N) */
		if (size != 8 && (size < 14 || (size - 14) % 8 != 0))
			return 0;
		npoints = (size - 14) / 8;
		if (npoints > 15) {
			hid_warn(hdev, "invalid size value (%d) for MOUSE2_REPORT_ID\n",
					size);
			return 0;
		}
		msc->ntouches = 0;
		for (ii = 0; ii < npoints; ii++)
			magicmouse_emit_touch(msc, ii, data + ii * 8 + 14);

		/* When emulating three-button mode, it is important
		 * to have the current touch information before
		 * generating a click event.
		 */
		x = (int)((data[3] << 24) | (data[2] << 16)) >> 16;
		y = (int)((data[5] << 24) | (data[4] << 16)) >> 16;
		clicks = data[1];

		/* The following bits provide a device specific timestamp. They
		 * are unused here.
		 *
		 * ts = data[11] >> 6 | data[12] << 2 | data[13] << 10;
		 */
		break;
	case DOUBLE_REPORT_ID:
		/* Sometimes the trackpad sends two touch reports in one
		 * packet.
		 */
		magicmouse_raw_event(hdev, report, data + 2, data[1]);
		magicmouse_raw_event(hdev, report, data + 2 + data[1],
			size - 2 - data[1]);
		break;
	default:
		return 0;
	}

	if (input->id.product == USB_DEVICE_ID_APPLE_MAGICMOUSE ||
	    input->id.product == USB_DEVICE_ID_APPLE_MAGICMOUSE2) {
		magicmouse_emit_buttons(msc, clicks & 3);
		input_report_rel(input, REL_X, x);
		input_report_rel(input, REL_Y, y);
	} else if (input->id.product == USB_DEVICE_ID_APPLE_MAGICTRACKPAD2) {
		input_mt_sync_frame(input);
		input_report_key(input, BTN_MOUSE, clicks & 1);
	} else { /* USB_DEVICE_ID_APPLE_MAGICTRACKPAD */
		input_report_key(input, BTN_MOUSE, clicks & 1);
		input_mt_report_pointer_emulation(input, true);
	}

	input_sync(input);
	return 1;
}

static int magicmouse_event(struct hid_device *hdev, struct hid_field *field,
		struct hid_usage *usage, __s32 value)
{
	struct magicmouse_sc *msc = hid_get_drvdata(hdev);
	if (msc->input->id.product == USB_DEVICE_ID_APPLE_MAGICMOUSE2 &&
	    field->report->id == MOUSE2_REPORT_ID) {
		/*
		 * magic_mouse_raw_event has done all the work. Skip hidinput.
		 *
		 * Specifically, hidinput may modify BTN_LEFT and BTN_RIGHT,
		 * breaking emulate_3button.
		 */
		return 1;
	}
	return 0;
}

static int magicmouse_setup_input(struct input_dev *input, struct hid_device *hdev)
{
	int error;
	int mt_flags = 0;

	__set_bit(EV_KEY, input->evbit);

	if (input->id.product == USB_DEVICE_ID_APPLE_MAGICMOUSE ||
	    input->id.product == USB_DEVICE_ID_APPLE_MAGICMOUSE2) {
		__set_bit(BTN_LEFT, input->keybit);
		__set_bit(BTN_RIGHT, input->keybit);
		if (emulate_3button)
			__set_bit(BTN_MIDDLE, input->keybit);

		__set_bit(EV_REL, input->evbit);
		__set_bit(REL_X, input->relbit);
		__set_bit(REL_Y, input->relbit);
		if (emulate_scroll_wheel) {
			__set_bit(REL_WHEEL, input->relbit);
			__set_bit(REL_HWHEEL, input->relbit);
			__set_bit(REL_WHEEL_HI_RES, input->relbit);
			__set_bit(REL_HWHEEL_HI_RES, input->relbit);
		}
	} else if (input->id.product == USB_DEVICE_ID_APPLE_MAGICTRACKPAD2) {
		/* setting the device name to ensure the same driver settings
		 * get loaded, whether connected through bluetooth or USB
		 */
		input->name = "Apple Inc. Magic Trackpad 2";

		__clear_bit(EV_MSC, input->evbit);
		__clear_bit(BTN_0, input->keybit);
		__clear_bit(BTN_RIGHT, input->keybit);
		__clear_bit(BTN_MIDDLE, input->keybit);
		__set_bit(BTN_MOUSE, input->keybit);
		__set_bit(INPUT_PROP_BUTTONPAD, input->propbit);
		__set_bit(BTN_TOOL_FINGER, input->keybit);

		mt_flags = INPUT_MT_POINTER | INPUT_MT_DROP_UNUSED |
				INPUT_MT_TRACK;
	} else { /* USB_DEVICE_ID_APPLE_MAGICTRACKPAD */
		/* input->keybit is initialized with incorrect button info
		 * for Magic Trackpad. There really is only one physical
		 * button (BTN_LEFT == BTN_MOUSE). Make sure we don't
		 * advertise buttons that don't exist...
		 */
		__clear_bit(BTN_RIGHT, input->keybit);
		__clear_bit(BTN_MIDDLE, input->keybit);
		__set_bit(BTN_MOUSE, input->keybit);
		__set_bit(BTN_TOOL_FINGER, input->keybit);
		__set_bit(BTN_TOOL_DOUBLETAP, input->keybit);
		__set_bit(BTN_TOOL_TRIPLETAP, input->keybit);
		__set_bit(BTN_TOOL_QUADTAP, input->keybit);
		__set_bit(BTN_TOOL_QUINTTAP, input->keybit);
		__set_bit(BTN_TOUCH, input->keybit);
		__set_bit(INPUT_PROP_POINTER, input->propbit);
		__set_bit(INPUT_PROP_BUTTONPAD, input->propbit);
	}


	__set_bit(EV_ABS, input->evbit);

	error = input_mt_init_slots(input, 16, mt_flags);
	if (error)
		return error;
	input_set_abs_params(input, ABS_MT_TOUCH_MAJOR, 0, 255 << 2,
			     4, 0);
	input_set_abs_params(input, ABS_MT_TOUCH_MINOR, 0, 255 << 2,
			     4, 0);

	/* Note: Touch Y position from the device is inverted relative
	 * to how pointer motion is reported (and relative to how USB
	 * HID recommends the coordinates work).  This driver keeps
	 * the origin at the same position, and just uses the additive
	 * inverse of the reported Y.
	 */
	if (input->id.product == USB_DEVICE_ID_APPLE_MAGICMOUSE ||
	    input->id.product == USB_DEVICE_ID_APPLE_MAGICMOUSE2) {
		input_set_abs_params(input, ABS_MT_ORIENTATION, -31, 32, 1, 0);
		input_set_abs_params(input, ABS_MT_POSITION_X,
				     MOUSE_MIN_X, MOUSE_MAX_X, 4, 0);
		input_set_abs_params(input, ABS_MT_POSITION_Y,
				     MOUSE_MIN_Y, MOUSE_MAX_Y, 4, 0);

		input_abs_set_res(input, ABS_MT_POSITION_X,
				  MOUSE_RES_X);
		input_abs_set_res(input, ABS_MT_POSITION_Y,
				  MOUSE_RES_Y);
	} else if (input->id.product ==  USB_DEVICE_ID_APPLE_MAGICTRACKPAD2) {
		input_set_abs_params(input, ABS_MT_PRESSURE, 0, 253, 0, 0);
		input_set_abs_params(input, ABS_PRESSURE, 0, 253, 0, 0);
		input_set_abs_params(input, ABS_MT_ORIENTATION, -3, 4, 0, 0);
		input_set_abs_params(input, ABS_X, TRACKPAD2_MIN_X,
				     TRACKPAD2_MAX_X, 0, 0);
		input_set_abs_params(input, ABS_Y, TRACKPAD2_MIN_Y,
				     TRACKPAD2_MAX_Y, 0, 0);
		input_set_abs_params(input, ABS_MT_POSITION_X,
				     TRACKPAD2_MIN_X, TRACKPAD2_MAX_X, 0, 0);
		input_set_abs_params(input, ABS_MT_POSITION_Y,
				     TRACKPAD2_MIN_Y, TRACKPAD2_MAX_Y, 0, 0);

		input_abs_set_res(input, ABS_X, TRACKPAD2_RES_X);
		input_abs_set_res(input, ABS_Y, TRACKPAD2_RES_Y);
		input_abs_set_res(input, ABS_MT_POSITION_X, TRACKPAD2_RES_X);
		input_abs_set_res(input, ABS_MT_POSITION_Y, TRACKPAD2_RES_Y);
	} else { /* USB_DEVICE_ID_APPLE_MAGICTRACKPAD */
		input_set_abs_params(input, ABS_MT_ORIENTATION, -31, 32, 1, 0);
		input_set_abs_params(input, ABS_X, TRACKPAD_MIN_X,
				     TRACKPAD_MAX_X, 4, 0);
		input_set_abs_params(input, ABS_Y, TRACKPAD_MIN_Y,
				     TRACKPAD_MAX_Y, 4, 0);
		input_set_abs_params(input, ABS_MT_POSITION_X,
				     TRACKPAD_MIN_X, TRACKPAD_MAX_X, 4, 0);
		input_set_abs_params(input, ABS_MT_POSITION_Y,
				     TRACKPAD_MIN_Y, TRACKPAD_MAX_Y, 4, 0);

		input_abs_set_res(input, ABS_X, TRACKPAD_RES_X);
		input_abs_set_res(input, ABS_Y, TRACKPAD_RES_Y);
		input_abs_set_res(input, ABS_MT_POSITION_X,
				  TRACKPAD_RES_X);
		input_abs_set_res(input, ABS_MT_POSITION_Y,
				  TRACKPAD_RES_Y);
	}

	input_set_events_per_packet(input, 60);

	if (report_undeciphered &&
	    input->id.product != USB_DEVICE_ID_APPLE_MAGICTRACKPAD2) {
		__set_bit(EV_MSC, input->evbit);
		__set_bit(MSC_RAW, input->mscbit);
	}

	/*
	 * hid-input may mark device as using autorepeat, but neither
	 * the trackpad, nor the mouse actually want it.
	 */
	__clear_bit(EV_REP, input->evbit);

	return 0;
}

static int magicmouse_input_mapping(struct hid_device *hdev,
		struct hid_input *hi, struct hid_field *field,
		struct hid_usage *usage, unsigned long **bit, int *max)
{
	struct magicmouse_sc *msc = hid_get_drvdata(hdev);

	if (!msc->input)
		msc->input = hi->input;

	/* Magic Trackpad does not give relative data after switching to MT */
	if ((hi->input->id.product == USB_DEVICE_ID_APPLE_MAGICTRACKPAD ||
	     hi->input->id.product == USB_DEVICE_ID_APPLE_MAGICTRACKPAD2) &&
	    field->flags & HID_MAIN_ITEM_RELATIVE)
		return -1;

	return 0;
}

static int magicmouse_input_configured(struct hid_device *hdev,
		struct hid_input *hi)

{
	struct magicmouse_sc *msc = hid_get_drvdata(hdev);
	int ret;

	ret = magicmouse_setup_input(msc->input, hdev);
	if (ret) {
		hid_err(hdev, "magicmouse setup input failed (%d)\n", ret);
		/* clean msc->input to notify probe() of the failure */
		msc->input = NULL;
		return ret;
	}

	return 0;
}

static int magicmouse_enable_multitouch(struct hid_device *hdev)
{
	const u8 *feature;
	const u8 feature_mt[] = { 0xD7, 0x01 };
	const u8 feature_mt_mouse2[] = { 0xF1, 0x02, 0x01 };
	const u8 feature_mt_trackpad2_usb[] = { 0x02, 0x01 };
	const u8 feature_mt_trackpad2_bt[] = { 0xF1, 0x02, 0x01 };
	u8 *buf;
	int ret;
	int feature_size;

	if (hdev->product == USB_DEVICE_ID_APPLE_MAGICTRACKPAD2) {
		if (hdev->vendor == BT_VENDOR_ID_APPLE) {
			feature_size = sizeof(feature_mt_trackpad2_bt);
			feature = feature_mt_trackpad2_bt;
		} else { /* USB_VENDOR_ID_APPLE */
			feature_size = sizeof(feature_mt_trackpad2_usb);
			feature = feature_mt_trackpad2_usb;
		}
	} else if (hdev->product == USB_DEVICE_ID_APPLE_MAGICMOUSE2) {
		feature_size = sizeof(feature_mt_mouse2);
		feature = feature_mt_mouse2;
	} else {
		feature_size = sizeof(feature_mt);
		feature = feature_mt;
	}

	buf = kmemdup(feature, feature_size, GFP_KERNEL);
	if (!buf)
		return -ENOMEM;

	ret = hid_hw_raw_request(hdev, buf[0], buf, feature_size,
				HID_FEATURE_REPORT, HID_REQ_SET_REPORT);
	kfree(buf);
	return ret;
}

static void magicmouse_enable_mt_work(struct work_struct *work)
{
	struct magicmouse_sc *msc =
		container_of(work, struct magicmouse_sc, work.work);
	int ret;

	ret = magicmouse_enable_multitouch(msc->hdev);
	if (ret < 0)
		hid_err(msc->hdev, "unable to request touch data (%d)\n", ret);
}

static int magicmouse_probe(struct hid_device *hdev,
	const struct hid_device_id *id)
{
	struct magicmouse_sc *msc;
	struct hid_report *report;
	int ret;

	if (id->vendor == USB_VENDOR_ID_APPLE &&
	    id->product == USB_DEVICE_ID_APPLE_MAGICTRACKPAD2 &&
	    hdev->type != HID_TYPE_USBMOUSE)
		return -ENODEV;

	msc = devm_kzalloc(&hdev->dev, sizeof(*msc), GFP_KERNEL);
	if (msc == NULL) {
		hid_err(hdev, "can't alloc magicmouse descriptor\n");
		return -ENOMEM;
	}

	msc->scroll_accel = SCROLL_ACCEL_DEFAULT;
	msc->hdev = hdev;
	INIT_DEFERRABLE_WORK(&msc->work, magicmouse_enable_mt_work);

	msc->quirks = id->driver_data;
	hid_set_drvdata(hdev, msc);

	ret = hid_parse(hdev);
	if (ret) {
		hid_err(hdev, "magicmouse hid parse failed\n");
		return ret;
	}

	ret = hid_hw_start(hdev, HID_CONNECT_DEFAULT);
	if (ret) {
		hid_err(hdev, "magicmouse hw start failed\n");
		return ret;
	}

	if (!msc->input) {
		hid_err(hdev, "magicmouse input not registered\n");
		ret = -ENOMEM;
		goto err_stop_hw;
	}

	if (id->product == USB_DEVICE_ID_APPLE_MAGICMOUSE)
		report = hid_register_report(hdev, HID_INPUT_REPORT,
			MOUSE_REPORT_ID, 0);
	else if (id->product == USB_DEVICE_ID_APPLE_MAGICMOUSE2)
		report = hid_register_report(hdev, HID_INPUT_REPORT,
			MOUSE2_REPORT_ID, 0);
	else if (id->product == USB_DEVICE_ID_APPLE_MAGICTRACKPAD2) {
		if (id->vendor == BT_VENDOR_ID_APPLE)
			report = hid_register_report(hdev, HID_INPUT_REPORT,
				TRACKPAD2_BT_REPORT_ID, 0);
		else /* USB_VENDOR_ID_APPLE */
			report = hid_register_report(hdev, HID_INPUT_REPORT,
				TRACKPAD2_USB_REPORT_ID, 0);
	} else { /* USB_DEVICE_ID_APPLE_MAGICTRACKPAD */
		report = hid_register_report(hdev, HID_INPUT_REPORT,
			TRACKPAD_REPORT_ID, 0);
		report = hid_register_report(hdev, HID_INPUT_REPORT,
			DOUBLE_REPORT_ID, 0);
	}

	if (!report) {
		hid_err(hdev, "unable to register touch report\n");
		ret = -ENOMEM;
		goto err_stop_hw;
	}
	report->size = 6;

	/*
	 * Some devices repond with 'invalid report id' when feature
	 * report switching it into multitouch mode is sent to it.
	 *
	 * This results in -EIO from the _raw low-level transport callback,
	 * but there seems to be no other way of switching the mode.
	 * Thus the super-ugly hacky success check below.
	 */
	ret = magicmouse_enable_multitouch(hdev);
	if (ret != -EIO && ret < 0) {
		hid_err(hdev, "unable to request touch data (%d)\n", ret);
		goto err_stop_hw;
	}
	if (ret == -EIO && id->product == USB_DEVICE_ID_APPLE_MAGICMOUSE2) {
		schedule_delayed_work(&msc->work, msecs_to_jiffies(500));
	}

	return 0;
err_stop_hw:
	hid_hw_stop(hdev);
	return ret;
}

static void magicmouse_remove(struct hid_device *hdev)
{
	struct magicmouse_sc *msc = hid_get_drvdata(hdev);

	if (msc)
		cancel_delayed_work_sync(&msc->work);

	hid_hw_stop(hdev);
}

static const struct hid_device_id magic_mice[] = {
	{ HID_BLUETOOTH_DEVICE(USB_VENDOR_ID_APPLE,
		USB_DEVICE_ID_APPLE_MAGICMOUSE), .driver_data = 0 },
	{ HID_BLUETOOTH_DEVICE(BT_VENDOR_ID_APPLE,
		USB_DEVICE_ID_APPLE_MAGICMOUSE2), .driver_data = 0 },
	{ HID_BLUETOOTH_DEVICE(USB_VENDOR_ID_APPLE,
		USB_DEVICE_ID_APPLE_MAGICTRACKPAD), .driver_data = 0 },
	{ HID_BLUETOOTH_DEVICE(BT_VENDOR_ID_APPLE,
		USB_DEVICE_ID_APPLE_MAGICTRACKPAD2), .driver_data = 0 },
	{ HID_USB_DEVICE(USB_VENDOR_ID_APPLE,
		USB_DEVICE_ID_APPLE_MAGICTRACKPAD2), .driver_data = 0 },
	{ }
};
MODULE_DEVICE_TABLE(hid, magic_mice);

static struct hid_driver magicmouse_driver = {
	.name = "magicmouse",
	.id_table = magic_mice,
	.probe = magicmouse_probe,
	.remove = magicmouse_remove,
	.raw_event = magicmouse_raw_event,
	.event = magicmouse_event,
	.input_mapping = magicmouse_input_mapping,
	.input_configured = magicmouse_input_configured,
};
module_hid_driver(magicmouse_driver);

MODULE_LICENSE("GPL");<|MERGE_RESOLUTION|>--- conflicted
+++ resolved
@@ -256,16 +256,11 @@
 		unsigned long now = jiffies;
 		int step_x = msc->touches[id].scroll_x - x;
 		int step_y = msc->touches[id].scroll_y - y;
-<<<<<<< HEAD
-		int step_hr = ((64 - (int)scroll_speed) * msc->scroll_accel) /
-			      SCROLL_HR_STEPS;
-=======
 		int step_hr =
 			max_t(int,
 			      ((64 - (int)scroll_speed) * msc->scroll_accel) /
 					SCROLL_HR_STEPS,
 			      1);
->>>>>>> df0cc57e
 		int step_x_hr = msc->touches[id].scroll_x_hr - x;
 		int step_y_hr = msc->touches[id].scroll_y_hr - y;
 
