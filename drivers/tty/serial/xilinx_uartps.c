--- conflicted
+++ resolved
@@ -1122,11 +1122,11 @@
 static int __init cdns_early_console_setup(struct earlycon_device *device,
 					   const char *opt)
 {
-	if (!device->port.membase)
+	struct uart_port *port = &device->port;
+
+	if (!port->membase)
 		return -ENODEV;
 
-<<<<<<< HEAD
-=======
 	/* initialise control register */
 	writel(CDNS_UART_CR_TX_EN|CDNS_UART_CR_TXRST|CDNS_UART_CR_RXRST,
 	       port->membase + CDNS_UART_CR);
@@ -1150,7 +1150,6 @@
 		writel(bdiv, port->membase + CDNS_UART_BAUDDIV);
 	}
 
->>>>>>> 84df9525
 	device->con->write = cdns_early_write;
 
 	return 0;
@@ -1238,21 +1237,6 @@
 
 	return uart_set_options(port, co, baud, parity, bits, flow);
 }
-<<<<<<< HEAD
-=======
-
-static struct uart_driver cdns_uart_uart_driver;
-
-static struct console cdns_uart_console = {
-	.name	= CDNS_UART_TTY_NAME,
-	.write	= cdns_uart_console_write,
-	.device	= uart_console_device,
-	.setup	= cdns_uart_console_setup,
-	.flags	= CON_PRINTBUFFER,
-	.index	= -1, /* Specified on the cmdline (e.g. console=ttyPS ) */
-	.data	= &cdns_uart_uart_driver,
-};
->>>>>>> 84df9525
 #endif /* CONFIG_SERIAL_XILINX_PS_UART_CONSOLE */
 
 #ifdef CONFIG_PM_SLEEP
@@ -1494,7 +1478,6 @@
 	port = devm_kzalloc(&pdev->dev, sizeof(*port), GFP_KERNEL);
 	if (!port)
 		return -ENOMEM;
-<<<<<<< HEAD
 
 	cdns_uart_uart_driver = devm_kzalloc(&pdev->dev,
 					     sizeof(*cdns_uart_uart_driver),
@@ -1554,8 +1537,6 @@
 	 * name_base is 0 by default.
 	 */
 	cdns_uart_uart_driver->tty_driver->name_base = cdns_uart_data->id;
-=======
->>>>>>> 84df9525
 
 	match = of_match_node(cdns_uart_of_match, pdev->dev.of_node);
 	if (match && match->data) {
@@ -1624,7 +1605,6 @@
 				&cdns_uart_data->clk_rate_change_nb))
 		dev_warn(&pdev->dev, "Unable to register clock notifier.\n");
 #endif
-<<<<<<< HEAD
 
 	/* At this point, we've got an empty uart_port struct, initialize it */
 	spin_lock_init(&port->lock);
@@ -1633,30 +1613,6 @@
 	port->flags	= UPF_BOOT_AUTOCONF;
 	port->ops	= &cdns_uart_ops;
 	port->fifosize	= CDNS_UART_FIFO_SIZE;
-=======
-	/* Look for a serialN alias */
-	id = of_alias_get_id(pdev->dev.of_node, "serial");
-	if (id < 0)
-		id = 0;
-
-	if (id >= CDNS_UART_NR_PORTS) {
-		dev_err(&pdev->dev, "Cannot get uart_port structure\n");
-		rc = -ENODEV;
-		goto err_out_notif_unreg;
-	}
->>>>>>> 84df9525
-
-	/* At this point, we've got an empty uart_port struct, initialize it */
-	spin_lock_init(&port->lock);
-	port->membase	= NULL;
-	port->irq	= 0;
-	port->type	= PORT_UNKNOWN;
-	port->iotype	= UPIO_MEM32;
-	port->flags	= UPF_BOOT_AUTOCONF;
-	port->ops	= &cdns_uart_ops;
-	port->fifosize	= CDNS_UART_FIFO_SIZE;
-	port->line	= id;
-	port->dev	= NULL;
 
 	/*
 	 * Register the port.
@@ -1684,19 +1640,11 @@
 	 * If register_console() don't assign value, then console_port pointer
 	 * is cleanup.
 	 */
-<<<<<<< HEAD
 	if (!console_port)
 		console_port = port;
 #endif
 
 	rc = uart_add_one_port(cdns_uart_uart_driver, port);
-=======
-	if (cdns_uart_uart_driver.cons->index == -1)
-		console_port = port;
-#endif
-
-	rc = uart_add_one_port(&cdns_uart_uart_driver, port);
->>>>>>> 84df9525
 	if (rc) {
 		dev_err(&pdev->dev,
 			"uart_add_one_port() failed; err=%i\n", rc);
@@ -1705,12 +1653,8 @@
 
 #ifdef CONFIG_SERIAL_XILINX_PS_UART_CONSOLE
 	/* This is not port which is used for console that's why clean it up */
-<<<<<<< HEAD
 	if (console_port == port &&
 	    !(cdns_uart_uart_driver->cons->flags & CON_ENABLED))
-=======
-	if (cdns_uart_uart_driver.cons->index == -1)
->>>>>>> 84df9525
 		console_port = NULL;
 #endif
 
