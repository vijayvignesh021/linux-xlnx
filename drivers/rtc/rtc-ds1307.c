// SPDX-License-Identifier: GPL-2.0-only
/*
 * rtc-ds1307.c - RTC driver for some mostly-compatible I2C chips.
 *
 *  Copyright (C) 2005 James Chapman (ds1337 core)
 *  Copyright (C) 2006 David Brownell
 *  Copyright (C) 2009 Matthias Fuchs (rx8025 support)
 *  Copyright (C) 2012 Bertrand Achard (nvram access fixes)
 */

#include <linux/acpi.h>
#include <linux/bcd.h>
#include <linux/i2c.h>
#include <linux/init.h>
#include <linux/module.h>
#include <linux/of_device.h>
#include <linux/rtc/ds1307.h>
#include <linux/rtc.h>
#include <linux/slab.h>
#include <linux/string.h>
#include <linux/hwmon.h>
#include <linux/hwmon-sysfs.h>
#include <linux/clk-provider.h>
#include <linux/regmap.h>

/*
 * We can't determine type by probing, but if we expect pre-Linux code
 * to have set the chip up as a clock (turning on the oscillator and
 * setting the date and time), Linux can ignore the non-clock features.
 * That's a natural job for a factory or repair bench.
 */
enum ds_type {
	ds_1307,
	ds_1308,
	ds_1337,
	ds_1338,
	ds_1339,
	ds_1340,
	ds_1341,
	ds_1388,
	ds_3231,
	m41t0,
	m41t00,
	m41t11,
	mcp794xx,
	rx_8025,
	rx_8130,
	last_ds_type /* always last */
	/* rs5c372 too?  different address... */
};

/* RTC registers don't differ much, except for the century flag */
#define DS1307_REG_SECS		0x00	/* 00-59 */
#	define DS1307_BIT_CH		0x80
#	define DS1340_BIT_nEOSC		0x80
#	define MCP794XX_BIT_ST		0x80
#define DS1307_REG_MIN		0x01	/* 00-59 */
#	define M41T0_BIT_OF		0x80
#define DS1307_REG_HOUR		0x02	/* 00-23, or 1-12{am,pm} */
#	define DS1307_BIT_12HR		0x40	/* in REG_HOUR */
#	define DS1307_BIT_PM		0x20	/* in REG_HOUR */
#	define DS1340_BIT_CENTURY_EN	0x80	/* in REG_HOUR */
#	define DS1340_BIT_CENTURY	0x40	/* in REG_HOUR */
#define DS1307_REG_WDAY		0x03	/* 01-07 */
#	define MCP794XX_BIT_VBATEN	0x08
#define DS1307_REG_MDAY		0x04	/* 01-31 */
#define DS1307_REG_MONTH	0x05	/* 01-12 */
#	define DS1337_BIT_CENTURY	0x80	/* in REG_MONTH */
#define DS1307_REG_YEAR		0x06	/* 00-99 */

/*
 * Other registers (control, status, alarms, trickle charge, NVRAM, etc)
 * start at 7, and they differ a LOT. Only control and status matter for
 * basic RTC date and time functionality; be careful using them.
 */
#define DS1307_REG_CONTROL	0x07		/* or ds1338 */
#	define DS1307_BIT_OUT		0x80
#	define DS1338_BIT_OSF		0x20
#	define DS1307_BIT_SQWE		0x10
#	define DS1307_BIT_RS1		0x02
#	define DS1307_BIT_RS0		0x01
#define DS1337_REG_CONTROL	0x0e
#	define DS1337_BIT_nEOSC		0x80
#	define DS1339_BIT_BBSQI		0x20
#	define DS3231_BIT_BBSQW		0x40 /* same as BBSQI */
#	define DS1337_BIT_RS2		0x10
#	define DS1337_BIT_RS1		0x08
#	define DS1337_BIT_INTCN		0x04
#	define DS1337_BIT_A2IE		0x02
#	define DS1337_BIT_A1IE		0x01
#define DS1340_REG_CONTROL	0x07
#	define DS1340_BIT_OUT		0x80
#	define DS1340_BIT_FT		0x40
#	define DS1340_BIT_CALIB_SIGN	0x20
#	define DS1340_M_CALIBRATION	0x1f
#define DS1340_REG_FLAG		0x09
#	define DS1340_BIT_OSF		0x80
#define DS1337_REG_STATUS	0x0f
#	define DS1337_BIT_OSF		0x80
#	define DS3231_BIT_EN32KHZ	0x08
#	define DS1337_BIT_A2I		0x02
#	define DS1337_BIT_A1I		0x01
#define DS1339_REG_ALARM1_SECS	0x07

#define DS13XX_TRICKLE_CHARGER_MAGIC	0xa0

#define RX8025_REG_CTRL1	0x0e
#	define RX8025_BIT_2412		0x20
#define RX8025_REG_CTRL2	0x0f
#	define RX8025_BIT_PON		0x10
#	define RX8025_BIT_VDET		0x40
#	define RX8025_BIT_XST		0x20

#define RX8130_REG_ALARM_MIN		0x17
#define RX8130_REG_ALARM_HOUR		0x18
#define RX8130_REG_ALARM_WEEK_OR_DAY	0x19
#define RX8130_REG_EXTENSION		0x1c
#define RX8130_REG_EXTENSION_WADA	BIT(3)
#define RX8130_REG_FLAG			0x1d
#define RX8130_REG_FLAG_VLF		BIT(1)
#define RX8130_REG_FLAG_AF		BIT(3)
#define RX8130_REG_CONTROL0		0x1e
#define RX8130_REG_CONTROL0_AIE		BIT(3)

#define MCP794XX_REG_CONTROL		0x07
#	define MCP794XX_BIT_ALM0_EN	0x10
#	define MCP794XX_BIT_ALM1_EN	0x20
#define MCP794XX_REG_ALARM0_BASE	0x0a
#define MCP794XX_REG_ALARM0_CTRL	0x0d
#define MCP794XX_REG_ALARM1_BASE	0x11
#define MCP794XX_REG_ALARM1_CTRL	0x14
#	define MCP794XX_BIT_ALMX_IF	BIT(3)
#	define MCP794XX_BIT_ALMX_C0	BIT(4)
#	define MCP794XX_BIT_ALMX_C1	BIT(5)
#	define MCP794XX_BIT_ALMX_C2	BIT(6)
#	define MCP794XX_BIT_ALMX_POL	BIT(7)
#	define MCP794XX_MSK_ALMX_MATCH	(MCP794XX_BIT_ALMX_C0 | \
					 MCP794XX_BIT_ALMX_C1 | \
					 MCP794XX_BIT_ALMX_C2)

#define M41TXX_REG_CONTROL	0x07
#	define M41TXX_BIT_OUT		BIT(7)
#	define M41TXX_BIT_FT		BIT(6)
#	define M41TXX_BIT_CALIB_SIGN	BIT(5)
#	define M41TXX_M_CALIBRATION	GENMASK(4, 0)

/* negative offset step is -2.034ppm */
#define M41TXX_NEG_OFFSET_STEP_PPB	2034
/* positive offset step is +4.068ppm */
#define M41TXX_POS_OFFSET_STEP_PPB	4068
/* Min and max values supported with 'offset' interface by M41TXX */
#define M41TXX_MIN_OFFSET	((-31) * M41TXX_NEG_OFFSET_STEP_PPB)
#define M41TXX_MAX_OFFSET	((31) * M41TXX_POS_OFFSET_STEP_PPB)

struct ds1307 {
	enum ds_type		type;
	unsigned long		flags;
#define HAS_NVRAM	0		/* bit 0 == sysfs file active */
#define HAS_ALARM	1		/* bit 1 == irq claimed */
	struct device		*dev;
	struct regmap		*regmap;
	const char		*name;
	struct rtc_device	*rtc;
#ifdef CONFIG_COMMON_CLK
	struct clk_hw		clks[2];
#endif
};

struct chip_desc {
	unsigned		alarm:1;
	u16			nvram_offset;
	u16			nvram_size;
	u8			offset; /* register's offset */
	u8			century_reg;
	u8			century_enable_bit;
	u8			century_bit;
	u8			bbsqi_bit;
	irq_handler_t		irq_handler;
	const struct rtc_class_ops *rtc_ops;
	u16			trickle_charger_reg;
	u8			(*do_trickle_setup)(struct ds1307 *, u32,
						    bool);
};

static const struct chip_desc chips[last_ds_type];

static int ds1307_get_time(struct device *dev, struct rtc_time *t)
{
	struct ds1307	*ds1307 = dev_get_drvdata(dev);
	int		tmp, ret;
	const struct chip_desc *chip = &chips[ds1307->type];
	u8 regs[7];

	if (ds1307->type == rx_8130) {
		unsigned int regflag;
		ret = regmap_read(ds1307->regmap, RX8130_REG_FLAG, &regflag);
		if (ret) {
			dev_err(dev, "%s error %d\n", "read", ret);
			return ret;
		}

		if (regflag & RX8130_REG_FLAG_VLF) {
			dev_warn_once(dev, "oscillator failed, set time!\n");
			return -EINVAL;
		}
	}

	/* read the RTC date and time registers all at once */
	ret = regmap_bulk_read(ds1307->regmap, chip->offset, regs,
			       sizeof(regs));
	if (ret) {
		dev_err(dev, "%s error %d\n", "read", ret);
		return ret;
	}

	dev_dbg(dev, "%s: %7ph\n", "read", regs);

	/* if oscillator fail bit is set, no data can be trusted */
	if (ds1307->type == m41t0 &&
	    regs[DS1307_REG_MIN] & M41T0_BIT_OF) {
		dev_warn_once(dev, "oscillator failed, set time!\n");
		return -EINVAL;
	}

	t->tm_sec = bcd2bin(regs[DS1307_REG_SECS] & 0x7f);
	t->tm_min = bcd2bin(regs[DS1307_REG_MIN] & 0x7f);
	tmp = regs[DS1307_REG_HOUR] & 0x3f;
	t->tm_hour = bcd2bin(tmp);
	t->tm_wday = bcd2bin(regs[DS1307_REG_WDAY] & 0x07) - 1;
	t->tm_mday = bcd2bin(regs[DS1307_REG_MDAY] & 0x3f);
	tmp = regs[DS1307_REG_MONTH] & 0x1f;
	t->tm_mon = bcd2bin(tmp) - 1;
	t->tm_year = bcd2bin(regs[DS1307_REG_YEAR]) + 100;

	if (regs[chip->century_reg] & chip->century_bit &&
	    IS_ENABLED(CONFIG_RTC_DRV_DS1307_CENTURY))
		t->tm_year += 100;

	dev_dbg(dev, "%s secs=%d, mins=%d, "
		"hours=%d, mday=%d, mon=%d, year=%d, wday=%d\n",
		"read", t->tm_sec, t->tm_min,
		t->tm_hour, t->tm_mday,
		t->tm_mon, t->tm_year, t->tm_wday);

	return 0;
}

static int ds1307_set_time(struct device *dev, struct rtc_time *t)
{
	struct ds1307	*ds1307 = dev_get_drvdata(dev);
	const struct chip_desc *chip = &chips[ds1307->type];
	int		result;
	int		tmp;
	u8		regs[7];

	dev_dbg(dev, "%s secs=%d, mins=%d, "
		"hours=%d, mday=%d, mon=%d, year=%d, wday=%d\n",
		"write", t->tm_sec, t->tm_min,
		t->tm_hour, t->tm_mday,
		t->tm_mon, t->tm_year, t->tm_wday);

	if (t->tm_year < 100)
		return -EINVAL;

#ifdef CONFIG_RTC_DRV_DS1307_CENTURY
	if (t->tm_year > (chip->century_bit ? 299 : 199))
		return -EINVAL;
#else
	if (t->tm_year > 199)
		return -EINVAL;
#endif

	regs[DS1307_REG_SECS] = bin2bcd(t->tm_sec);
	regs[DS1307_REG_MIN] = bin2bcd(t->tm_min);
	regs[DS1307_REG_HOUR] = bin2bcd(t->tm_hour);
	regs[DS1307_REG_WDAY] = bin2bcd(t->tm_wday + 1);
	regs[DS1307_REG_MDAY] = bin2bcd(t->tm_mday);
	regs[DS1307_REG_MONTH] = bin2bcd(t->tm_mon + 1);

	/* assume 20YY not 19YY */
	tmp = t->tm_year - 100;
	regs[DS1307_REG_YEAR] = bin2bcd(tmp);

	if (chip->century_enable_bit)
		regs[chip->century_reg] |= chip->century_enable_bit;
	if (t->tm_year > 199 && chip->century_bit)
		regs[chip->century_reg] |= chip->century_bit;

	if (ds1307->type == mcp794xx) {
		/*
		 * these bits were cleared when preparing the date/time
		 * values and need to be set again before writing the
		 * regsfer out to the device.
		 */
		regs[DS1307_REG_SECS] |= MCP794XX_BIT_ST;
		regs[DS1307_REG_WDAY] |= MCP794XX_BIT_VBATEN;
	}

	dev_dbg(dev, "%s: %7ph\n", "write", regs);

	result = regmap_bulk_write(ds1307->regmap, chip->offset, regs,
				   sizeof(regs));
	if (result) {
		dev_err(dev, "%s error %d\n", "write", result);
		return result;
	}

	if (ds1307->type == rx_8130) {
		/* clear Voltage Loss Flag as data is available now */
		result = regmap_write(ds1307->regmap, RX8130_REG_FLAG,
				      ~(u8)RX8130_REG_FLAG_VLF);
		if (result) {
			dev_err(dev, "%s error %d\n", "write", result);
			return result;
		}
	}

	return 0;
}

static int ds1337_read_alarm(struct device *dev, struct rtc_wkalrm *t)
{
	struct ds1307		*ds1307 = dev_get_drvdata(dev);
	int			ret;
	u8			regs[9];

	if (!test_bit(HAS_ALARM, &ds1307->flags))
		return -EINVAL;

	/* read all ALARM1, ALARM2, and status registers at once */
	ret = regmap_bulk_read(ds1307->regmap, DS1339_REG_ALARM1_SECS,
			       regs, sizeof(regs));
	if (ret) {
		dev_err(dev, "%s error %d\n", "alarm read", ret);
		return ret;
	}

	dev_dbg(dev, "%s: %4ph, %3ph, %2ph\n", "alarm read",
		&regs[0], &regs[4], &regs[7]);

	/*
	 * report alarm time (ALARM1); assume 24 hour and day-of-month modes,
	 * and that all four fields are checked matches
	 */
	t->time.tm_sec = bcd2bin(regs[0] & 0x7f);
	t->time.tm_min = bcd2bin(regs[1] & 0x7f);
	t->time.tm_hour = bcd2bin(regs[2] & 0x3f);
	t->time.tm_mday = bcd2bin(regs[3] & 0x3f);

	/* ... and status */
	t->enabled = !!(regs[7] & DS1337_BIT_A1IE);
	t->pending = !!(regs[8] & DS1337_BIT_A1I);

	dev_dbg(dev, "%s secs=%d, mins=%d, "
		"hours=%d, mday=%d, enabled=%d, pending=%d\n",
		"alarm read", t->time.tm_sec, t->time.tm_min,
		t->time.tm_hour, t->time.tm_mday,
		t->enabled, t->pending);

	return 0;
}

static int ds1337_set_alarm(struct device *dev, struct rtc_wkalrm *t)
{
	struct ds1307		*ds1307 = dev_get_drvdata(dev);
	unsigned char		regs[9];
	u8			control, status;
	int			ret;

	if (!test_bit(HAS_ALARM, &ds1307->flags))
		return -EINVAL;

	dev_dbg(dev, "%s secs=%d, mins=%d, "
		"hours=%d, mday=%d, enabled=%d, pending=%d\n",
		"alarm set", t->time.tm_sec, t->time.tm_min,
		t->time.tm_hour, t->time.tm_mday,
		t->enabled, t->pending);

	/* read current status of both alarms and the chip */
	ret = regmap_bulk_read(ds1307->regmap, DS1339_REG_ALARM1_SECS, regs,
			       sizeof(regs));
	if (ret) {
		dev_err(dev, "%s error %d\n", "alarm write", ret);
		return ret;
	}
	control = regs[7];
	status = regs[8];

	dev_dbg(dev, "%s: %4ph, %3ph, %02x %02x\n", "alarm set (old status)",
		&regs[0], &regs[4], control, status);

	/* set ALARM1, using 24 hour and day-of-month modes */
	regs[0] = bin2bcd(t->time.tm_sec);
	regs[1] = bin2bcd(t->time.tm_min);
	regs[2] = bin2bcd(t->time.tm_hour);
	regs[3] = bin2bcd(t->time.tm_mday);

	/* set ALARM2 to non-garbage */
	regs[4] = 0;
	regs[5] = 0;
	regs[6] = 0;

	/* disable alarms */
	regs[7] = control & ~(DS1337_BIT_A1IE | DS1337_BIT_A2IE);
	regs[8] = status & ~(DS1337_BIT_A1I | DS1337_BIT_A2I);

	ret = regmap_bulk_write(ds1307->regmap, DS1339_REG_ALARM1_SECS, regs,
				sizeof(regs));
	if (ret) {
		dev_err(dev, "can't set alarm time\n");
		return ret;
	}

	/* optionally enable ALARM1 */
	if (t->enabled) {
		dev_dbg(dev, "alarm IRQ armed\n");
		regs[7] |= DS1337_BIT_A1IE;	/* only ALARM1 is used */
		regmap_write(ds1307->regmap, DS1337_REG_CONTROL, regs[7]);
	}

	return 0;
}

static int ds1307_alarm_irq_enable(struct device *dev, unsigned int enabled)
{
	struct ds1307		*ds1307 = dev_get_drvdata(dev);

	if (!test_bit(HAS_ALARM, &ds1307->flags))
		return -ENOTTY;

	return regmap_update_bits(ds1307->regmap, DS1337_REG_CONTROL,
				  DS1337_BIT_A1IE,
				  enabled ? DS1337_BIT_A1IE : 0);
}

static u8 do_trickle_setup_ds1339(struct ds1307 *ds1307, u32 ohms, bool diode)
{
	u8 setup = (diode) ? DS1307_TRICKLE_CHARGER_DIODE :
		DS1307_TRICKLE_CHARGER_NO_DIODE;

	switch (ohms) {
	case 250:
		setup |= DS1307_TRICKLE_CHARGER_250_OHM;
		break;
	case 2000:
		setup |= DS1307_TRICKLE_CHARGER_2K_OHM;
		break;
	case 4000:
		setup |= DS1307_TRICKLE_CHARGER_4K_OHM;
		break;
	default:
		dev_warn(ds1307->dev,
			 "Unsupported ohm value %u in dt\n", ohms);
		return 0;
	}
	return setup;
}

static irqreturn_t rx8130_irq(int irq, void *dev_id)
{
	struct ds1307           *ds1307 = dev_id;
	struct mutex            *lock = &ds1307->rtc->ops_lock;
	u8 ctl[3];
	int ret;

	mutex_lock(lock);

	/* Read control registers. */
	ret = regmap_bulk_read(ds1307->regmap, RX8130_REG_EXTENSION, ctl,
			       sizeof(ctl));
	if (ret < 0)
		goto out;
	if (!(ctl[1] & RX8130_REG_FLAG_AF))
		goto out;
	ctl[1] &= ~RX8130_REG_FLAG_AF;
	ctl[2] &= ~RX8130_REG_CONTROL0_AIE;

	ret = regmap_bulk_write(ds1307->regmap, RX8130_REG_EXTENSION, ctl,
				sizeof(ctl));
	if (ret < 0)
		goto out;

	rtc_update_irq(ds1307->rtc, 1, RTC_AF | RTC_IRQF);

out:
	mutex_unlock(lock);

	return IRQ_HANDLED;
}

static int rx8130_read_alarm(struct device *dev, struct rtc_wkalrm *t)
{
	struct ds1307 *ds1307 = dev_get_drvdata(dev);
	u8 ald[3], ctl[3];
	int ret;

	if (!test_bit(HAS_ALARM, &ds1307->flags))
		return -EINVAL;

	/* Read alarm registers. */
	ret = regmap_bulk_read(ds1307->regmap, RX8130_REG_ALARM_MIN, ald,
			       sizeof(ald));
	if (ret < 0)
		return ret;

	/* Read control registers. */
	ret = regmap_bulk_read(ds1307->regmap, RX8130_REG_EXTENSION, ctl,
			       sizeof(ctl));
	if (ret < 0)
		return ret;

	t->enabled = !!(ctl[2] & RX8130_REG_CONTROL0_AIE);
	t->pending = !!(ctl[1] & RX8130_REG_FLAG_AF);

	/* Report alarm 0 time assuming 24-hour and day-of-month modes. */
	t->time.tm_sec = -1;
	t->time.tm_min = bcd2bin(ald[0] & 0x7f);
	t->time.tm_hour = bcd2bin(ald[1] & 0x7f);
	t->time.tm_wday = -1;
	t->time.tm_mday = bcd2bin(ald[2] & 0x7f);
	t->time.tm_mon = -1;
	t->time.tm_year = -1;
	t->time.tm_yday = -1;
	t->time.tm_isdst = -1;

	dev_dbg(dev, "%s, sec=%d min=%d hour=%d wday=%d mday=%d mon=%d enabled=%d\n",
		__func__, t->time.tm_sec, t->time.tm_min, t->time.tm_hour,
		t->time.tm_wday, t->time.tm_mday, t->time.tm_mon, t->enabled);

	return 0;
}

static int rx8130_set_alarm(struct device *dev, struct rtc_wkalrm *t)
{
	struct ds1307 *ds1307 = dev_get_drvdata(dev);
	u8 ald[3], ctl[3];
	int ret;

	if (!test_bit(HAS_ALARM, &ds1307->flags))
		return -EINVAL;

	dev_dbg(dev, "%s, sec=%d min=%d hour=%d wday=%d mday=%d mon=%d "
		"enabled=%d pending=%d\n", __func__,
		t->time.tm_sec, t->time.tm_min, t->time.tm_hour,
		t->time.tm_wday, t->time.tm_mday, t->time.tm_mon,
		t->enabled, t->pending);

	/* Read control registers. */
	ret = regmap_bulk_read(ds1307->regmap, RX8130_REG_EXTENSION, ctl,
			       sizeof(ctl));
	if (ret < 0)
		return ret;

	ctl[0] &= RX8130_REG_EXTENSION_WADA;
	ctl[1] &= ~RX8130_REG_FLAG_AF;
	ctl[2] &= ~RX8130_REG_CONTROL0_AIE;

	ret = regmap_bulk_write(ds1307->regmap, RX8130_REG_EXTENSION, ctl,
				sizeof(ctl));
	if (ret < 0)
		return ret;

	/* Hardware alarm precision is 1 minute! */
	ald[0] = bin2bcd(t->time.tm_min);
	ald[1] = bin2bcd(t->time.tm_hour);
	ald[2] = bin2bcd(t->time.tm_mday);

	ret = regmap_bulk_write(ds1307->regmap, RX8130_REG_ALARM_MIN, ald,
				sizeof(ald));
	if (ret < 0)
		return ret;

	if (!t->enabled)
		return 0;

	ctl[2] |= RX8130_REG_CONTROL0_AIE;

	return regmap_write(ds1307->regmap, RX8130_REG_CONTROL0, ctl[2]);
}

static int rx8130_alarm_irq_enable(struct device *dev, unsigned int enabled)
{
	struct ds1307 *ds1307 = dev_get_drvdata(dev);
	int ret, reg;

	if (!test_bit(HAS_ALARM, &ds1307->flags))
		return -EINVAL;

	ret = regmap_read(ds1307->regmap, RX8130_REG_CONTROL0, &reg);
	if (ret < 0)
		return ret;

	if (enabled)
		reg |= RX8130_REG_CONTROL0_AIE;
	else
		reg &= ~RX8130_REG_CONTROL0_AIE;

	return regmap_write(ds1307->regmap, RX8130_REG_CONTROL0, reg);
}

static irqreturn_t mcp794xx_irq(int irq, void *dev_id)
<<<<<<< HEAD
{
	struct ds1307           *ds1307 = dev_id;
	struct mutex            *lock = &ds1307->rtc->ops_lock;
	int reg, ret;

	mutex_lock(lock);

	/* Check and clear alarm 0 interrupt flag. */
	ret = regmap_read(ds1307->regmap, MCP794XX_REG_ALARM0_CTRL, &reg);
	if (ret)
		goto out;
	if (!(reg & MCP794XX_BIT_ALMX_IF))
		goto out;
	reg &= ~MCP794XX_BIT_ALMX_IF;
	ret = regmap_write(ds1307->regmap, MCP794XX_REG_ALARM0_CTRL, reg);
	if (ret)
		goto out;

	/* Disable alarm 0. */
	ret = regmap_update_bits(ds1307->regmap, MCP794XX_REG_CONTROL,
				 MCP794XX_BIT_ALM0_EN, 0);
	if (ret)
		goto out;

	rtc_update_irq(ds1307->rtc, 1, RTC_AF | RTC_IRQF);

out:
	mutex_unlock(lock);

	return IRQ_HANDLED;
}

static int mcp794xx_read_alarm(struct device *dev, struct rtc_wkalrm *t)
{
	struct ds1307 *ds1307 = dev_get_drvdata(dev);
	u8 regs[10];
	int ret;

	if (!test_bit(HAS_ALARM, &ds1307->flags))
		return -EINVAL;

	/* Read control and alarm 0 registers. */
	ret = regmap_bulk_read(ds1307->regmap, MCP794XX_REG_CONTROL, regs,
			       sizeof(regs));
	if (ret)
		return ret;

	t->enabled = !!(regs[0] & MCP794XX_BIT_ALM0_EN);

	/* Report alarm 0 time assuming 24-hour and day-of-month modes. */
	t->time.tm_sec = bcd2bin(regs[3] & 0x7f);
	t->time.tm_min = bcd2bin(regs[4] & 0x7f);
	t->time.tm_hour = bcd2bin(regs[5] & 0x3f);
	t->time.tm_wday = bcd2bin(regs[6] & 0x7) - 1;
	t->time.tm_mday = bcd2bin(regs[7] & 0x3f);
	t->time.tm_mon = bcd2bin(regs[8] & 0x1f) - 1;
	t->time.tm_year = -1;
	t->time.tm_yday = -1;
	t->time.tm_isdst = -1;

	dev_dbg(dev, "%s, sec=%d min=%d hour=%d wday=%d mday=%d mon=%d "
		"enabled=%d polarity=%d irq=%d match=%lu\n", __func__,
		t->time.tm_sec, t->time.tm_min, t->time.tm_hour,
		t->time.tm_wday, t->time.tm_mday, t->time.tm_mon, t->enabled,
		!!(regs[6] & MCP794XX_BIT_ALMX_POL),
		!!(regs[6] & MCP794XX_BIT_ALMX_IF),
		(regs[6] & MCP794XX_MSK_ALMX_MATCH) >> 4);

	return 0;
}

/*
 * We may have a random RTC weekday, therefore calculate alarm weekday based
 * on current weekday we read from the RTC timekeeping regs
 */
static int mcp794xx_alm_weekday(struct device *dev, struct rtc_time *tm_alarm)
{
	struct rtc_time tm_now;
	int days_now, days_alarm, ret;

	ret = ds1307_get_time(dev, &tm_now);
	if (ret)
		return ret;

	days_now = div_s64(rtc_tm_to_time64(&tm_now), 24 * 60 * 60);
	days_alarm = div_s64(rtc_tm_to_time64(tm_alarm), 24 * 60 * 60);

	return (tm_now.tm_wday + days_alarm - days_now) % 7 + 1;
}

static int mcp794xx_set_alarm(struct device *dev, struct rtc_wkalrm *t)
{
	struct ds1307 *ds1307 = dev_get_drvdata(dev);
	unsigned char regs[10];
	int wday, ret;

	if (!test_bit(HAS_ALARM, &ds1307->flags))
		return -EINVAL;

	wday = mcp794xx_alm_weekday(dev, &t->time);
	if (wday < 0)
		return wday;

	dev_dbg(dev, "%s, sec=%d min=%d hour=%d wday=%d mday=%d mon=%d "
		"enabled=%d pending=%d\n", __func__,
		t->time.tm_sec, t->time.tm_min, t->time.tm_hour,
		t->time.tm_wday, t->time.tm_mday, t->time.tm_mon,
		t->enabled, t->pending);

	/* Read control and alarm 0 registers. */
	ret = regmap_bulk_read(ds1307->regmap, MCP794XX_REG_CONTROL, regs,
			       sizeof(regs));
	if (ret)
		return ret;

	/* Set alarm 0, using 24-hour and day-of-month modes. */
	regs[3] = bin2bcd(t->time.tm_sec);
	regs[4] = bin2bcd(t->time.tm_min);
	regs[5] = bin2bcd(t->time.tm_hour);
	regs[6] = wday;
	regs[7] = bin2bcd(t->time.tm_mday);
	regs[8] = bin2bcd(t->time.tm_mon + 1);

	/* Clear the alarm 0 interrupt flag. */
	regs[6] &= ~MCP794XX_BIT_ALMX_IF;
	/* Set alarm match: second, minute, hour, day, date, month. */
	regs[6] |= MCP794XX_MSK_ALMX_MATCH;
	/* Disable interrupt. We will not enable until completely programmed */
	regs[0] &= ~MCP794XX_BIT_ALM0_EN;

	ret = regmap_bulk_write(ds1307->regmap, MCP794XX_REG_CONTROL, regs,
				sizeof(regs));
	if (ret)
		return ret;

	if (!t->enabled)
		return 0;
	regs[0] |= MCP794XX_BIT_ALM0_EN;
	return regmap_write(ds1307->regmap, MCP794XX_REG_CONTROL, regs[0]);
}

static int mcp794xx_alarm_irq_enable(struct device *dev, unsigned int enabled)
{
	struct ds1307 *ds1307 = dev_get_drvdata(dev);

	if (!test_bit(HAS_ALARM, &ds1307->flags))
		return -EINVAL;

	return regmap_update_bits(ds1307->regmap, MCP794XX_REG_CONTROL,
				  MCP794XX_BIT_ALM0_EN,
				  enabled ? MCP794XX_BIT_ALM0_EN : 0);
}

static int m41txx_rtc_read_offset(struct device *dev, long *offset)
{
	struct ds1307 *ds1307 = dev_get_drvdata(dev);
	unsigned int ctrl_reg;
	u8 val;

	regmap_read(ds1307->regmap, M41TXX_REG_CONTROL, &ctrl_reg);

	val = ctrl_reg & M41TXX_M_CALIBRATION;

	/* check if positive */
	if (ctrl_reg & M41TXX_BIT_CALIB_SIGN)
		*offset = (val * M41TXX_POS_OFFSET_STEP_PPB);
	else
		*offset = -(val * M41TXX_NEG_OFFSET_STEP_PPB);

	return 0;
}

static int m41txx_rtc_set_offset(struct device *dev, long offset)
{
	struct ds1307 *ds1307 = dev_get_drvdata(dev);
	unsigned int ctrl_reg;

	if ((offset < M41TXX_MIN_OFFSET) || (offset > M41TXX_MAX_OFFSET))
		return -ERANGE;

	if (offset >= 0) {
		ctrl_reg = DIV_ROUND_CLOSEST(offset,
					     M41TXX_POS_OFFSET_STEP_PPB);
		ctrl_reg |= M41TXX_BIT_CALIB_SIGN;
	} else {
		ctrl_reg = DIV_ROUND_CLOSEST(abs(offset),
					     M41TXX_NEG_OFFSET_STEP_PPB);
	}

	return regmap_update_bits(ds1307->regmap, M41TXX_REG_CONTROL,
				  M41TXX_M_CALIBRATION | M41TXX_BIT_CALIB_SIGN,
				  ctrl_reg);
}

static const struct rtc_class_ops rx8130_rtc_ops = {
	.read_time      = ds1307_get_time,
	.set_time       = ds1307_set_time,
	.read_alarm     = rx8130_read_alarm,
	.set_alarm      = rx8130_set_alarm,
	.alarm_irq_enable = rx8130_alarm_irq_enable,
};

static const struct rtc_class_ops mcp794xx_rtc_ops = {
	.read_time      = ds1307_get_time,
	.set_time       = ds1307_set_time,
	.read_alarm     = mcp794xx_read_alarm,
	.set_alarm      = mcp794xx_set_alarm,
	.alarm_irq_enable = mcp794xx_alarm_irq_enable,
};

static const struct rtc_class_ops m41txx_rtc_ops = {
	.read_time      = ds1307_get_time,
	.set_time       = ds1307_set_time,
	.read_alarm	= ds1337_read_alarm,
	.set_alarm	= ds1337_set_alarm,
	.alarm_irq_enable = ds1307_alarm_irq_enable,
	.read_offset	= m41txx_rtc_read_offset,
	.set_offset	= m41txx_rtc_set_offset,
};

static const struct chip_desc chips[last_ds_type] = {
	[ds_1307] = {
		.nvram_offset	= 8,
		.nvram_size	= 56,
	},
	[ds_1308] = {
		.nvram_offset	= 8,
		.nvram_size	= 56,
	},
	[ds_1337] = {
		.alarm		= 1,
		.century_reg	= DS1307_REG_MONTH,
		.century_bit	= DS1337_BIT_CENTURY,
	},
	[ds_1338] = {
		.nvram_offset	= 8,
		.nvram_size	= 56,
	},
	[ds_1339] = {
		.alarm		= 1,
		.century_reg	= DS1307_REG_MONTH,
		.century_bit	= DS1337_BIT_CENTURY,
		.bbsqi_bit	= DS1339_BIT_BBSQI,
		.trickle_charger_reg = 0x10,
		.do_trickle_setup = &do_trickle_setup_ds1339,
	},
	[ds_1340] = {
		.century_reg	= DS1307_REG_HOUR,
		.century_enable_bit = DS1340_BIT_CENTURY_EN,
		.century_bit	= DS1340_BIT_CENTURY,
		.do_trickle_setup = &do_trickle_setup_ds1339,
		.trickle_charger_reg = 0x08,
	},
	[ds_1341] = {
		.century_reg	= DS1307_REG_MONTH,
		.century_bit	= DS1337_BIT_CENTURY,
	},
	[ds_1388] = {
		.offset		= 1,
		.trickle_charger_reg = 0x0a,
	},
	[ds_3231] = {
		.alarm		= 1,
		.century_reg	= DS1307_REG_MONTH,
		.century_bit	= DS1337_BIT_CENTURY,
		.bbsqi_bit	= DS3231_BIT_BBSQW,
	},
	[rx_8130] = {
		.alarm		= 1,
		/* this is battery backed SRAM */
		.nvram_offset	= 0x20,
		.nvram_size	= 4,	/* 32bit (4 word x 8 bit) */
		.offset		= 0x10,
		.irq_handler = rx8130_irq,
		.rtc_ops = &rx8130_rtc_ops,
	},
	[m41t0] = {
		.rtc_ops	= &m41txx_rtc_ops,
	},
	[m41t00] = {
		.rtc_ops	= &m41txx_rtc_ops,
	},
	[m41t11] = {
		/* this is battery backed SRAM */
		.nvram_offset	= 8,
		.nvram_size	= 56,
		.rtc_ops	= &m41txx_rtc_ops,
	},
	[mcp794xx] = {
		.alarm		= 1,
		/* this is battery backed SRAM */
		.nvram_offset	= 0x20,
		.nvram_size	= 0x40,
		.irq_handler = mcp794xx_irq,
		.rtc_ops = &mcp794xx_rtc_ops,
	},
};

static const struct i2c_device_id ds1307_id[] = {
	{ "ds1307", ds_1307 },
	{ "ds1308", ds_1308 },
	{ "ds1337", ds_1337 },
	{ "ds1338", ds_1338 },
	{ "ds1339", ds_1339 },
	{ "ds1388", ds_1388 },
	{ "ds1340", ds_1340 },
	{ "ds1341", ds_1341 },
	{ "ds3231", ds_3231 },
	{ "m41t0", m41t0 },
	{ "m41t00", m41t00 },
	{ "m41t11", m41t11 },
	{ "mcp7940x", mcp794xx },
	{ "mcp7941x", mcp794xx },
	{ "pt7c4338", ds_1307 },
	{ "rx8025", rx_8025 },
	{ "isl12057", ds_1337 },
	{ "rx8130", rx_8130 },
	{ }
};
MODULE_DEVICE_TABLE(i2c, ds1307_id);

#ifdef CONFIG_OF
static const struct of_device_id ds1307_of_match[] = {
	{
		.compatible = "dallas,ds1307",
		.data = (void *)ds_1307
	},
	{
		.compatible = "dallas,ds1308",
		.data = (void *)ds_1308
	},
	{
		.compatible = "dallas,ds1337",
		.data = (void *)ds_1337
	},
	{
		.compatible = "dallas,ds1338",
		.data = (void *)ds_1338
	},
	{
		.compatible = "dallas,ds1339",
		.data = (void *)ds_1339
	},
	{
		.compatible = "dallas,ds1388",
		.data = (void *)ds_1388
	},
	{
		.compatible = "dallas,ds1340",
		.data = (void *)ds_1340
	},
	{
		.compatible = "dallas,ds1341",
		.data = (void *)ds_1341
	},
	{
		.compatible = "maxim,ds3231",
		.data = (void *)ds_3231
	},
	{
		.compatible = "st,m41t0",
		.data = (void *)m41t0
	},
	{
		.compatible = "st,m41t00",
		.data = (void *)m41t00
	},
	{
		.compatible = "st,m41t11",
		.data = (void *)m41t11
	},
	{
		.compatible = "microchip,mcp7940x",
		.data = (void *)mcp794xx
	},
	{
		.compatible = "microchip,mcp7941x",
		.data = (void *)mcp794xx
	},
	{
		.compatible = "pericom,pt7c4338",
		.data = (void *)ds_1307
	},
	{
		.compatible = "epson,rx8025",
		.data = (void *)rx_8025
	},
	{
		.compatible = "isil,isl12057",
		.data = (void *)ds_1337
	},
	{
		.compatible = "epson,rx8130",
		.data = (void *)rx_8130
	},
	{ }
};
MODULE_DEVICE_TABLE(of, ds1307_of_match);
#endif

#ifdef CONFIG_ACPI
static const struct acpi_device_id ds1307_acpi_ids[] = {
	{ .id = "DS1307", .driver_data = ds_1307 },
	{ .id = "DS1308", .driver_data = ds_1308 },
	{ .id = "DS1337", .driver_data = ds_1337 },
	{ .id = "DS1338", .driver_data = ds_1338 },
	{ .id = "DS1339", .driver_data = ds_1339 },
	{ .id = "DS1388", .driver_data = ds_1388 },
	{ .id = "DS1340", .driver_data = ds_1340 },
	{ .id = "DS1341", .driver_data = ds_1341 },
	{ .id = "DS3231", .driver_data = ds_3231 },
	{ .id = "M41T0", .driver_data = m41t0 },
	{ .id = "M41T00", .driver_data = m41t00 },
	{ .id = "M41T11", .driver_data = m41t11 },
	{ .id = "MCP7940X", .driver_data = mcp794xx },
	{ .id = "MCP7941X", .driver_data = mcp794xx },
	{ .id = "PT7C4338", .driver_data = ds_1307 },
	{ .id = "RX8025", .driver_data = rx_8025 },
	{ .id = "ISL12057", .driver_data = ds_1337 },
	{ .id = "RX8130", .driver_data = rx_8130 },
	{ }
};
MODULE_DEVICE_TABLE(acpi, ds1307_acpi_ids);
#endif

/*
 * The ds1337 and ds1339 both have two alarms, but we only use the first
 * one (with a "seconds" field).  For ds1337 we expect nINTA is our alarm
 * signal; ds1339 chips have only one alarm signal.
 */
static irqreturn_t ds1307_irq(int irq, void *dev_id)
=======
>>>>>>> 0ecfebd2
{
	struct ds1307		*ds1307 = dev_id;
	struct mutex		*lock = &ds1307->rtc->ops_lock;
	int			stat, ret;

	mutex_lock(lock);
	ret = regmap_read(ds1307->regmap, DS1337_REG_STATUS, &stat);
	if (ret)
		goto out;

	if (stat & DS1337_BIT_A1I) {
		stat &= ~DS1337_BIT_A1I;
		regmap_write(ds1307->regmap, DS1337_REG_STATUS, stat);

		ret = regmap_update_bits(ds1307->regmap, DS1337_REG_CONTROL,
					 DS1337_BIT_A1IE, 0);
		if (ret)
			goto out;

		rtc_update_irq(ds1307->rtc, 1, RTC_AF | RTC_IRQF);
	}

out:
	mutex_unlock(lock);

	return IRQ_HANDLED;
}

/*----------------------------------------------------------------------*/

static const struct rtc_class_ops ds13xx_rtc_ops = {
	.read_time	= ds1307_get_time,
	.set_time	= ds1307_set_time,
	.read_alarm	= ds1337_read_alarm,
	.set_alarm	= ds1337_set_alarm,
	.alarm_irq_enable = ds1307_alarm_irq_enable,
};

static const struct rtc_class_ops rx8130_rtc_ops = {
	.read_time      = ds1307_get_time,
	.set_time       = ds1307_set_time,
	.read_alarm     = rx8130_read_alarm,
	.set_alarm      = rx8130_set_alarm,
	.alarm_irq_enable = rx8130_alarm_irq_enable,
};

static const struct rtc_class_ops mcp794xx_rtc_ops = {
	.read_time      = ds1307_get_time,
	.set_time       = ds1307_set_time,
	.read_alarm     = mcp794xx_read_alarm,
	.set_alarm      = mcp794xx_set_alarm,
	.alarm_irq_enable = mcp794xx_alarm_irq_enable,
};

static const struct rtc_class_ops m41txx_rtc_ops = {
	.read_time      = ds1307_get_time,
	.set_time       = ds1307_set_time,
	.read_alarm	= ds1337_read_alarm,
	.set_alarm	= ds1337_set_alarm,
	.alarm_irq_enable = ds1307_alarm_irq_enable,
	.read_offset	= m41txx_rtc_read_offset,
	.set_offset	= m41txx_rtc_set_offset,
};

static const struct chip_desc chips[last_ds_type] = {
	[ds_1307] = {
		.nvram_offset	= 8,
		.nvram_size	= 56,
	},
	[ds_1308] = {
		.nvram_offset	= 8,
		.nvram_size	= 56,
	},
	[ds_1337] = {
		.alarm		= 1,
		.century_reg	= DS1307_REG_MONTH,
		.century_bit	= DS1337_BIT_CENTURY,
	},
	[ds_1338] = {
		.nvram_offset	= 8,
		.nvram_size	= 56,
	},
	[ds_1339] = {
		.alarm		= 1,
		.century_reg	= DS1307_REG_MONTH,
		.century_bit	= DS1337_BIT_CENTURY,
		.bbsqi_bit	= DS1339_BIT_BBSQI,
		.trickle_charger_reg = 0x10,
		.do_trickle_setup = &do_trickle_setup_ds1339,
	},
	[ds_1340] = {
		.century_reg	= DS1307_REG_HOUR,
		.century_enable_bit = DS1340_BIT_CENTURY_EN,
		.century_bit	= DS1340_BIT_CENTURY,
		.do_trickle_setup = &do_trickle_setup_ds1339,
		.trickle_charger_reg = 0x08,
	},
	[ds_1341] = {
		.century_reg	= DS1307_REG_MONTH,
		.century_bit	= DS1337_BIT_CENTURY,
	},
	[ds_1388] = {
		.offset		= 1,
		.trickle_charger_reg = 0x0a,
	},
	[ds_3231] = {
		.alarm		= 1,
		.century_reg	= DS1307_REG_MONTH,
		.century_bit	= DS1337_BIT_CENTURY,
		.bbsqi_bit	= DS3231_BIT_BBSQW,
	},
	[rx_8130] = {
		.alarm		= 1,
		/* this is battery backed SRAM */
		.nvram_offset	= 0x20,
		.nvram_size	= 4,	/* 32bit (4 word x 8 bit) */
		.offset		= 0x10,
		.irq_handler = rx8130_irq,
		.rtc_ops = &rx8130_rtc_ops,
	},
	[m41t0] = {
		.rtc_ops	= &m41txx_rtc_ops,
	},
	[m41t00] = {
		.rtc_ops	= &m41txx_rtc_ops,
	},
	[m41t11] = {
		/* this is battery backed SRAM */
		.nvram_offset	= 8,
		.nvram_size	= 56,
		.rtc_ops	= &m41txx_rtc_ops,
	},
	[mcp794xx] = {
		.alarm		= 1,
		/* this is battery backed SRAM */
		.nvram_offset	= 0x20,
		.nvram_size	= 0x40,
		.irq_handler = mcp794xx_irq,
		.rtc_ops = &mcp794xx_rtc_ops,
	},
};

static const struct i2c_device_id ds1307_id[] = {
	{ "ds1307", ds_1307 },
	{ "ds1308", ds_1308 },
	{ "ds1337", ds_1337 },
	{ "ds1338", ds_1338 },
	{ "ds1339", ds_1339 },
	{ "ds1388", ds_1388 },
	{ "ds1340", ds_1340 },
	{ "ds1341", ds_1341 },
	{ "ds3231", ds_3231 },
	{ "m41t0", m41t0 },
	{ "m41t00", m41t00 },
	{ "m41t11", m41t11 },
	{ "mcp7940x", mcp794xx },
	{ "mcp7941x", mcp794xx },
	{ "pt7c4338", ds_1307 },
	{ "rx8025", rx_8025 },
	{ "isl12057", ds_1337 },
	{ "rx8130", rx_8130 },
	{ }
};
MODULE_DEVICE_TABLE(i2c, ds1307_id);

#ifdef CONFIG_OF
static const struct of_device_id ds1307_of_match[] = {
	{
		.compatible = "dallas,ds1307",
		.data = (void *)ds_1307
	},
	{
		.compatible = "dallas,ds1308",
		.data = (void *)ds_1308
	},
	{
		.compatible = "dallas,ds1337",
		.data = (void *)ds_1337
	},
	{
		.compatible = "dallas,ds1338",
		.data = (void *)ds_1338
	},
	{
		.compatible = "dallas,ds1339",
		.data = (void *)ds_1339
	},
	{
		.compatible = "dallas,ds1388",
		.data = (void *)ds_1388
	},
	{
		.compatible = "dallas,ds1340",
		.data = (void *)ds_1340
	},
	{
		.compatible = "dallas,ds1341",
		.data = (void *)ds_1341
	},
	{
		.compatible = "maxim,ds3231",
		.data = (void *)ds_3231
	},
	{
		.compatible = "st,m41t0",
		.data = (void *)m41t0
	},
	{
		.compatible = "st,m41t00",
		.data = (void *)m41t00
	},
	{
		.compatible = "st,m41t11",
		.data = (void *)m41t11
	},
	{
		.compatible = "microchip,mcp7940x",
		.data = (void *)mcp794xx
	},
	{
		.compatible = "microchip,mcp7941x",
		.data = (void *)mcp794xx
	},
	{
		.compatible = "pericom,pt7c4338",
		.data = (void *)ds_1307
	},
	{
		.compatible = "epson,rx8025",
		.data = (void *)rx_8025
	},
	{
		.compatible = "isil,isl12057",
		.data = (void *)ds_1337
	},
	{
		.compatible = "epson,rx8130",
		.data = (void *)rx_8130
	},
	{ }
};
MODULE_DEVICE_TABLE(of, ds1307_of_match);
#endif

#ifdef CONFIG_ACPI
static const struct acpi_device_id ds1307_acpi_ids[] = {
	{ .id = "DS1307", .driver_data = ds_1307 },
	{ .id = "DS1308", .driver_data = ds_1308 },
	{ .id = "DS1337", .driver_data = ds_1337 },
	{ .id = "DS1338", .driver_data = ds_1338 },
	{ .id = "DS1339", .driver_data = ds_1339 },
	{ .id = "DS1388", .driver_data = ds_1388 },
	{ .id = "DS1340", .driver_data = ds_1340 },
	{ .id = "DS1341", .driver_data = ds_1341 },
	{ .id = "DS3231", .driver_data = ds_3231 },
	{ .id = "M41T0", .driver_data = m41t0 },
	{ .id = "M41T00", .driver_data = m41t00 },
	{ .id = "M41T11", .driver_data = m41t11 },
	{ .id = "MCP7940X", .driver_data = mcp794xx },
	{ .id = "MCP7941X", .driver_data = mcp794xx },
	{ .id = "PT7C4338", .driver_data = ds_1307 },
	{ .id = "RX8025", .driver_data = rx_8025 },
	{ .id = "ISL12057", .driver_data = ds_1337 },
	{ .id = "RX8130", .driver_data = rx_8130 },
	{ }
};
MODULE_DEVICE_TABLE(acpi, ds1307_acpi_ids);
#endif

/*
 * The ds1337 and ds1339 both have two alarms, but we only use the first
 * one (with a "seconds" field).  For ds1337 we expect nINTA is our alarm
 * signal; ds1339 chips have only one alarm signal.
 */
static irqreturn_t ds1307_irq(int irq, void *dev_id)
{
	struct ds1307		*ds1307 = dev_id;
	struct mutex		*lock = &ds1307->rtc->ops_lock;
	int			stat, ret;

	mutex_lock(lock);
	ret = regmap_read(ds1307->regmap, DS1337_REG_STATUS, &stat);
	if (ret)
		goto out;

	if (stat & DS1337_BIT_A1I) {
		stat &= ~DS1337_BIT_A1I;
		regmap_write(ds1307->regmap, DS1337_REG_STATUS, stat);

		ret = regmap_update_bits(ds1307->regmap, DS1337_REG_CONTROL,
					 DS1337_BIT_A1IE, 0);
		if (ret)
			goto out;

		rtc_update_irq(ds1307->rtc, 1, RTC_AF | RTC_IRQF);
	}

out:
	mutex_unlock(lock);

	return IRQ_HANDLED;
}

/*----------------------------------------------------------------------*/

static const struct rtc_class_ops ds13xx_rtc_ops = {
	.read_time	= ds1307_get_time,
	.set_time	= ds1307_set_time,
	.read_alarm	= ds1337_read_alarm,
	.set_alarm	= ds1337_set_alarm,
	.alarm_irq_enable = ds1307_alarm_irq_enable,
};

static ssize_t frequency_test_store(struct device *dev,
				    struct device_attribute *attr,
				    const char *buf, size_t count)
{
	struct ds1307 *ds1307 = dev_get_drvdata(dev->parent);
	bool freq_test_en;
	int ret;

	ret = kstrtobool(buf, &freq_test_en);
	if (ret) {
		dev_err(dev, "Failed to store RTC Frequency Test attribute\n");
		return ret;
	}

	regmap_update_bits(ds1307->regmap, M41TXX_REG_CONTROL, M41TXX_BIT_FT,
			   freq_test_en ? M41TXX_BIT_FT : 0);

	return count;
}

static ssize_t frequency_test_show(struct device *dev,
				   struct device_attribute *attr,
				   char *buf)
{
	struct ds1307 *ds1307 = dev_get_drvdata(dev->parent);
	unsigned int ctrl_reg;

	regmap_read(ds1307->regmap, M41TXX_REG_CONTROL, &ctrl_reg);

	return scnprintf(buf, PAGE_SIZE, (ctrl_reg & M41TXX_BIT_FT) ? "on\n" :
			"off\n");
}

static DEVICE_ATTR_RW(frequency_test);

static struct attribute *rtc_freq_test_attrs[] = {
	&dev_attr_frequency_test.attr,
	NULL,
};

static const struct attribute_group rtc_freq_test_attr_group = {
	.attrs		= rtc_freq_test_attrs,
};

static int ds1307_add_frequency_test(struct ds1307 *ds1307)
{
	int err;

	switch (ds1307->type) {
	case m41t0:
	case m41t00:
	case m41t11:
		err = rtc_add_group(ds1307->rtc, &rtc_freq_test_attr_group);
		if (err)
			return err;
		break;
	default:
		break;
	}

	return 0;
}

/*----------------------------------------------------------------------*/

static int ds1307_nvram_read(void *priv, unsigned int offset, void *val,
			     size_t bytes)
{
	struct ds1307 *ds1307 = priv;
	const struct chip_desc *chip = &chips[ds1307->type];

	return regmap_bulk_read(ds1307->regmap, chip->nvram_offset + offset,
				val, bytes);
}

static int ds1307_nvram_write(void *priv, unsigned int offset, void *val,
			      size_t bytes)
{
	struct ds1307 *ds1307 = priv;
	const struct chip_desc *chip = &chips[ds1307->type];

	return regmap_bulk_write(ds1307->regmap, chip->nvram_offset + offset,
				 val, bytes);
}

/*----------------------------------------------------------------------*/

static u8 ds1307_trickle_init(struct ds1307 *ds1307,
			      const struct chip_desc *chip)
{
	u32 ohms;
	bool diode = true;

	if (!chip->do_trickle_setup)
		return 0;

	if (device_property_read_u32(ds1307->dev, "trickle-resistor-ohms",
				     &ohms))
		return 0;

	if (device_property_read_bool(ds1307->dev, "trickle-diode-disable"))
		diode = false;

	return chip->do_trickle_setup(ds1307, ohms, diode);
}

/*----------------------------------------------------------------------*/

#if IS_REACHABLE(CONFIG_HWMON)

/*
 * Temperature sensor support for ds3231 devices.
 */

#define DS3231_REG_TEMPERATURE	0x11

/*
 * A user-initiated temperature conversion is not started by this function,
 * so the temperature is updated once every 64 seconds.
 */
static int ds3231_hwmon_read_temp(struct device *dev, s32 *mC)
{
	struct ds1307 *ds1307 = dev_get_drvdata(dev);
	u8 temp_buf[2];
	s16 temp;
	int ret;

	ret = regmap_bulk_read(ds1307->regmap, DS3231_REG_TEMPERATURE,
			       temp_buf, sizeof(temp_buf));
	if (ret)
		return ret;
	/*
	 * Temperature is represented as a 10-bit code with a resolution of
	 * 0.25 degree celsius and encoded in two's complement format.
	 */
	temp = (temp_buf[0] << 8) | temp_buf[1];
	temp >>= 6;
	*mC = temp * 250;

	return 0;
}

static ssize_t ds3231_hwmon_show_temp(struct device *dev,
				      struct device_attribute *attr, char *buf)
{
	int ret;
	s32 temp;

	ret = ds3231_hwmon_read_temp(dev, &temp);
	if (ret)
		return ret;

	return sprintf(buf, "%d\n", temp);
}
static SENSOR_DEVICE_ATTR(temp1_input, 0444, ds3231_hwmon_show_temp,
			  NULL, 0);

static struct attribute *ds3231_hwmon_attrs[] = {
	&sensor_dev_attr_temp1_input.dev_attr.attr,
	NULL,
};
ATTRIBUTE_GROUPS(ds3231_hwmon);

static void ds1307_hwmon_register(struct ds1307 *ds1307)
{
	struct device *dev;

	if (ds1307->type != ds_3231)
		return;

	dev = devm_hwmon_device_register_with_groups(ds1307->dev, ds1307->name,
						     ds1307,
						     ds3231_hwmon_groups);
	if (IS_ERR(dev)) {
		dev_warn(ds1307->dev, "unable to register hwmon device %ld\n",
			 PTR_ERR(dev));
	}
}

#else

static void ds1307_hwmon_register(struct ds1307 *ds1307)
{
}

#endif /* CONFIG_RTC_DRV_DS1307_HWMON */

/*----------------------------------------------------------------------*/

/*
 * Square-wave output support for DS3231
 * Datasheet: https://datasheets.maximintegrated.com/en/ds/DS3231.pdf
 */
#ifdef CONFIG_COMMON_CLK

enum {
	DS3231_CLK_SQW = 0,
	DS3231_CLK_32KHZ,
};

#define clk_sqw_to_ds1307(clk)	\
	container_of(clk, struct ds1307, clks[DS3231_CLK_SQW])
#define clk_32khz_to_ds1307(clk)	\
	container_of(clk, struct ds1307, clks[DS3231_CLK_32KHZ])

static int ds3231_clk_sqw_rates[] = {
	1,
	1024,
	4096,
	8192,
};

static int ds1337_write_control(struct ds1307 *ds1307, u8 mask, u8 value)
{
	struct mutex *lock = &ds1307->rtc->ops_lock;
	int ret;

	mutex_lock(lock);
	ret = regmap_update_bits(ds1307->regmap, DS1337_REG_CONTROL,
				 mask, value);
	mutex_unlock(lock);

	return ret;
}

static unsigned long ds3231_clk_sqw_recalc_rate(struct clk_hw *hw,
						unsigned long parent_rate)
{
	struct ds1307 *ds1307 = clk_sqw_to_ds1307(hw);
	int control, ret;
	int rate_sel = 0;

	ret = regmap_read(ds1307->regmap, DS1337_REG_CONTROL, &control);
	if (ret)
		return ret;
	if (control & DS1337_BIT_RS1)
		rate_sel += 1;
	if (control & DS1337_BIT_RS2)
		rate_sel += 2;

	return ds3231_clk_sqw_rates[rate_sel];
}

static long ds3231_clk_sqw_round_rate(struct clk_hw *hw, unsigned long rate,
				      unsigned long *prate)
{
	int i;

	for (i = ARRAY_SIZE(ds3231_clk_sqw_rates) - 1; i >= 0; i--) {
		if (ds3231_clk_sqw_rates[i] <= rate)
			return ds3231_clk_sqw_rates[i];
	}

	return 0;
}

static int ds3231_clk_sqw_set_rate(struct clk_hw *hw, unsigned long rate,
				   unsigned long parent_rate)
{
	struct ds1307 *ds1307 = clk_sqw_to_ds1307(hw);
	int control = 0;
	int rate_sel;

	for (rate_sel = 0; rate_sel < ARRAY_SIZE(ds3231_clk_sqw_rates);
			rate_sel++) {
		if (ds3231_clk_sqw_rates[rate_sel] == rate)
			break;
	}

	if (rate_sel == ARRAY_SIZE(ds3231_clk_sqw_rates))
		return -EINVAL;

	if (rate_sel & 1)
		control |= DS1337_BIT_RS1;
	if (rate_sel & 2)
		control |= DS1337_BIT_RS2;

	return ds1337_write_control(ds1307, DS1337_BIT_RS1 | DS1337_BIT_RS2,
				control);
}

static int ds3231_clk_sqw_prepare(struct clk_hw *hw)
{
	struct ds1307 *ds1307 = clk_sqw_to_ds1307(hw);

	return ds1337_write_control(ds1307, DS1337_BIT_INTCN, 0);
}

static void ds3231_clk_sqw_unprepare(struct clk_hw *hw)
{
	struct ds1307 *ds1307 = clk_sqw_to_ds1307(hw);

	ds1337_write_control(ds1307, DS1337_BIT_INTCN, DS1337_BIT_INTCN);
}

static int ds3231_clk_sqw_is_prepared(struct clk_hw *hw)
{
	struct ds1307 *ds1307 = clk_sqw_to_ds1307(hw);
	int control, ret;

	ret = regmap_read(ds1307->regmap, DS1337_REG_CONTROL, &control);
	if (ret)
		return ret;

	return !(control & DS1337_BIT_INTCN);
}

static const struct clk_ops ds3231_clk_sqw_ops = {
	.prepare = ds3231_clk_sqw_prepare,
	.unprepare = ds3231_clk_sqw_unprepare,
	.is_prepared = ds3231_clk_sqw_is_prepared,
	.recalc_rate = ds3231_clk_sqw_recalc_rate,
	.round_rate = ds3231_clk_sqw_round_rate,
	.set_rate = ds3231_clk_sqw_set_rate,
};

static unsigned long ds3231_clk_32khz_recalc_rate(struct clk_hw *hw,
						  unsigned long parent_rate)
{
	return 32768;
}

static int ds3231_clk_32khz_control(struct ds1307 *ds1307, bool enable)
{
	struct mutex *lock = &ds1307->rtc->ops_lock;
	int ret;

	mutex_lock(lock);
	ret = regmap_update_bits(ds1307->regmap, DS1337_REG_STATUS,
				 DS3231_BIT_EN32KHZ,
				 enable ? DS3231_BIT_EN32KHZ : 0);
	mutex_unlock(lock);

	return ret;
}

static int ds3231_clk_32khz_prepare(struct clk_hw *hw)
{
	struct ds1307 *ds1307 = clk_32khz_to_ds1307(hw);

	return ds3231_clk_32khz_control(ds1307, true);
}

static void ds3231_clk_32khz_unprepare(struct clk_hw *hw)
{
	struct ds1307 *ds1307 = clk_32khz_to_ds1307(hw);

	ds3231_clk_32khz_control(ds1307, false);
}

static int ds3231_clk_32khz_is_prepared(struct clk_hw *hw)
{
	struct ds1307 *ds1307 = clk_32khz_to_ds1307(hw);
	int status, ret;

	ret = regmap_read(ds1307->regmap, DS1337_REG_STATUS, &status);
	if (ret)
		return ret;

	return !!(status & DS3231_BIT_EN32KHZ);
}

static const struct clk_ops ds3231_clk_32khz_ops = {
	.prepare = ds3231_clk_32khz_prepare,
	.unprepare = ds3231_clk_32khz_unprepare,
	.is_prepared = ds3231_clk_32khz_is_prepared,
	.recalc_rate = ds3231_clk_32khz_recalc_rate,
};

static struct clk_init_data ds3231_clks_init[] = {
	[DS3231_CLK_SQW] = {
		.name = "ds3231_clk_sqw",
		.ops = &ds3231_clk_sqw_ops,
	},
	[DS3231_CLK_32KHZ] = {
		.name = "ds3231_clk_32khz",
		.ops = &ds3231_clk_32khz_ops,
	},
};

static int ds3231_clks_register(struct ds1307 *ds1307)
{
	struct device_node *node = ds1307->dev->of_node;
	struct clk_onecell_data	*onecell;
	int i;

	onecell = devm_kzalloc(ds1307->dev, sizeof(*onecell), GFP_KERNEL);
	if (!onecell)
		return -ENOMEM;

	onecell->clk_num = ARRAY_SIZE(ds3231_clks_init);
	onecell->clks = devm_kcalloc(ds1307->dev, onecell->clk_num,
				     sizeof(onecell->clks[0]), GFP_KERNEL);
	if (!onecell->clks)
		return -ENOMEM;

	for (i = 0; i < ARRAY_SIZE(ds3231_clks_init); i++) {
		struct clk_init_data init = ds3231_clks_init[i];

		/*
		 * Interrupt signal due to alarm conditions and square-wave
		 * output share same pin, so don't initialize both.
		 */
		if (i == DS3231_CLK_SQW && test_bit(HAS_ALARM, &ds1307->flags))
			continue;

		/* optional override of the clockname */
		of_property_read_string_index(node, "clock-output-names", i,
					      &init.name);
		ds1307->clks[i].init = &init;

		onecell->clks[i] = devm_clk_register(ds1307->dev,
						     &ds1307->clks[i]);
		if (IS_ERR(onecell->clks[i]))
			return PTR_ERR(onecell->clks[i]);
	}

	if (!node)
		return 0;

	of_clk_add_provider(node, of_clk_src_onecell_get, onecell);

	return 0;
}

static void ds1307_clks_register(struct ds1307 *ds1307)
{
	int ret;

	if (ds1307->type != ds_3231)
		return;

	ret = ds3231_clks_register(ds1307);
	if (ret) {
		dev_warn(ds1307->dev, "unable to register clock device %d\n",
			 ret);
	}
}

#else

static void ds1307_clks_register(struct ds1307 *ds1307)
{
}

#endif /* CONFIG_COMMON_CLK */

static const struct regmap_config regmap_config = {
	.reg_bits = 8,
	.val_bits = 8,
};

static int ds1307_probe(struct i2c_client *client,
			const struct i2c_device_id *id)
{
	struct ds1307		*ds1307;
	int			err = -ENODEV;
	int			tmp;
	const struct chip_desc	*chip;
	bool			want_irq;
	bool			ds1307_can_wakeup_device = false;
	unsigned char		regs[8];
	struct ds1307_platform_data *pdata = dev_get_platdata(&client->dev);
	u8			trickle_charger_setup = 0;

	ds1307 = devm_kzalloc(&client->dev, sizeof(struct ds1307), GFP_KERNEL);
	if (!ds1307)
		return -ENOMEM;

	dev_set_drvdata(&client->dev, ds1307);
	ds1307->dev = &client->dev;
	ds1307->name = client->name;

	ds1307->regmap = devm_regmap_init_i2c(client, &regmap_config);
	if (IS_ERR(ds1307->regmap)) {
		dev_err(ds1307->dev, "regmap allocation failed\n");
		return PTR_ERR(ds1307->regmap);
	}

	i2c_set_clientdata(client, ds1307);

	if (client->dev.of_node) {
		ds1307->type = (enum ds_type)
			of_device_get_match_data(&client->dev);
		chip = &chips[ds1307->type];
	} else if (id) {
		chip = &chips[id->driver_data];
		ds1307->type = id->driver_data;
	} else {
		const struct acpi_device_id *acpi_id;

		acpi_id = acpi_match_device(ACPI_PTR(ds1307_acpi_ids),
					    ds1307->dev);
		if (!acpi_id)
			return -ENODEV;
		chip = &chips[acpi_id->driver_data];
		ds1307->type = acpi_id->driver_data;
	}

	want_irq = client->irq > 0 && chip->alarm;

	if (!pdata)
		trickle_charger_setup = ds1307_trickle_init(ds1307, chip);
	else if (pdata->trickle_charger_setup)
		trickle_charger_setup = pdata->trickle_charger_setup;

	if (trickle_charger_setup && chip->trickle_charger_reg) {
		trickle_charger_setup |= DS13XX_TRICKLE_CHARGER_MAGIC;
		dev_dbg(ds1307->dev,
			"writing trickle charger info 0x%x to 0x%x\n",
			trickle_charger_setup, chip->trickle_charger_reg);
		regmap_write(ds1307->regmap, chip->trickle_charger_reg,
			     trickle_charger_setup);
	}

#ifdef CONFIG_OF
/*
 * For devices with no IRQ directly connected to the SoC, the RTC chip
 * can be forced as a wakeup source by stating that explicitly in
 * the device's .dts file using the "wakeup-source" boolean property.
 * If the "wakeup-source" property is set, don't request an IRQ.
 * This will guarantee the 'wakealarm' sysfs entry is available on the device,
 * if supported by the RTC.
 */
	if (chip->alarm && of_property_read_bool(client->dev.of_node,
						 "wakeup-source"))
		ds1307_can_wakeup_device = true;
#endif

	switch (ds1307->type) {
	case ds_1337:
	case ds_1339:
	case ds_1341:
	case ds_3231:
		/* get registers that the "rtc" read below won't read... */
		err = regmap_bulk_read(ds1307->regmap, DS1337_REG_CONTROL,
				       regs, 2);
		if (err) {
			dev_dbg(ds1307->dev, "read error %d\n", err);
			goto exit;
		}

		/* oscillator off?  turn it on, so clock can tick. */
		if (regs[0] & DS1337_BIT_nEOSC)
			regs[0] &= ~DS1337_BIT_nEOSC;

		/*
		 * Using IRQ or defined as wakeup-source?
		 * Disable the square wave and both alarms.
		 * For some variants, be sure alarms can trigger when we're
		 * running on Vbackup (BBSQI/BBSQW)
		 */
		if (want_irq || ds1307_can_wakeup_device) {
			regs[0] |= DS1337_BIT_INTCN | chip->bbsqi_bit;
			regs[0] &= ~(DS1337_BIT_A2IE | DS1337_BIT_A1IE);
		}

		regmap_write(ds1307->regmap, DS1337_REG_CONTROL,
			     regs[0]);

		/* oscillator fault?  clear flag, and warn */
		if (regs[1] & DS1337_BIT_OSF) {
			regmap_write(ds1307->regmap, DS1337_REG_STATUS,
				     regs[1] & ~DS1337_BIT_OSF);
			dev_warn(ds1307->dev, "SET TIME!\n");
		}
		break;

	case rx_8025:
		err = regmap_bulk_read(ds1307->regmap,
				       RX8025_REG_CTRL1 << 4 | 0x08, regs, 2);
		if (err) {
			dev_dbg(ds1307->dev, "read error %d\n", err);
			goto exit;
		}

		/* oscillator off?  turn it on, so clock can tick. */
		if (!(regs[1] & RX8025_BIT_XST)) {
			regs[1] |= RX8025_BIT_XST;
			regmap_write(ds1307->regmap,
				     RX8025_REG_CTRL2 << 4 | 0x08,
				     regs[1]);
			dev_warn(ds1307->dev,
				 "oscillator stop detected - SET TIME!\n");
		}

		if (regs[1] & RX8025_BIT_PON) {
			regs[1] &= ~RX8025_BIT_PON;
			regmap_write(ds1307->regmap,
				     RX8025_REG_CTRL2 << 4 | 0x08,
				     regs[1]);
			dev_warn(ds1307->dev, "power-on detected\n");
		}

		if (regs[1] & RX8025_BIT_VDET) {
			regs[1] &= ~RX8025_BIT_VDET;
			regmap_write(ds1307->regmap,
				     RX8025_REG_CTRL2 << 4 | 0x08,
				     regs[1]);
			dev_warn(ds1307->dev, "voltage drop detected\n");
		}

		/* make sure we are running in 24hour mode */
		if (!(regs[0] & RX8025_BIT_2412)) {
			u8 hour;

			/* switch to 24 hour mode */
			regmap_write(ds1307->regmap,
				     RX8025_REG_CTRL1 << 4 | 0x08,
				     regs[0] | RX8025_BIT_2412);

			err = regmap_bulk_read(ds1307->regmap,
					       RX8025_REG_CTRL1 << 4 | 0x08,
					       regs, 2);
			if (err) {
				dev_dbg(ds1307->dev, "read error %d\n", err);
				goto exit;
			}

			/* correct hour */
			hour = bcd2bin(regs[DS1307_REG_HOUR]);
			if (hour == 12)
				hour = 0;
			if (regs[DS1307_REG_HOUR] & DS1307_BIT_PM)
				hour += 12;

			regmap_write(ds1307->regmap,
				     DS1307_REG_HOUR << 4 | 0x08, hour);
		}
		break;
	default:
		break;
	}

read_rtc:
	/* read RTC registers */
	err = regmap_bulk_read(ds1307->regmap, chip->offset, regs,
			       sizeof(regs));
	if (err) {
		dev_dbg(ds1307->dev, "read error %d\n", err);
		goto exit;
	}

	/*
	 * minimal sanity checking; some chips (like DS1340) don't
	 * specify the extra bits as must-be-zero, but there are
	 * still a few values that are clearly out-of-range.
	 */
	tmp = regs[DS1307_REG_SECS];
	switch (ds1307->type) {
	case ds_1307:
	case m41t0:
	case m41t00:
	case m41t11:
		/* clock halted?  turn it on, so clock can tick. */
		if (tmp & DS1307_BIT_CH) {
			regmap_write(ds1307->regmap, DS1307_REG_SECS, 0);
			dev_warn(ds1307->dev, "SET TIME!\n");
			goto read_rtc;
		}
		break;
	case ds_1308:
	case ds_1338:
		/* clock halted?  turn it on, so clock can tick. */
		if (tmp & DS1307_BIT_CH)
			regmap_write(ds1307->regmap, DS1307_REG_SECS, 0);

		/* oscillator fault?  clear flag, and warn */
		if (regs[DS1307_REG_CONTROL] & DS1338_BIT_OSF) {
			regmap_write(ds1307->regmap, DS1307_REG_CONTROL,
				     regs[DS1307_REG_CONTROL] &
				     ~DS1338_BIT_OSF);
			dev_warn(ds1307->dev, "SET TIME!\n");
			goto read_rtc;
		}
		break;
	case ds_1340:
		/* clock halted?  turn it on, so clock can tick. */
		if (tmp & DS1340_BIT_nEOSC)
			regmap_write(ds1307->regmap, DS1307_REG_SECS, 0);

		err = regmap_read(ds1307->regmap, DS1340_REG_FLAG, &tmp);
		if (err) {
			dev_dbg(ds1307->dev, "read error %d\n", err);
			goto exit;
		}

		/* oscillator fault?  clear flag, and warn */
		if (tmp & DS1340_BIT_OSF) {
			regmap_write(ds1307->regmap, DS1340_REG_FLAG, 0);
			dev_warn(ds1307->dev, "SET TIME!\n");
		}
		break;
	case mcp794xx:
		/* make sure that the backup battery is enabled */
		if (!(regs[DS1307_REG_WDAY] & MCP794XX_BIT_VBATEN)) {
			regmap_write(ds1307->regmap, DS1307_REG_WDAY,
				     regs[DS1307_REG_WDAY] |
				     MCP794XX_BIT_VBATEN);
		}

		/* clock halted?  turn it on, so clock can tick. */
		if (!(tmp & MCP794XX_BIT_ST)) {
			regmap_write(ds1307->regmap, DS1307_REG_SECS,
				     MCP794XX_BIT_ST);
			dev_warn(ds1307->dev, "SET TIME!\n");
			goto read_rtc;
		}

		break;
	default:
		break;
	}

	tmp = regs[DS1307_REG_HOUR];
	switch (ds1307->type) {
	case ds_1340:
	case m41t0:
	case m41t00:
	case m41t11:
		/*
		 * NOTE: ignores century bits; fix before deploying
		 * systems that will run through year 2100.
		 */
		break;
	case rx_8025:
		break;
	default:
		if (!(tmp & DS1307_BIT_12HR))
			break;

		/*
		 * Be sure we're in 24 hour mode.  Multi-master systems
		 * take note...
		 */
		tmp = bcd2bin(tmp & 0x1f);
		if (tmp == 12)
			tmp = 0;
		if (regs[DS1307_REG_HOUR] & DS1307_BIT_PM)
			tmp += 12;
		regmap_write(ds1307->regmap, chip->offset + DS1307_REG_HOUR,
			     bin2bcd(tmp));
	}

	if (want_irq || ds1307_can_wakeup_device) {
		device_set_wakeup_capable(ds1307->dev, true);
		set_bit(HAS_ALARM, &ds1307->flags);
	}

	ds1307->rtc = devm_rtc_allocate_device(ds1307->dev);
	if (IS_ERR(ds1307->rtc))
		return PTR_ERR(ds1307->rtc);

	if (ds1307_can_wakeup_device && !want_irq) {
		dev_info(ds1307->dev,
			 "'wakeup-source' is set, request for an IRQ is disabled!\n");
		/* We cannot support UIE mode if we do not have an IRQ line */
		ds1307->rtc->uie_unsupported = 1;
	}

	if (want_irq) {
		err = devm_request_threaded_irq(ds1307->dev, client->irq, NULL,
						chip->irq_handler ?: ds1307_irq,
						IRQF_SHARED | IRQF_ONESHOT,
						ds1307->name, ds1307);
		if (err) {
			client->irq = 0;
			device_set_wakeup_capable(ds1307->dev, false);
			clear_bit(HAS_ALARM, &ds1307->flags);
			dev_err(ds1307->dev, "unable to request IRQ!\n");
		} else {
			dev_dbg(ds1307->dev, "got IRQ %d\n", client->irq);
		}
	}

	ds1307->rtc->ops = chip->rtc_ops ?: &ds13xx_rtc_ops;
	err = ds1307_add_frequency_test(ds1307);
	if (err)
		return err;

	err = rtc_register_device(ds1307->rtc);
	if (err)
		return err;

	if (chip->nvram_size) {
		struct nvmem_config nvmem_cfg = {
			.name = "ds1307_nvram",
			.word_size = 1,
			.stride = 1,
			.size = chip->nvram_size,
			.reg_read = ds1307_nvram_read,
			.reg_write = ds1307_nvram_write,
			.priv = ds1307,
		};

		ds1307->rtc->nvram_old_abi = true;
		rtc_nvmem_register(ds1307->rtc, &nvmem_cfg);
	}

	ds1307_hwmon_register(ds1307);
	ds1307_clks_register(ds1307);

	return 0;

exit:
	return err;
}

static struct i2c_driver ds1307_driver = {
	.driver = {
		.name	= "rtc-ds1307",
		.of_match_table = of_match_ptr(ds1307_of_match),
		.acpi_match_table = ACPI_PTR(ds1307_acpi_ids),
	},
	.probe		= ds1307_probe,
	.id_table	= ds1307_id,
};

module_i2c_driver(ds1307_driver);

MODULE_DESCRIPTION("RTC driver for DS1307 and similar chips");
MODULE_LICENSE("GPL");<|MERGE_RESOLUTION|>--- conflicted
+++ resolved
@@ -599,7 +599,6 @@
 }
 
 static irqreturn_t mcp794xx_irq(int irq, void *dev_id)
-<<<<<<< HEAD
 {
 	struct ds1307           *ds1307 = dev_id;
 	struct mutex            *lock = &ds1307->rtc->ops_lock;
@@ -793,283 +792,6 @@
 				  M41TXX_M_CALIBRATION | M41TXX_BIT_CALIB_SIGN,
 				  ctrl_reg);
 }
-
-static const struct rtc_class_ops rx8130_rtc_ops = {
-	.read_time      = ds1307_get_time,
-	.set_time       = ds1307_set_time,
-	.read_alarm     = rx8130_read_alarm,
-	.set_alarm      = rx8130_set_alarm,
-	.alarm_irq_enable = rx8130_alarm_irq_enable,
-};
-
-static const struct rtc_class_ops mcp794xx_rtc_ops = {
-	.read_time      = ds1307_get_time,
-	.set_time       = ds1307_set_time,
-	.read_alarm     = mcp794xx_read_alarm,
-	.set_alarm      = mcp794xx_set_alarm,
-	.alarm_irq_enable = mcp794xx_alarm_irq_enable,
-};
-
-static const struct rtc_class_ops m41txx_rtc_ops = {
-	.read_time      = ds1307_get_time,
-	.set_time       = ds1307_set_time,
-	.read_alarm	= ds1337_read_alarm,
-	.set_alarm	= ds1337_set_alarm,
-	.alarm_irq_enable = ds1307_alarm_irq_enable,
-	.read_offset	= m41txx_rtc_read_offset,
-	.set_offset	= m41txx_rtc_set_offset,
-};
-
-static const struct chip_desc chips[last_ds_type] = {
-	[ds_1307] = {
-		.nvram_offset	= 8,
-		.nvram_size	= 56,
-	},
-	[ds_1308] = {
-		.nvram_offset	= 8,
-		.nvram_size	= 56,
-	},
-	[ds_1337] = {
-		.alarm		= 1,
-		.century_reg	= DS1307_REG_MONTH,
-		.century_bit	= DS1337_BIT_CENTURY,
-	},
-	[ds_1338] = {
-		.nvram_offset	= 8,
-		.nvram_size	= 56,
-	},
-	[ds_1339] = {
-		.alarm		= 1,
-		.century_reg	= DS1307_REG_MONTH,
-		.century_bit	= DS1337_BIT_CENTURY,
-		.bbsqi_bit	= DS1339_BIT_BBSQI,
-		.trickle_charger_reg = 0x10,
-		.do_trickle_setup = &do_trickle_setup_ds1339,
-	},
-	[ds_1340] = {
-		.century_reg	= DS1307_REG_HOUR,
-		.century_enable_bit = DS1340_BIT_CENTURY_EN,
-		.century_bit	= DS1340_BIT_CENTURY,
-		.do_trickle_setup = &do_trickle_setup_ds1339,
-		.trickle_charger_reg = 0x08,
-	},
-	[ds_1341] = {
-		.century_reg	= DS1307_REG_MONTH,
-		.century_bit	= DS1337_BIT_CENTURY,
-	},
-	[ds_1388] = {
-		.offset		= 1,
-		.trickle_charger_reg = 0x0a,
-	},
-	[ds_3231] = {
-		.alarm		= 1,
-		.century_reg	= DS1307_REG_MONTH,
-		.century_bit	= DS1337_BIT_CENTURY,
-		.bbsqi_bit	= DS3231_BIT_BBSQW,
-	},
-	[rx_8130] = {
-		.alarm		= 1,
-		/* this is battery backed SRAM */
-		.nvram_offset	= 0x20,
-		.nvram_size	= 4,	/* 32bit (4 word x 8 bit) */
-		.offset		= 0x10,
-		.irq_handler = rx8130_irq,
-		.rtc_ops = &rx8130_rtc_ops,
-	},
-	[m41t0] = {
-		.rtc_ops	= &m41txx_rtc_ops,
-	},
-	[m41t00] = {
-		.rtc_ops	= &m41txx_rtc_ops,
-	},
-	[m41t11] = {
-		/* this is battery backed SRAM */
-		.nvram_offset	= 8,
-		.nvram_size	= 56,
-		.rtc_ops	= &m41txx_rtc_ops,
-	},
-	[mcp794xx] = {
-		.alarm		= 1,
-		/* this is battery backed SRAM */
-		.nvram_offset	= 0x20,
-		.nvram_size	= 0x40,
-		.irq_handler = mcp794xx_irq,
-		.rtc_ops = &mcp794xx_rtc_ops,
-	},
-};
-
-static const struct i2c_device_id ds1307_id[] = {
-	{ "ds1307", ds_1307 },
-	{ "ds1308", ds_1308 },
-	{ "ds1337", ds_1337 },
-	{ "ds1338", ds_1338 },
-	{ "ds1339", ds_1339 },
-	{ "ds1388", ds_1388 },
-	{ "ds1340", ds_1340 },
-	{ "ds1341", ds_1341 },
-	{ "ds3231", ds_3231 },
-	{ "m41t0", m41t0 },
-	{ "m41t00", m41t00 },
-	{ "m41t11", m41t11 },
-	{ "mcp7940x", mcp794xx },
-	{ "mcp7941x", mcp794xx },
-	{ "pt7c4338", ds_1307 },
-	{ "rx8025", rx_8025 },
-	{ "isl12057", ds_1337 },
-	{ "rx8130", rx_8130 },
-	{ }
-};
-MODULE_DEVICE_TABLE(i2c, ds1307_id);
-
-#ifdef CONFIG_OF
-static const struct of_device_id ds1307_of_match[] = {
-	{
-		.compatible = "dallas,ds1307",
-		.data = (void *)ds_1307
-	},
-	{
-		.compatible = "dallas,ds1308",
-		.data = (void *)ds_1308
-	},
-	{
-		.compatible = "dallas,ds1337",
-		.data = (void *)ds_1337
-	},
-	{
-		.compatible = "dallas,ds1338",
-		.data = (void *)ds_1338
-	},
-	{
-		.compatible = "dallas,ds1339",
-		.data = (void *)ds_1339
-	},
-	{
-		.compatible = "dallas,ds1388",
-		.data = (void *)ds_1388
-	},
-	{
-		.compatible = "dallas,ds1340",
-		.data = (void *)ds_1340
-	},
-	{
-		.compatible = "dallas,ds1341",
-		.data = (void *)ds_1341
-	},
-	{
-		.compatible = "maxim,ds3231",
-		.data = (void *)ds_3231
-	},
-	{
-		.compatible = "st,m41t0",
-		.data = (void *)m41t0
-	},
-	{
-		.compatible = "st,m41t00",
-		.data = (void *)m41t00
-	},
-	{
-		.compatible = "st,m41t11",
-		.data = (void *)m41t11
-	},
-	{
-		.compatible = "microchip,mcp7940x",
-		.data = (void *)mcp794xx
-	},
-	{
-		.compatible = "microchip,mcp7941x",
-		.data = (void *)mcp794xx
-	},
-	{
-		.compatible = "pericom,pt7c4338",
-		.data = (void *)ds_1307
-	},
-	{
-		.compatible = "epson,rx8025",
-		.data = (void *)rx_8025
-	},
-	{
-		.compatible = "isil,isl12057",
-		.data = (void *)ds_1337
-	},
-	{
-		.compatible = "epson,rx8130",
-		.data = (void *)rx_8130
-	},
-	{ }
-};
-MODULE_DEVICE_TABLE(of, ds1307_of_match);
-#endif
-
-#ifdef CONFIG_ACPI
-static const struct acpi_device_id ds1307_acpi_ids[] = {
-	{ .id = "DS1307", .driver_data = ds_1307 },
-	{ .id = "DS1308", .driver_data = ds_1308 },
-	{ .id = "DS1337", .driver_data = ds_1337 },
-	{ .id = "DS1338", .driver_data = ds_1338 },
-	{ .id = "DS1339", .driver_data = ds_1339 },
-	{ .id = "DS1388", .driver_data = ds_1388 },
-	{ .id = "DS1340", .driver_data = ds_1340 },
-	{ .id = "DS1341", .driver_data = ds_1341 },
-	{ .id = "DS3231", .driver_data = ds_3231 },
-	{ .id = "M41T0", .driver_data = m41t0 },
-	{ .id = "M41T00", .driver_data = m41t00 },
-	{ .id = "M41T11", .driver_data = m41t11 },
-	{ .id = "MCP7940X", .driver_data = mcp794xx },
-	{ .id = "MCP7941X", .driver_data = mcp794xx },
-	{ .id = "PT7C4338", .driver_data = ds_1307 },
-	{ .id = "RX8025", .driver_data = rx_8025 },
-	{ .id = "ISL12057", .driver_data = ds_1337 },
-	{ .id = "RX8130", .driver_data = rx_8130 },
-	{ }
-};
-MODULE_DEVICE_TABLE(acpi, ds1307_acpi_ids);
-#endif
-
-/*
- * The ds1337 and ds1339 both have two alarms, but we only use the first
- * one (with a "seconds" field).  For ds1337 we expect nINTA is our alarm
- * signal; ds1339 chips have only one alarm signal.
- */
-static irqreturn_t ds1307_irq(int irq, void *dev_id)
-=======
->>>>>>> 0ecfebd2
-{
-	struct ds1307		*ds1307 = dev_id;
-	struct mutex		*lock = &ds1307->rtc->ops_lock;
-	int			stat, ret;
-
-	mutex_lock(lock);
-	ret = regmap_read(ds1307->regmap, DS1337_REG_STATUS, &stat);
-	if (ret)
-		goto out;
-
-	if (stat & DS1337_BIT_A1I) {
-		stat &= ~DS1337_BIT_A1I;
-		regmap_write(ds1307->regmap, DS1337_REG_STATUS, stat);
-
-		ret = regmap_update_bits(ds1307->regmap, DS1337_REG_CONTROL,
-					 DS1337_BIT_A1IE, 0);
-		if (ret)
-			goto out;
-
-		rtc_update_irq(ds1307->rtc, 1, RTC_AF | RTC_IRQF);
-	}
-
-out:
-	mutex_unlock(lock);
-
-	return IRQ_HANDLED;
-}
-
-/*----------------------------------------------------------------------*/
-
-static const struct rtc_class_ops ds13xx_rtc_ops = {
-	.read_time	= ds1307_get_time,
-	.set_time	= ds1307_set_time,
-	.read_alarm	= ds1337_read_alarm,
-	.set_alarm	= ds1337_set_alarm,
-	.alarm_irq_enable = ds1307_alarm_irq_enable,
-};
 
 static const struct rtc_class_ops rx8130_rtc_ops = {
 	.read_time      = ds1307_get_time,
