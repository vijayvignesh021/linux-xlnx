# SPDX-License-Identifier: GPL-2.0

menu "PCI controller drivers"
	depends on PCI

config PCI_MVEBU
	bool "Marvell EBU PCIe controller"
	depends on ARCH_MVEBU || ARCH_DOVE || COMPILE_TEST
	depends on MVEBU_MBUS
	depends on ARM
	depends on OF
	select PCI_BRIDGE_EMUL

config PCI_AARDVARK
	tristate "Aardvark PCIe controller"
	depends on (ARCH_MVEBU && ARM64) || COMPILE_TEST
	depends on OF
	depends on PCI_MSI_IRQ_DOMAIN
	select PCI_BRIDGE_EMUL
	help
	 Add support for Aardvark 64bit PCIe Host Controller. This
	 controller is part of the South Bridge of the Marvel Armada
	 3700 SoC.

config PCIE_XILINX_NWL
	bool "NWL PCIe Core"
	depends on ARCH_ZYNQMP || COMPILE_TEST
	depends on PCI_MSI_IRQ_DOMAIN
	help
	 Say 'Y' here if you want kernel support for Xilinx
	 NWL PCIe controller. The controller can act as Root Port
	 or End Point. The current option selection will only
	 support root port enabling.

config PCI_FTPCI100
	bool "Faraday Technology FTPCI100 PCI controller"
	depends on OF
	default ARCH_GEMINI

config PCI_TEGRA
	bool "NVIDIA Tegra PCIe controller"
	depends on ARCH_TEGRA || COMPILE_TEST
	depends on PCI_MSI_IRQ_DOMAIN
	select PCI_MSI_ARCH_FALLBACKS
	help
	  Say Y here if you want support for the PCIe host controller found
	  on NVIDIA Tegra SoCs.

config PCI_RCAR_GEN2
	bool "Renesas R-Car Gen2 Internal PCI controller"
	depends on ARCH_RENESAS || COMPILE_TEST
	depends on ARM
	help
	  Say Y here if you want internal PCI support on R-Car Gen2 SoC.
	  There are 3 internal PCI controllers available with a single
	  built-in EHCI/OHCI host controller present on each one.

config PCIE_RCAR
	bool "Renesas R-Car PCIe controller"
	depends on ARCH_RENESAS || COMPILE_TEST
	depends on PCI_MSI_IRQ_DOMAIN
	select PCIE_RCAR_HOST
	help
	  Say Y here if you want PCIe controller support on R-Car SoCs.
	  This option will be removed after arm64 defconfig is updated.

config PCIE_RCAR_HOST
	bool "Renesas R-Car PCIe host controller"
	depends on ARCH_RENESAS || COMPILE_TEST
	depends on PCI_MSI_IRQ_DOMAIN
	select PCI_MSI_ARCH_FALLBACKS
	help
	  Say Y here if you want PCIe controller support on R-Car SoCs in host
	  mode.

config PCIE_RCAR_EP
	bool "Renesas R-Car PCIe endpoint controller"
	depends on ARCH_RENESAS || COMPILE_TEST
	depends on PCI_ENDPOINT
	help
	  Say Y here if you want PCIe controller support on R-Car SoCs in
	  endpoint mode.

config PCI_HOST_COMMON
	tristate
	select PCI_ECAM

config PCI_HOST_GENERIC
	tristate "Generic PCI host controller"
	depends on OF
	select PCI_HOST_COMMON
	select IRQ_DOMAIN
	help
	  Say Y here if you want to support a simple generic PCI host
	  controller, such as the one emulated by kvmtool.

config PCIE_XILINX
	bool "Xilinx AXI PCIe host bridge support"
	depends on OF || COMPILE_TEST
	select PCI_MSI_ARCH_FALLBACKS
	help
	  Say 'Y' here if you want kernel to support the Xilinx AXI PCIe
	  Host Bridge driver.

<<<<<<< HEAD
=======
config PCIE_XILINX_CPM
	bool "Xilinx Versal CPM host bridge support"
	depends on ARCH_ZYNQMP || COMPILE_TEST
	select PCI_HOST_COMMON
	help
	  Say 'Y' here if you want kernel support for the
	  Xilinx Versal CPM host bridge.

>>>>>>> a4adc2c2
config PCIE_XDMA_PL
	bool "Xilinx XDMA PL PCIe host bridge support"
	depends on ARCH_ZYNQMP || MICROBLAZE
	depends on PCI_MSI_IRQ_DOMAIN
	help
	  Say 'Y' here if you want kernel to enable support the
	  Xilinx XDMA PL PCIe Host Bridge driver.

config PCI_XGENE
	bool "X-Gene PCIe controller"
	depends on ARM64 || COMPILE_TEST
	depends on OF || (ACPI && PCI_QUIRKS)
	help
	  Say Y here if you want internal PCI support on APM X-Gene SoC.
	  There are 5 internal PCIe ports available. Each port is GEN3 capable
	  and have varied lanes from x1 to x8.

config PCI_XGENE_MSI
	bool "X-Gene v1 PCIe MSI feature"
	depends on PCI_XGENE
	depends on PCI_MSI_IRQ_DOMAIN
	default y
	help
	  Say Y here if you want PCIe MSI support for the APM X-Gene v1 SoC.
	  This MSI driver supports 5 PCIe ports on the APM X-Gene v1 SoC.

config PCI_V3_SEMI
	bool "V3 Semiconductor PCI controller"
	depends on OF
	depends on ARM || COMPILE_TEST
	default ARCH_INTEGRATOR_AP

config PCI_VERSATILE
	bool "ARM Versatile PB PCI controller"
	depends on ARCH_VERSATILE || COMPILE_TEST

config PCIE_IPROC
	tristate
	help
	  This enables the iProc PCIe core controller support for Broadcom's
	  iProc family of SoCs. An appropriate bus interface driver needs
	  to be enabled to select this.

config PCIE_IPROC_PLATFORM
	tristate "Broadcom iProc PCIe platform bus driver"
	depends on ARCH_BCM_IPROC || (ARM && COMPILE_TEST)
	depends on OF
	select PCIE_IPROC
	default ARCH_BCM_IPROC
	help
	  Say Y here if you want to use the Broadcom iProc PCIe controller
	  through the generic platform bus interface

config PCIE_IPROC_BCMA
	tristate "Broadcom iProc PCIe BCMA bus driver"
	depends on ARM && (ARCH_BCM_IPROC || COMPILE_TEST)
	select PCIE_IPROC
	select BCMA
	default ARCH_BCM_5301X
	help
	  Say Y here if you want to use the Broadcom iProc PCIe controller
	  through the BCMA bus interface

config PCIE_IPROC_MSI
	bool "Broadcom iProc PCIe MSI support"
	depends on PCIE_IPROC_PLATFORM || PCIE_IPROC_BCMA
	depends on PCI_MSI_IRQ_DOMAIN
	default ARCH_BCM_IPROC
	help
	  Say Y here if you want to enable MSI support for Broadcom's iProc
	  PCIe controller

config PCIE_ALTERA
	tristate "Altera PCIe controller"
	depends on ARM || NIOS2 || ARM64 || COMPILE_TEST
	help
	  Say Y here if you want to enable PCIe controller support on Altera
	  FPGA.

config PCIE_ALTERA_MSI
	tristate "Altera PCIe MSI feature"
	depends on PCIE_ALTERA
	depends on PCI_MSI_IRQ_DOMAIN
	help
	  Say Y here if you want PCIe MSI support for the Altera FPGA.
	  This MSI driver supports Altera MSI to GIC controller IP.

config PCI_HOST_THUNDER_PEM
	bool "Cavium Thunder PCIe controller to off-chip devices"
	depends on ARM64 || COMPILE_TEST
	depends on OF || (ACPI && PCI_QUIRKS)
	select PCI_HOST_COMMON
	help
	  Say Y here if you want PCIe support for CN88XX Cavium Thunder SoCs.

config PCI_HOST_THUNDER_ECAM
	bool "Cavium Thunder ECAM controller to on-chip devices on pass-1.x silicon"
	depends on ARM64 || COMPILE_TEST
	depends on OF || (ACPI && PCI_QUIRKS)
	select PCI_HOST_COMMON
	help
	  Say Y here if you want ECAM support for CN88XX-Pass-1.x Cavium Thunder SoCs.

config PCIE_ROCKCHIP
	bool
	depends on PCI

config PCIE_ROCKCHIP_HOST
	tristate "Rockchip PCIe host controller"
	depends on ARCH_ROCKCHIP || COMPILE_TEST
	depends on OF
	depends on PCI_MSI_IRQ_DOMAIN
	select MFD_SYSCON
	select PCIE_ROCKCHIP
	help
	  Say Y here if you want internal PCI support on Rockchip SoC.
	  There is 1 internal PCIe port available to support GEN2 with
	  4 slots.

config PCIE_ROCKCHIP_EP
	bool "Rockchip PCIe endpoint controller"
	depends on ARCH_ROCKCHIP || COMPILE_TEST
	depends on OF
	depends on PCI_ENDPOINT
	select MFD_SYSCON
	select PCIE_ROCKCHIP
	help
	  Say Y here if you want to support Rockchip PCIe controller in
	  endpoint mode on Rockchip SoC. There is 1 internal PCIe port
	  available to support GEN2 with 4 slots.

config PCIE_MEDIATEK
	tristate "MediaTek PCIe controller"
	depends on ARCH_MEDIATEK || COMPILE_TEST
	depends on OF
	depends on PCI_MSI_IRQ_DOMAIN
	help
	  Say Y here if you want to enable PCIe controller support on
	  MediaTek SoCs.

config PCIE_TANGO_SMP8759
	bool "Tango SMP8759 PCIe controller (DANGEROUS)"
	depends on ARCH_TANGO && PCI_MSI && OF
	depends on BROKEN
	select PCI_HOST_COMMON
	help
	  Say Y here to enable PCIe controller support for Sigma Designs
	  Tango SMP8759-based systems.

	  Note: The SMP8759 controller multiplexes PCI config and MMIO
	  accesses, and Linux doesn't provide a way to serialize them.
	  This can lead to data corruption if drivers perform concurrent
	  config and MMIO accesses.

config VMD
	depends on PCI_MSI && X86_64 && SRCU
	tristate "Intel Volume Management Device Driver"
	help
	  Adds support for the Intel Volume Management Device (VMD). VMD is a
	  secondary PCI host bridge that allows PCI Express root ports,
	  and devices attached to them, to be removed from the default
	  PCI domain and placed within the VMD domain. This provides
	  more bus resources than are otherwise possible with a
	  single domain. If you know your system provides one of these and
	  has devices attached to it, say Y; if you are not sure, say N.

	  To compile this driver as a module, choose M here: the
	  module will be called vmd.

config PCIE_BRCMSTB
	tristate "Broadcom Brcmstb PCIe host controller"
	depends on ARCH_BRCMSTB || ARCH_BCM2835 || COMPILE_TEST
	depends on OF
	depends on PCI_MSI_IRQ_DOMAIN
	default ARCH_BRCMSTB
	help
	  Say Y here to enable PCIe host controller support for
	  Broadcom STB based SoCs, like the Raspberry Pi 4.

config PCI_HYPERV_INTERFACE
	tristate "Hyper-V PCI Interface"
	depends on X86 && HYPERV && PCI_MSI && PCI_MSI_IRQ_DOMAIN && X86_64
	help
	  The Hyper-V PCI Interface is a helper driver allows other drivers to
	  have a common interface with the Hyper-V PCI frontend driver.

config PCI_LOONGSON
	bool "LOONGSON PCI Controller"
	depends on MACH_LOONGSON64 || COMPILE_TEST
	depends on OF
	depends on PCI_QUIRKS
	default MACH_LOONGSON64
	help
	  Say Y here if you want to enable PCI controller support on
	  Loongson systems.

config PCIE_HISI_ERR
	depends on ACPI_APEI_GHES && (ARM64 || COMPILE_TEST)
	bool "HiSilicon HIP PCIe controller error handling driver"
	help
	  Say Y here if you want error handling support
	  for the PCIe controller's errors on HiSilicon HIP SoCs

source "drivers/pci/controller/dwc/Kconfig"
source "drivers/pci/controller/mobiveil/Kconfig"
source "drivers/pci/controller/cadence/Kconfig"
endmenu<|MERGE_RESOLUTION|>--- conflicted
+++ resolved
@@ -102,8 +102,6 @@
 	  Say 'Y' here if you want kernel to support the Xilinx AXI PCIe
 	  Host Bridge driver.
 
-<<<<<<< HEAD
-=======
 config PCIE_XILINX_CPM
 	bool "Xilinx Versal CPM host bridge support"
 	depends on ARCH_ZYNQMP || COMPILE_TEST
@@ -112,7 +110,6 @@
 	  Say 'Y' here if you want kernel support for the
 	  Xilinx Versal CPM host bridge.
 
->>>>>>> a4adc2c2
 config PCIE_XDMA_PL
 	bool "Xilinx XDMA PL PCIe host bridge support"
 	depends on ARCH_ZYNQMP || MICROBLAZE
