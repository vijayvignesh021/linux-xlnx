--- conflicted
+++ resolved
@@ -2757,64 +2757,6 @@
 }
 
 /**
-<<<<<<< HEAD
- * ice_vsi_dis_irq - Mask off queue interrupt generation on the VSI
- * @vsi: the VSI being un-configured
- */
-void ice_vsi_dis_irq(struct ice_vsi *vsi)
-{
-	struct ice_pf *pf = vsi->back;
-	struct ice_hw *hw = &pf->hw;
-	u32 val;
-	int i;
-
-	/* disable interrupt causation from each queue */
-	if (vsi->tx_rings) {
-		ice_for_each_txq(vsi, i) {
-			if (vsi->tx_rings[i]) {
-				u16 reg;
-
-				reg = vsi->tx_rings[i]->reg_idx;
-				val = rd32(hw, QINT_TQCTL(reg));
-				val &= ~QINT_TQCTL_CAUSE_ENA_M;
-				wr32(hw, QINT_TQCTL(reg), val);
-			}
-		}
-	}
-
-	if (vsi->rx_rings) {
-		ice_for_each_rxq(vsi, i) {
-			if (vsi->rx_rings[i]) {
-				u16 reg;
-
-				reg = vsi->rx_rings[i]->reg_idx;
-				val = rd32(hw, QINT_RQCTL(reg));
-				val &= ~QINT_RQCTL_CAUSE_ENA_M;
-				wr32(hw, QINT_RQCTL(reg), val);
-			}
-		}
-	}
-
-	/* disable each interrupt */
-	ice_for_each_q_vector(vsi, i) {
-		if (!vsi->q_vectors[i])
-			continue;
-		wr32(hw, GLINT_DYN_CTL(vsi->q_vectors[i]->reg_idx), 0);
-	}
-
-	ice_flush(hw);
-
-	/* don't call synchronize_irq() for VF's from the host */
-	if (vsi->type == ICE_VSI_VF)
-		return;
-
-	ice_for_each_q_vector(vsi, i)
-		synchronize_irq(vsi->q_vectors[i]->irq.virq);
-}
-
-/**
-=======
->>>>>>> f6cef5f8
  * __ice_queue_set_napi - Set the napi instance for the queue
  * @dev: device to which NAPI and queue belong
  * @queue_index: Index of queue
