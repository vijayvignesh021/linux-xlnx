--- conflicted
+++ resolved
@@ -247,7 +247,6 @@
 			    u32 dma_desc_ts_2, struct timespec64 *ts)
 {
 	struct timespec64 tsu;
-	bool sec_rollover = false;
 
 	ts->tv_sec = (GEM_BFEXT(DMA_SECH, dma_desc_ts_2) << GEM_DMA_SECL_SIZE) |
 			GEM_BFEXT(DMA_SECL, dma_desc_ts_1);
@@ -267,16 +266,8 @@
 	 */
 	if ((ts->tv_sec & (GEM_DMA_SEC_TOP >> 1)) &&
 	    !(tsu.tv_sec & (GEM_DMA_SEC_TOP >> 1)))
-		sec_rollover = true;
-
-	ts->tv_sec |= ((~GEM_DMA_SEC_MASK) & tsu.tv_sec);
-
-<<<<<<< HEAD
-	if (sec_rollover)
 		ts->tv_sec -= GEM_DMA_SEC_TOP;
 
-=======
->>>>>>> 08485d4c
 	return 0;
 }
 
@@ -363,14 +354,11 @@
 void gem_ptp_remove(struct net_device *ndev)
 {
 	struct macb *bp = netdev_priv(ndev);
-	unsigned long flags;
 
 	if (bp->ptp_clock)
 		ptp_clock_unregister(bp->ptp_clock);
 
-	spin_lock_irqsave(&bp->tsu_clk_lock, flags);
 	gem_ptp_clear_timer(bp);
-	spin_unlock_irqrestore(&bp->tsu_clk_lock, flags);
 
 	dev_info(&bp->pdev->dev, "%s ptp clock unregistered.\n",
 		 GEM_PTP_TIMER_NAME);
