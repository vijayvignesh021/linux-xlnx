/*
 * SPDX-License-Identifier: MIT
 *
 * Copyright © 2017-2018 Intel Corporation
 */

#include <linux/irq.h>
#include <linux/pm_runtime.h>

#include "gt/intel_engine.h"
#include "gt/intel_engine_pm.h"
#include "gt/intel_engine_user.h"
#include "gt/intel_gt_pm.h"
#include "gt/intel_rc6.h"
#include "gt/intel_rps.h"

#include "i915_drv.h"
#include "i915_pmu.h"
#include "intel_pm.h"

/* Frequency for the sampling timer for events which need it. */
#define FREQUENCY 200
#define PERIOD max_t(u64, 10000, NSEC_PER_SEC / FREQUENCY)

#define ENGINE_SAMPLE_MASK \
	(BIT(I915_SAMPLE_BUSY) | \
	 BIT(I915_SAMPLE_WAIT) | \
	 BIT(I915_SAMPLE_SEMA))

#define ENGINE_SAMPLE_BITS (1 << I915_PMU_SAMPLE_BITS)

static cpumask_t i915_pmu_cpumask;

static u8 engine_config_sample(u64 config)
{
	return config & I915_PMU_SAMPLE_MASK;
}

static u8 engine_event_sample(struct perf_event *event)
{
	return engine_config_sample(event->attr.config);
}

static u8 engine_event_class(struct perf_event *event)
{
	return (event->attr.config >> I915_PMU_CLASS_SHIFT) & 0xff;
}

static u8 engine_event_instance(struct perf_event *event)
{
	return (event->attr.config >> I915_PMU_SAMPLE_BITS) & 0xff;
}

static bool is_engine_config(u64 config)
{
	return config < __I915_PMU_OTHER(0);
}

static unsigned int config_enabled_bit(u64 config)
{
	if (is_engine_config(config))
		return engine_config_sample(config);
	else
		return ENGINE_SAMPLE_BITS + (config - __I915_PMU_OTHER(0));
}

static u64 config_enabled_mask(u64 config)
{
	return BIT_ULL(config_enabled_bit(config));
}

static bool is_engine_event(struct perf_event *event)
{
	return is_engine_config(event->attr.config);
}

static unsigned int event_enabled_bit(struct perf_event *event)
{
	return config_enabled_bit(event->attr.config);
}

static bool pmu_needs_timer(struct i915_pmu *pmu, bool gpu_active)
{
	struct drm_i915_private *i915 = container_of(pmu, typeof(*i915), pmu);
	u64 enable;

	/*
	 * Only some counters need the sampling timer.
	 *
	 * We start with a bitmask of all currently enabled events.
	 */
	enable = pmu->enable;

	/*
	 * Mask out all the ones which do not need the timer, or in
	 * other words keep all the ones that could need the timer.
	 */
	enable &= config_enabled_mask(I915_PMU_ACTUAL_FREQUENCY) |
		  config_enabled_mask(I915_PMU_REQUESTED_FREQUENCY) |
		  ENGINE_SAMPLE_MASK;

	/*
	 * When the GPU is idle per-engine counters do not need to be
	 * running so clear those bits out.
	 */
	if (!gpu_active)
		enable &= ~ENGINE_SAMPLE_MASK;
	/*
	 * Also there is software busyness tracking available we do not
	 * need the timer for I915_SAMPLE_BUSY counter.
	 */
	else if (i915->caps.scheduler & I915_SCHEDULER_CAP_ENGINE_BUSY_STATS)
		enable &= ~BIT(I915_SAMPLE_BUSY);

	/*
	 * If some bits remain it means we need the sampling timer running.
	 */
	return enable;
}

static u64 __get_rc6(struct intel_gt *gt)
<<<<<<< HEAD
{
	struct drm_i915_private *i915 = gt->i915;
	u64 val;

	val = intel_rc6_residency_ns(&gt->rc6,
				     IS_VALLEYVIEW(i915) ?
				     VLV_GT_RENDER_RC6 :
				     GEN6_GT_GFX_RC6);

	if (HAS_RC6p(i915))
		val += intel_rc6_residency_ns(&gt->rc6, GEN6_GT_GFX_RC6p);

	if (HAS_RC6pp(i915))
		val += intel_rc6_residency_ns(&gt->rc6, GEN6_GT_GFX_RC6pp);

	return val;
}

#if IS_ENABLED(CONFIG_PM)

static inline s64 ktime_since(const ktime_t kt)
{
	return ktime_to_ns(ktime_sub(ktime_get(), kt));
}

static u64 __pmu_estimate_rc6(struct i915_pmu *pmu)
{
	u64 val;

	/*
	 * We think we are runtime suspended.
	 *
	 * Report the delta from when the device was suspended to now,
	 * on top of the last known real value, as the approximated RC6
	 * counter value.
	 */
	val = ktime_since(pmu->sleep_last);
	val += pmu->sample[__I915_SAMPLE_RC6].cur;

	pmu->sample[__I915_SAMPLE_RC6_ESTIMATED].cur = val;

	return val;
}

static u64 __pmu_update_rc6(struct i915_pmu *pmu, u64 val)
{
	/*
	 * If we are coming back from being runtime suspended we must
	 * be careful not to report a larger value than returned
	 * previously.
	 */
	if (val >= pmu->sample[__I915_SAMPLE_RC6_ESTIMATED].cur) {
		pmu->sample[__I915_SAMPLE_RC6_ESTIMATED].cur = 0;
		pmu->sample[__I915_SAMPLE_RC6].cur = val;
	} else {
		val = pmu->sample[__I915_SAMPLE_RC6_ESTIMATED].cur;
	}

	return val;
}

static u64 get_rc6(struct intel_gt *gt)
{
	struct drm_i915_private *i915 = gt->i915;
	struct i915_pmu *pmu = &i915->pmu;
	unsigned long flags;
	u64 val;

	val = 0;
	if (intel_gt_pm_get_if_awake(gt)) {
		val = __get_rc6(gt);
		intel_gt_pm_put_async(gt);
	}

	spin_lock_irqsave(&pmu->lock, flags);

	if (val)
		val = __pmu_update_rc6(pmu, val);
	else
		val = __pmu_estimate_rc6(pmu);

	spin_unlock_irqrestore(&pmu->lock, flags);

	return val;
}

static void park_rc6(struct drm_i915_private *i915)
{
	struct i915_pmu *pmu = &i915->pmu;

	if (pmu->enable & config_enabled_mask(I915_PMU_RC6_RESIDENCY))
		__pmu_update_rc6(pmu, __get_rc6(&i915->gt));

	pmu->sleep_last = ktime_get();
}

static void unpark_rc6(struct drm_i915_private *i915)
{
	struct i915_pmu *pmu = &i915->pmu;

	/* Estimate how long we slept and accumulate that into rc6 counters */
	if (pmu->enable & config_enabled_mask(I915_PMU_RC6_RESIDENCY))
		__pmu_estimate_rc6(pmu);
}

#else

static u64 get_rc6(struct intel_gt *gt)
{
	return __get_rc6(gt);
}

static void park_rc6(struct drm_i915_private *i915) {}
static void unpark_rc6(struct drm_i915_private *i915) {}
=======
{
	struct drm_i915_private *i915 = gt->i915;
	u64 val;

	val = intel_rc6_residency_ns(&gt->rc6,
				     IS_VALLEYVIEW(i915) ?
				     VLV_GT_RENDER_RC6 :
				     GEN6_GT_GFX_RC6);

	if (HAS_RC6p(i915))
		val += intel_rc6_residency_ns(&gt->rc6, GEN6_GT_GFX_RC6p);

	if (HAS_RC6pp(i915))
		val += intel_rc6_residency_ns(&gt->rc6, GEN6_GT_GFX_RC6pp);

	return val;
}

#if IS_ENABLED(CONFIG_PM)

static inline s64 ktime_since(const ktime_t kt)
{
	return ktime_to_ns(ktime_sub(ktime_get(), kt));
}

static u64 get_rc6(struct intel_gt *gt)
{
	struct drm_i915_private *i915 = gt->i915;
	struct i915_pmu *pmu = &i915->pmu;
	unsigned long flags;
	bool awake = false;
	u64 val;

	if (intel_gt_pm_get_if_awake(gt)) {
		val = __get_rc6(gt);
		intel_gt_pm_put_async(gt);
		awake = true;
	}

	spin_lock_irqsave(&pmu->lock, flags);

	if (awake) {
		pmu->sample[__I915_SAMPLE_RC6].cur = val;
	} else {
		/*
		 * We think we are runtime suspended.
		 *
		 * Report the delta from when the device was suspended to now,
		 * on top of the last known real value, as the approximated RC6
		 * counter value.
		 */
		val = ktime_since(pmu->sleep_last);
		val += pmu->sample[__I915_SAMPLE_RC6].cur;
	}

	if (val < pmu->sample[__I915_SAMPLE_RC6_LAST_REPORTED].cur)
		val = pmu->sample[__I915_SAMPLE_RC6_LAST_REPORTED].cur;
	else
		pmu->sample[__I915_SAMPLE_RC6_LAST_REPORTED].cur = val;

	spin_unlock_irqrestore(&pmu->lock, flags);

	return val;
}

static void park_rc6(struct drm_i915_private *i915)
{
	struct i915_pmu *pmu = &i915->pmu;

	if (pmu->enable & config_enabled_mask(I915_PMU_RC6_RESIDENCY))
		pmu->sample[__I915_SAMPLE_RC6].cur = __get_rc6(&i915->gt);

	pmu->sleep_last = ktime_get();
}

#else

static u64 get_rc6(struct intel_gt *gt)
{
	return __get_rc6(gt);
}

static void park_rc6(struct drm_i915_private *i915) {}
>>>>>>> a7196caf

#endif

static void __i915_pmu_maybe_start_timer(struct i915_pmu *pmu)
{
	if (!pmu->timer_enabled && pmu_needs_timer(pmu, true)) {
		pmu->timer_enabled = true;
		pmu->timer_last = ktime_get();
		hrtimer_start_range_ns(&pmu->timer,
				       ns_to_ktime(PERIOD), 0,
				       HRTIMER_MODE_REL_PINNED);
	}
}

void i915_pmu_gt_parked(struct drm_i915_private *i915)
{
	struct i915_pmu *pmu = &i915->pmu;

	if (!pmu->base.event_init)
		return;

	spin_lock_irq(&pmu->lock);

	park_rc6(i915);

	/*
	 * Signal sampling timer to stop if only engine events are enabled and
	 * GPU went idle.
	 */
	pmu->timer_enabled = pmu_needs_timer(pmu, false);

	spin_unlock_irq(&pmu->lock);
}

void i915_pmu_gt_unparked(struct drm_i915_private *i915)
{
	struct i915_pmu *pmu = &i915->pmu;

	if (!pmu->base.event_init)
		return;

	spin_lock_irq(&pmu->lock);

	/*
	 * Re-enable sampling timer when GPU goes active.
	 */
	__i915_pmu_maybe_start_timer(pmu);

<<<<<<< HEAD
	unpark_rc6(i915);

=======
>>>>>>> a7196caf
	spin_unlock_irq(&pmu->lock);
}

static void
add_sample(struct i915_pmu_sample *sample, u32 val)
{
	sample->cur += val;
}

static void
engines_sample(struct intel_gt *gt, unsigned int period_ns)
{
	struct drm_i915_private *i915 = gt->i915;
	struct intel_engine_cs *engine;
	enum intel_engine_id id;

	if ((i915->pmu.enable & ENGINE_SAMPLE_MASK) == 0)
		return;

	for_each_engine(engine, gt, id) {
		struct intel_engine_pmu *pmu = &engine->pmu;
		unsigned long flags;
		bool busy;
		u32 val;

		if (!intel_engine_pm_get_if_awake(engine))
			continue;

		spin_lock_irqsave(&engine->uncore->lock, flags);

		val = ENGINE_READ_FW(engine, RING_CTL);
		if (val == 0) /* powerwell off => engine idle */
			goto skip;

		if (val & RING_WAIT)
			add_sample(&pmu->sample[I915_SAMPLE_WAIT], period_ns);
		if (val & RING_WAIT_SEMAPHORE)
			add_sample(&pmu->sample[I915_SAMPLE_SEMA], period_ns);

		/* No need to sample when busy stats are supported. */
		if (intel_engine_supports_stats(engine))
			goto skip;

		/*
		 * While waiting on a semaphore or event, MI_MODE reports the
		 * ring as idle. However, previously using the seqno, and with
		 * execlists sampling, we account for the ring waiting as the
		 * engine being busy. Therefore, we record the sample as being
		 * busy if either waiting or !idle.
		 */
		busy = val & (RING_WAIT_SEMAPHORE | RING_WAIT);
		if (!busy) {
			val = ENGINE_READ_FW(engine, RING_MI_MODE);
			busy = !(val & MODE_IDLE);
		}
		if (busy)
			add_sample(&pmu->sample[I915_SAMPLE_BUSY], period_ns);

skip:
		spin_unlock_irqrestore(&engine->uncore->lock, flags);
		intel_engine_pm_put_async(engine);
	}
}

static void
add_sample_mult(struct i915_pmu_sample *sample, u32 val, u32 mul)
{
	sample->cur += mul_u32_u32(val, mul);
}

static void
frequency_sample(struct intel_gt *gt, unsigned int period_ns)
{
	struct drm_i915_private *i915 = gt->i915;
	struct intel_uncore *uncore = gt->uncore;
	struct i915_pmu *pmu = &i915->pmu;
	struct intel_rps *rps = &gt->rps;

	if (pmu->enable & config_enabled_mask(I915_PMU_ACTUAL_FREQUENCY)) {
		u32 val;

		val = rps->cur_freq;
		if (intel_gt_pm_get_if_awake(gt)) {
			val = intel_uncore_read_notrace(uncore, GEN6_RPSTAT1);
			val = intel_get_cagf(rps, val);
			intel_gt_pm_put_async(gt);
		}

		add_sample_mult(&pmu->sample[__I915_SAMPLE_FREQ_ACT],
				intel_gpu_freq(rps, val),
				period_ns / 1000);
	}

	if (pmu->enable & config_enabled_mask(I915_PMU_REQUESTED_FREQUENCY)) {
		add_sample_mult(&pmu->sample[__I915_SAMPLE_FREQ_REQ],
				intel_gpu_freq(rps, rps->cur_freq),
				period_ns / 1000);
	}
}

static enum hrtimer_restart i915_sample(struct hrtimer *hrtimer)
{
	struct drm_i915_private *i915 =
		container_of(hrtimer, struct drm_i915_private, pmu.timer);
	struct i915_pmu *pmu = &i915->pmu;
	struct intel_gt *gt = &i915->gt;
	unsigned int period_ns;
	ktime_t now;

	if (!READ_ONCE(pmu->timer_enabled))
		return HRTIMER_NORESTART;

	now = ktime_get();
	period_ns = ktime_to_ns(ktime_sub(now, pmu->timer_last));
	pmu->timer_last = now;

	/*
	 * Strictly speaking the passed in period may not be 100% accurate for
	 * all internal calculation, since some amount of time can be spent on
	 * grabbing the forcewake. However the potential error from timer call-
	 * back delay greatly dominates this so we keep it simple.
	 */
	engines_sample(gt, period_ns);
	frequency_sample(gt, period_ns);

	hrtimer_forward(hrtimer, now, ns_to_ktime(PERIOD));

	return HRTIMER_RESTART;
}

static u64 count_interrupts(struct drm_i915_private *i915)
{
	/* open-coded kstat_irqs() */
	struct irq_desc *desc = irq_to_desc(i915->drm.pdev->irq);
	u64 sum = 0;
	int cpu;

	if (!desc || !desc->kstat_irqs)
		return 0;

	for_each_possible_cpu(cpu)
		sum += *per_cpu_ptr(desc->kstat_irqs, cpu);

	return sum;
}

static void engine_event_destroy(struct perf_event *event)
{
	struct drm_i915_private *i915 =
		container_of(event->pmu, typeof(*i915), pmu.base);
	struct intel_engine_cs *engine;

	engine = intel_engine_lookup_user(i915,
					  engine_event_class(event),
					  engine_event_instance(event));
	if (WARN_ON_ONCE(!engine))
		return;

	if (engine_event_sample(event) == I915_SAMPLE_BUSY &&
	    intel_engine_supports_stats(engine))
		intel_disable_engine_stats(engine);
}

static void i915_pmu_event_destroy(struct perf_event *event)
{
	WARN_ON(event->parent);

	if (is_engine_event(event))
		engine_event_destroy(event);
}

static int
engine_event_status(struct intel_engine_cs *engine,
		    enum drm_i915_pmu_engine_sample sample)
{
	switch (sample) {
	case I915_SAMPLE_BUSY:
	case I915_SAMPLE_WAIT:
		break;
	case I915_SAMPLE_SEMA:
		if (INTEL_GEN(engine->i915) < 6)
			return -ENODEV;
		break;
	default:
		return -ENOENT;
	}

	return 0;
}

static int
config_status(struct drm_i915_private *i915, u64 config)
{
	switch (config) {
	case I915_PMU_ACTUAL_FREQUENCY:
		if (IS_VALLEYVIEW(i915) || IS_CHERRYVIEW(i915))
			/* Requires a mutex for sampling! */
			return -ENODEV;
		/* Fall-through. */
	case I915_PMU_REQUESTED_FREQUENCY:
		if (INTEL_GEN(i915) < 6)
			return -ENODEV;
		break;
	case I915_PMU_INTERRUPTS:
		break;
	case I915_PMU_RC6_RESIDENCY:
		if (!HAS_RC6(i915))
			return -ENODEV;
		break;
	default:
		return -ENOENT;
	}

	return 0;
}

static int engine_event_init(struct perf_event *event)
{
	struct drm_i915_private *i915 =
		container_of(event->pmu, typeof(*i915), pmu.base);
	struct intel_engine_cs *engine;
	u8 sample;
	int ret;

	engine = intel_engine_lookup_user(i915, engine_event_class(event),
					  engine_event_instance(event));
	if (!engine)
		return -ENODEV;

	sample = engine_event_sample(event);
	ret = engine_event_status(engine, sample);
	if (ret)
		return ret;

	if (sample == I915_SAMPLE_BUSY && intel_engine_supports_stats(engine))
		ret = intel_enable_engine_stats(engine);

	return ret;
}

static int i915_pmu_event_init(struct perf_event *event)
{
	struct drm_i915_private *i915 =
		container_of(event->pmu, typeof(*i915), pmu.base);
	int ret;

	if (event->attr.type != event->pmu->type)
		return -ENOENT;

	/* unsupported modes and filters */
	if (event->attr.sample_period) /* no sampling */
		return -EINVAL;

	if (has_branch_stack(event))
		return -EOPNOTSUPP;

	if (event->cpu < 0)
		return -EINVAL;

	/* only allow running on one cpu at a time */
	if (!cpumask_test_cpu(event->cpu, &i915_pmu_cpumask))
		return -EINVAL;

	if (is_engine_event(event))
		ret = engine_event_init(event);
	else
		ret = config_status(i915, event->attr.config);
	if (ret)
		return ret;

	if (!event->parent)
		event->destroy = i915_pmu_event_destroy;

	return 0;
}

static u64 __i915_pmu_event_read(struct perf_event *event)
{
	struct drm_i915_private *i915 =
		container_of(event->pmu, typeof(*i915), pmu.base);
	struct i915_pmu *pmu = &i915->pmu;
	u64 val = 0;

	if (is_engine_event(event)) {
		u8 sample = engine_event_sample(event);
		struct intel_engine_cs *engine;

		engine = intel_engine_lookup_user(i915,
						  engine_event_class(event),
						  engine_event_instance(event));

		if (WARN_ON_ONCE(!engine)) {
			/* Do nothing */
		} else if (sample == I915_SAMPLE_BUSY &&
			   intel_engine_supports_stats(engine)) {
			val = ktime_to_ns(intel_engine_get_busy_time(engine));
		} else {
			val = engine->pmu.sample[sample].cur;
		}
	} else {
		switch (event->attr.config) {
		case I915_PMU_ACTUAL_FREQUENCY:
			val =
			   div_u64(pmu->sample[__I915_SAMPLE_FREQ_ACT].cur,
				   USEC_PER_SEC /* to MHz */);
			break;
		case I915_PMU_REQUESTED_FREQUENCY:
			val =
			   div_u64(pmu->sample[__I915_SAMPLE_FREQ_REQ].cur,
				   USEC_PER_SEC /* to MHz */);
			break;
		case I915_PMU_INTERRUPTS:
			val = count_interrupts(i915);
			break;
		case I915_PMU_RC6_RESIDENCY:
			val = get_rc6(&i915->gt);
			break;
		}
	}

	return val;
}

static void i915_pmu_event_read(struct perf_event *event)
{
	struct hw_perf_event *hwc = &event->hw;
	u64 prev, new;

again:
	prev = local64_read(&hwc->prev_count);
	new = __i915_pmu_event_read(event);

	if (local64_cmpxchg(&hwc->prev_count, prev, new) != prev)
		goto again;

	local64_add(new - prev, &event->count);
}

static void i915_pmu_enable(struct perf_event *event)
{
	struct drm_i915_private *i915 =
		container_of(event->pmu, typeof(*i915), pmu.base);
	unsigned int bit = event_enabled_bit(event);
	struct i915_pmu *pmu = &i915->pmu;
	unsigned long flags;

	spin_lock_irqsave(&pmu->lock, flags);

	/*
	 * Update the bitmask of enabled events and increment
	 * the event reference counter.
	 */
	BUILD_BUG_ON(ARRAY_SIZE(pmu->enable_count) != I915_PMU_MASK_BITS);
	GEM_BUG_ON(bit >= ARRAY_SIZE(pmu->enable_count));
	GEM_BUG_ON(pmu->enable_count[bit] == ~0);
	pmu->enable |= BIT_ULL(bit);
	pmu->enable_count[bit]++;

	/*
	 * Start the sampling timer if needed and not already enabled.
	 */
	__i915_pmu_maybe_start_timer(pmu);

	/*
	 * For per-engine events the bitmask and reference counting
	 * is stored per engine.
	 */
	if (is_engine_event(event)) {
		u8 sample = engine_event_sample(event);
		struct intel_engine_cs *engine;

		engine = intel_engine_lookup_user(i915,
						  engine_event_class(event),
						  engine_event_instance(event));

		BUILD_BUG_ON(ARRAY_SIZE(engine->pmu.enable_count) !=
			     I915_ENGINE_SAMPLE_COUNT);
		BUILD_BUG_ON(ARRAY_SIZE(engine->pmu.sample) !=
			     I915_ENGINE_SAMPLE_COUNT);
		GEM_BUG_ON(sample >= ARRAY_SIZE(engine->pmu.enable_count));
		GEM_BUG_ON(sample >= ARRAY_SIZE(engine->pmu.sample));
		GEM_BUG_ON(engine->pmu.enable_count[sample] == ~0);

		engine->pmu.enable |= BIT(sample);
		engine->pmu.enable_count[sample]++;
	}

	spin_unlock_irqrestore(&pmu->lock, flags);

	/*
	 * Store the current counter value so we can report the correct delta
	 * for all listeners. Even when the event was already enabled and has
	 * an existing non-zero value.
	 */
	local64_set(&event->hw.prev_count, __i915_pmu_event_read(event));
}

static void i915_pmu_disable(struct perf_event *event)
{
	struct drm_i915_private *i915 =
		container_of(event->pmu, typeof(*i915), pmu.base);
	unsigned int bit = event_enabled_bit(event);
	struct i915_pmu *pmu = &i915->pmu;
	unsigned long flags;

	spin_lock_irqsave(&pmu->lock, flags);

	if (is_engine_event(event)) {
		u8 sample = engine_event_sample(event);
		struct intel_engine_cs *engine;

		engine = intel_engine_lookup_user(i915,
						  engine_event_class(event),
						  engine_event_instance(event));

		GEM_BUG_ON(sample >= ARRAY_SIZE(engine->pmu.enable_count));
		GEM_BUG_ON(sample >= ARRAY_SIZE(engine->pmu.sample));
		GEM_BUG_ON(engine->pmu.enable_count[sample] == 0);

		/*
		 * Decrement the reference count and clear the enabled
		 * bitmask when the last listener on an event goes away.
		 */
		if (--engine->pmu.enable_count[sample] == 0)
			engine->pmu.enable &= ~BIT(sample);
	}

	GEM_BUG_ON(bit >= ARRAY_SIZE(pmu->enable_count));
	GEM_BUG_ON(pmu->enable_count[bit] == 0);
	/*
	 * Decrement the reference count and clear the enabled
	 * bitmask when the last listener on an event goes away.
	 */
	if (--pmu->enable_count[bit] == 0) {
		pmu->enable &= ~BIT_ULL(bit);
		pmu->timer_enabled &= pmu_needs_timer(pmu, true);
	}

	spin_unlock_irqrestore(&pmu->lock, flags);
}

static void i915_pmu_event_start(struct perf_event *event, int flags)
{
	i915_pmu_enable(event);
	event->hw.state = 0;
}

static void i915_pmu_event_stop(struct perf_event *event, int flags)
{
	if (flags & PERF_EF_UPDATE)
		i915_pmu_event_read(event);
	i915_pmu_disable(event);
	event->hw.state = PERF_HES_STOPPED;
}

static int i915_pmu_event_add(struct perf_event *event, int flags)
{
	if (flags & PERF_EF_START)
		i915_pmu_event_start(event, flags);

	return 0;
}

static void i915_pmu_event_del(struct perf_event *event, int flags)
{
	i915_pmu_event_stop(event, PERF_EF_UPDATE);
}

static int i915_pmu_event_event_idx(struct perf_event *event)
{
	return 0;
}

struct i915_str_attribute {
	struct device_attribute attr;
	const char *str;
};

static ssize_t i915_pmu_format_show(struct device *dev,
				    struct device_attribute *attr, char *buf)
{
	struct i915_str_attribute *eattr;

	eattr = container_of(attr, struct i915_str_attribute, attr);
	return sprintf(buf, "%s\n", eattr->str);
}

#define I915_PMU_FORMAT_ATTR(_name, _config) \
	(&((struct i915_str_attribute[]) { \
		{ .attr = __ATTR(_name, 0444, i915_pmu_format_show, NULL), \
		  .str = _config, } \
	})[0].attr.attr)

static struct attribute *i915_pmu_format_attrs[] = {
	I915_PMU_FORMAT_ATTR(i915_eventid, "config:0-20"),
	NULL,
};

static const struct attribute_group i915_pmu_format_attr_group = {
	.name = "format",
	.attrs = i915_pmu_format_attrs,
};

struct i915_ext_attribute {
	struct device_attribute attr;
	unsigned long val;
};

static ssize_t i915_pmu_event_show(struct device *dev,
				   struct device_attribute *attr, char *buf)
{
	struct i915_ext_attribute *eattr;

	eattr = container_of(attr, struct i915_ext_attribute, attr);
	return sprintf(buf, "config=0x%lx\n", eattr->val);
}

static struct attribute_group i915_pmu_events_attr_group = {
	.name = "events",
	/* Patch in attrs at runtime. */
};

static ssize_t
i915_pmu_get_attr_cpumask(struct device *dev,
			  struct device_attribute *attr,
			  char *buf)
{
	return cpumap_print_to_pagebuf(true, buf, &i915_pmu_cpumask);
}

static DEVICE_ATTR(cpumask, 0444, i915_pmu_get_attr_cpumask, NULL);

static struct attribute *i915_cpumask_attrs[] = {
	&dev_attr_cpumask.attr,
	NULL,
};

static const struct attribute_group i915_pmu_cpumask_attr_group = {
	.attrs = i915_cpumask_attrs,
};

static const struct attribute_group *i915_pmu_attr_groups[] = {
	&i915_pmu_format_attr_group,
	&i915_pmu_events_attr_group,
	&i915_pmu_cpumask_attr_group,
	NULL
};

#define __event(__config, __name, __unit) \
{ \
	.config = (__config), \
	.name = (__name), \
	.unit = (__unit), \
}

#define __engine_event(__sample, __name) \
{ \
	.sample = (__sample), \
	.name = (__name), \
}

static struct i915_ext_attribute *
add_i915_attr(struct i915_ext_attribute *attr, const char *name, u64 config)
{
	sysfs_attr_init(&attr->attr.attr);
	attr->attr.attr.name = name;
	attr->attr.attr.mode = 0444;
	attr->attr.show = i915_pmu_event_show;
	attr->val = config;

	return ++attr;
}

static struct perf_pmu_events_attr *
add_pmu_attr(struct perf_pmu_events_attr *attr, const char *name,
	     const char *str)
{
	sysfs_attr_init(&attr->attr.attr);
	attr->attr.attr.name = name;
	attr->attr.attr.mode = 0444;
	attr->attr.show = perf_event_sysfs_show;
	attr->event_str = str;

	return ++attr;
}

static struct attribute **
create_event_attributes(struct i915_pmu *pmu)
{
	struct drm_i915_private *i915 = container_of(pmu, typeof(*i915), pmu);
	static const struct {
		u64 config;
		const char *name;
		const char *unit;
	} events[] = {
		__event(I915_PMU_ACTUAL_FREQUENCY, "actual-frequency", "M"),
		__event(I915_PMU_REQUESTED_FREQUENCY, "requested-frequency", "M"),
		__event(I915_PMU_INTERRUPTS, "interrupts", NULL),
		__event(I915_PMU_RC6_RESIDENCY, "rc6-residency", "ns"),
	};
	static const struct {
		enum drm_i915_pmu_engine_sample sample;
		char *name;
	} engine_events[] = {
		__engine_event(I915_SAMPLE_BUSY, "busy"),
		__engine_event(I915_SAMPLE_SEMA, "sema"),
		__engine_event(I915_SAMPLE_WAIT, "wait"),
	};
	unsigned int count = 0;
	struct perf_pmu_events_attr *pmu_attr = NULL, *pmu_iter;
	struct i915_ext_attribute *i915_attr = NULL, *i915_iter;
	struct attribute **attr = NULL, **attr_iter;
	struct intel_engine_cs *engine;
	unsigned int i;

	/* Count how many counters we will be exposing. */
	for (i = 0; i < ARRAY_SIZE(events); i++) {
		if (!config_status(i915, events[i].config))
			count++;
	}

	for_each_uabi_engine(engine, i915) {
		for (i = 0; i < ARRAY_SIZE(engine_events); i++) {
			if (!engine_event_status(engine,
						 engine_events[i].sample))
				count++;
		}
	}

	/* Allocate attribute objects and table. */
	i915_attr = kcalloc(count, sizeof(*i915_attr), GFP_KERNEL);
	if (!i915_attr)
		goto err_alloc;

	pmu_attr = kcalloc(count, sizeof(*pmu_attr), GFP_KERNEL);
	if (!pmu_attr)
		goto err_alloc;

	/* Max one pointer of each attribute type plus a termination entry. */
	attr = kcalloc(count * 2 + 1, sizeof(*attr), GFP_KERNEL);
	if (!attr)
		goto err_alloc;

	i915_iter = i915_attr;
	pmu_iter = pmu_attr;
	attr_iter = attr;

	/* Initialize supported non-engine counters. */
	for (i = 0; i < ARRAY_SIZE(events); i++) {
		char *str;

		if (config_status(i915, events[i].config))
			continue;

		str = kstrdup(events[i].name, GFP_KERNEL);
		if (!str)
			goto err;

		*attr_iter++ = &i915_iter->attr.attr;
		i915_iter = add_i915_attr(i915_iter, str, events[i].config);

		if (events[i].unit) {
			str = kasprintf(GFP_KERNEL, "%s.unit", events[i].name);
			if (!str)
				goto err;

			*attr_iter++ = &pmu_iter->attr.attr;
			pmu_iter = add_pmu_attr(pmu_iter, str, events[i].unit);
		}
	}

	/* Initialize supported engine counters. */
	for_each_uabi_engine(engine, i915) {
		for (i = 0; i < ARRAY_SIZE(engine_events); i++) {
			char *str;

			if (engine_event_status(engine,
						engine_events[i].sample))
				continue;

			str = kasprintf(GFP_KERNEL, "%s-%s",
					engine->name, engine_events[i].name);
			if (!str)
				goto err;

			*attr_iter++ = &i915_iter->attr.attr;
			i915_iter =
				add_i915_attr(i915_iter, str,
					      __I915_PMU_ENGINE(engine->uabi_class,
								engine->uabi_instance,
								engine_events[i].sample));

			str = kasprintf(GFP_KERNEL, "%s-%s.unit",
					engine->name, engine_events[i].name);
			if (!str)
				goto err;

			*attr_iter++ = &pmu_iter->attr.attr;
			pmu_iter = add_pmu_attr(pmu_iter, str, "ns");
		}
	}

	pmu->i915_attr = i915_attr;
	pmu->pmu_attr = pmu_attr;

	return attr;

err:;
	for (attr_iter = attr; *attr_iter; attr_iter++)
		kfree((*attr_iter)->name);

err_alloc:
	kfree(attr);
	kfree(i915_attr);
	kfree(pmu_attr);

	return NULL;
}

static void free_event_attributes(struct i915_pmu *pmu)
{
	struct attribute **attr_iter = i915_pmu_events_attr_group.attrs;

	for (; *attr_iter; attr_iter++)
		kfree((*attr_iter)->name);

	kfree(i915_pmu_events_attr_group.attrs);
	kfree(pmu->i915_attr);
	kfree(pmu->pmu_attr);

	i915_pmu_events_attr_group.attrs = NULL;
	pmu->i915_attr = NULL;
	pmu->pmu_attr = NULL;
}

static int i915_pmu_cpu_online(unsigned int cpu, struct hlist_node *node)
{
	struct i915_pmu *pmu = hlist_entry_safe(node, typeof(*pmu), node);

	GEM_BUG_ON(!pmu->base.event_init);

	/* Select the first online CPU as a designated reader. */
	if (!cpumask_weight(&i915_pmu_cpumask))
		cpumask_set_cpu(cpu, &i915_pmu_cpumask);

	return 0;
}

static int i915_pmu_cpu_offline(unsigned int cpu, struct hlist_node *node)
{
	struct i915_pmu *pmu = hlist_entry_safe(node, typeof(*pmu), node);
	unsigned int target;

	GEM_BUG_ON(!pmu->base.event_init);

	if (cpumask_test_and_clear_cpu(cpu, &i915_pmu_cpumask)) {
		target = cpumask_any_but(topology_sibling_cpumask(cpu), cpu);
		/* Migrate events if there is a valid target */
		if (target < nr_cpu_ids) {
			cpumask_set_cpu(target, &i915_pmu_cpumask);
			perf_pmu_migrate_context(&pmu->base, cpu, target);
		}
	}

	return 0;
}

static enum cpuhp_state cpuhp_slot = CPUHP_INVALID;

static int i915_pmu_register_cpuhp_state(struct i915_pmu *pmu)
{
	enum cpuhp_state slot;
	int ret;

	ret = cpuhp_setup_state_multi(CPUHP_AP_ONLINE_DYN,
				      "perf/x86/intel/i915:online",
				      i915_pmu_cpu_online,
				      i915_pmu_cpu_offline);
	if (ret < 0)
		return ret;

	slot = ret;
	ret = cpuhp_state_add_instance(slot, &pmu->node);
	if (ret) {
		cpuhp_remove_multi_state(slot);
		return ret;
	}

	cpuhp_slot = slot;
	return 0;
}

static void i915_pmu_unregister_cpuhp_state(struct i915_pmu *pmu)
{
	WARN_ON(cpuhp_slot == CPUHP_INVALID);
	WARN_ON(cpuhp_state_remove_instance(cpuhp_slot, &pmu->node));
	cpuhp_remove_multi_state(cpuhp_slot);
}

static bool is_igp(struct drm_i915_private *i915)
{
	struct pci_dev *pdev = i915->drm.pdev;

	/* IGP is 0000:00:02.0 */
	return pci_domain_nr(pdev->bus) == 0 &&
	       pdev->bus->number == 0 &&
	       PCI_SLOT(pdev->devfn) == 2 &&
	       PCI_FUNC(pdev->devfn) == 0;
}

void i915_pmu_register(struct drm_i915_private *i915)
{
	struct i915_pmu *pmu = &i915->pmu;
	int ret = -ENOMEM;

	if (INTEL_GEN(i915) <= 2) {
		dev_info(i915->drm.dev, "PMU not supported for this GPU.");
		return;
	}

	spin_lock_init(&pmu->lock);
	hrtimer_init(&pmu->timer, CLOCK_MONOTONIC, HRTIMER_MODE_REL);
	pmu->timer.function = i915_sample;

<<<<<<< HEAD
	if (!is_igp(i915))
		pmu->name = kasprintf(GFP_KERNEL,
				      "i915-%s",
				      dev_name(i915->drm.dev));
	else
		pmu->name = "i915";
=======
	if (!is_igp(i915)) {
		pmu->name = kasprintf(GFP_KERNEL,
				      "i915_%s",
				      dev_name(i915->drm.dev));
		if (pmu->name) {
			/* tools/perf reserves colons as special. */
			strreplace((char *)pmu->name, ':', '_');
		}
	} else {
		pmu->name = "i915";
	}
>>>>>>> a7196caf
	if (!pmu->name)
		goto err;

	i915_pmu_events_attr_group.attrs = create_event_attributes(pmu);
	if (!i915_pmu_events_attr_group.attrs)
		goto err_name;

	pmu->base.attr_groups	= i915_pmu_attr_groups;
	pmu->base.task_ctx_nr	= perf_invalid_context;
	pmu->base.event_init	= i915_pmu_event_init;
	pmu->base.add		= i915_pmu_event_add;
	pmu->base.del		= i915_pmu_event_del;
	pmu->base.start		= i915_pmu_event_start;
	pmu->base.stop		= i915_pmu_event_stop;
	pmu->base.read		= i915_pmu_event_read;
	pmu->base.event_idx	= i915_pmu_event_event_idx;

	ret = perf_pmu_register(&pmu->base, pmu->name, -1);
	if (ret)
		goto err_attr;

	ret = i915_pmu_register_cpuhp_state(pmu);
	if (ret)
		goto err_unreg;

	return;

err_unreg:
	perf_pmu_unregister(&pmu->base);
err_attr:
	pmu->base.event_init = NULL;
	free_event_attributes(pmu);
err_name:
	if (!is_igp(i915))
		kfree(pmu->name);
err:
	dev_notice(i915->drm.dev, "Failed to register PMU!\n");
}

void i915_pmu_unregister(struct drm_i915_private *i915)
{
	struct i915_pmu *pmu = &i915->pmu;

	if (!pmu->base.event_init)
		return;

	WARN_ON(pmu->enable);

	hrtimer_cancel(&pmu->timer);

	i915_pmu_unregister_cpuhp_state(pmu);

	perf_pmu_unregister(&pmu->base);
	pmu->base.event_init = NULL;
	if (!is_igp(i915))
		kfree(pmu->name);
	free_event_attributes(pmu);
}<|MERGE_RESOLUTION|>--- conflicted
+++ resolved
@@ -119,122 +119,6 @@
 }
 
 static u64 __get_rc6(struct intel_gt *gt)
-<<<<<<< HEAD
-{
-	struct drm_i915_private *i915 = gt->i915;
-	u64 val;
-
-	val = intel_rc6_residency_ns(&gt->rc6,
-				     IS_VALLEYVIEW(i915) ?
-				     VLV_GT_RENDER_RC6 :
-				     GEN6_GT_GFX_RC6);
-
-	if (HAS_RC6p(i915))
-		val += intel_rc6_residency_ns(&gt->rc6, GEN6_GT_GFX_RC6p);
-
-	if (HAS_RC6pp(i915))
-		val += intel_rc6_residency_ns(&gt->rc6, GEN6_GT_GFX_RC6pp);
-
-	return val;
-}
-
-#if IS_ENABLED(CONFIG_PM)
-
-static inline s64 ktime_since(const ktime_t kt)
-{
-	return ktime_to_ns(ktime_sub(ktime_get(), kt));
-}
-
-static u64 __pmu_estimate_rc6(struct i915_pmu *pmu)
-{
-	u64 val;
-
-	/*
-	 * We think we are runtime suspended.
-	 *
-	 * Report the delta from when the device was suspended to now,
-	 * on top of the last known real value, as the approximated RC6
-	 * counter value.
-	 */
-	val = ktime_since(pmu->sleep_last);
-	val += pmu->sample[__I915_SAMPLE_RC6].cur;
-
-	pmu->sample[__I915_SAMPLE_RC6_ESTIMATED].cur = val;
-
-	return val;
-}
-
-static u64 __pmu_update_rc6(struct i915_pmu *pmu, u64 val)
-{
-	/*
-	 * If we are coming back from being runtime suspended we must
-	 * be careful not to report a larger value than returned
-	 * previously.
-	 */
-	if (val >= pmu->sample[__I915_SAMPLE_RC6_ESTIMATED].cur) {
-		pmu->sample[__I915_SAMPLE_RC6_ESTIMATED].cur = 0;
-		pmu->sample[__I915_SAMPLE_RC6].cur = val;
-	} else {
-		val = pmu->sample[__I915_SAMPLE_RC6_ESTIMATED].cur;
-	}
-
-	return val;
-}
-
-static u64 get_rc6(struct intel_gt *gt)
-{
-	struct drm_i915_private *i915 = gt->i915;
-	struct i915_pmu *pmu = &i915->pmu;
-	unsigned long flags;
-	u64 val;
-
-	val = 0;
-	if (intel_gt_pm_get_if_awake(gt)) {
-		val = __get_rc6(gt);
-		intel_gt_pm_put_async(gt);
-	}
-
-	spin_lock_irqsave(&pmu->lock, flags);
-
-	if (val)
-		val = __pmu_update_rc6(pmu, val);
-	else
-		val = __pmu_estimate_rc6(pmu);
-
-	spin_unlock_irqrestore(&pmu->lock, flags);
-
-	return val;
-}
-
-static void park_rc6(struct drm_i915_private *i915)
-{
-	struct i915_pmu *pmu = &i915->pmu;
-
-	if (pmu->enable & config_enabled_mask(I915_PMU_RC6_RESIDENCY))
-		__pmu_update_rc6(pmu, __get_rc6(&i915->gt));
-
-	pmu->sleep_last = ktime_get();
-}
-
-static void unpark_rc6(struct drm_i915_private *i915)
-{
-	struct i915_pmu *pmu = &i915->pmu;
-
-	/* Estimate how long we slept and accumulate that into rc6 counters */
-	if (pmu->enable & config_enabled_mask(I915_PMU_RC6_RESIDENCY))
-		__pmu_estimate_rc6(pmu);
-}
-
-#else
-
-static u64 get_rc6(struct intel_gt *gt)
-{
-	return __get_rc6(gt);
-}
-
-static void park_rc6(struct drm_i915_private *i915) {}
-static void unpark_rc6(struct drm_i915_private *i915) {}
-=======
 {
 	struct drm_i915_private *i915 = gt->i915;
 	u64 val;
@@ -318,7 +202,6 @@
 }
 
 static void park_rc6(struct drm_i915_private *i915) {}
->>>>>>> a7196caf
 
 #endif
 
@@ -367,11 +250,6 @@
 	 */
 	__i915_pmu_maybe_start_timer(pmu);
 
-<<<<<<< HEAD
-	unpark_rc6(i915);
-
-=======
->>>>>>> a7196caf
 	spin_unlock_irq(&pmu->lock);
 }
 
@@ -1196,14 +1074,6 @@
 	hrtimer_init(&pmu->timer, CLOCK_MONOTONIC, HRTIMER_MODE_REL);
 	pmu->timer.function = i915_sample;
 
-<<<<<<< HEAD
-	if (!is_igp(i915))
-		pmu->name = kasprintf(GFP_KERNEL,
-				      "i915-%s",
-				      dev_name(i915->drm.dev));
-	else
-		pmu->name = "i915";
-=======
 	if (!is_igp(i915)) {
 		pmu->name = kasprintf(GFP_KERNEL,
 				      "i915_%s",
@@ -1215,7 +1085,6 @@
 	} else {
 		pmu->name = "i915";
 	}
->>>>>>> a7196caf
 	if (!pmu->name)
 		goto err;
 
