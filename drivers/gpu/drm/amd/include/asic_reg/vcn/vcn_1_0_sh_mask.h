/*
 * Copyright (C) 2017  Advanced Micro Devices, Inc.
 *
 * Permission is hereby granted, free of charge, to any person obtaining a
 * copy of this software and associated documentation files (the "Software"),
 * to deal in the Software without restriction, including without limitation
 * the rights to use, copy, modify, merge, publish, distribute, sublicense,
 * and/or sell copies of the Software, and to permit persons to whom the
 * Software is furnished to do so, subject to the following conditions:
 *
 * The above copyright notice and this permission notice shall be included
 * in all copies or substantial portions of the Software.
 *
 * THE SOFTWARE IS PROVIDED "AS IS", WITHOUT WARRANTY OF ANY KIND, EXPRESS
 * OR IMPLIED, INCLUDING BUT NOT LIMITED TO THE WARRANTIES OF MERCHANTABILITY,
 * FITNESS FOR A PARTICULAR PURPOSE AND NONINFRINGEMENT.  IN NO EVENT SHALL
 * THE COPYRIGHT HOLDER(S) BE LIABLE FOR ANY CLAIM, DAMAGES OR OTHER LIABILITY, WHETHER IN
 * AN ACTION OF CONTRACT, TORT OR OTHERWISE, ARISING FROM, OUT OF OR IN
 * CONNECTION WITH THE SOFTWARE OR THE USE OR OTHER DEALINGS IN THE SOFTWARE.
 */
#ifndef _vcn_1_0_SH_MASK_HEADER
#define _vcn_1_0_SH_MASK_HEADER


// addressBlock: uvd_uvd_pg_dec
//UVD_PGFSM_CONFIG
#define UVD_PGFSM_CONFIG__UVDM_PWR_CONFIG__SHIFT                                                              0x0
#define UVD_PGFSM_CONFIG__UVDU_PWR_CONFIG__SHIFT                                                              0x2
#define UVD_PGFSM_CONFIG__UVDF_PWR_CONFIG__SHIFT                                                              0x4
#define UVD_PGFSM_CONFIG__UVDC_PWR_CONFIG__SHIFT                                                              0x6
#define UVD_PGFSM_CONFIG__UVDB_PWR_CONFIG__SHIFT                                                              0x8
#define UVD_PGFSM_CONFIG__UVDIL_PWR_CONFIG__SHIFT                                                             0xa
#define UVD_PGFSM_CONFIG__UVDIR_PWR_CONFIG__SHIFT                                                             0xc
#define UVD_PGFSM_CONFIG__UVDTD_PWR_CONFIG__SHIFT                                                             0xe
#define UVD_PGFSM_CONFIG__UVDTE_PWR_CONFIG__SHIFT                                                             0x10
#define UVD_PGFSM_CONFIG__UVDE_PWR_CONFIG__SHIFT                                                              0x12
#define UVD_PGFSM_CONFIG__UVDW_PWR_CONFIG__SHIFT                                                              0x14
#define UVD_PGFSM_CONFIG__UVDM_PWR_CONFIG_MASK                                                                0x00000003L
#define UVD_PGFSM_CONFIG__UVDU_PWR_CONFIG_MASK                                                                0x0000000CL
#define UVD_PGFSM_CONFIG__UVDF_PWR_CONFIG_MASK                                                                0x00000030L
#define UVD_PGFSM_CONFIG__UVDC_PWR_CONFIG_MASK                                                                0x000000C0L
#define UVD_PGFSM_CONFIG__UVDB_PWR_CONFIG_MASK                                                                0x00000300L
#define UVD_PGFSM_CONFIG__UVDIL_PWR_CONFIG_MASK                                                               0x00000C00L
#define UVD_PGFSM_CONFIG__UVDIR_PWR_CONFIG_MASK                                                               0x00003000L
#define UVD_PGFSM_CONFIG__UVDTD_PWR_CONFIG_MASK                                                               0x0000C000L
#define UVD_PGFSM_CONFIG__UVDTE_PWR_CONFIG_MASK                                                               0x00030000L
#define UVD_PGFSM_CONFIG__UVDE_PWR_CONFIG_MASK                                                                0x000C0000L
#define UVD_PGFSM_CONFIG__UVDW_PWR_CONFIG_MASK                                                                0x00300000L
//UVD_PGFSM_STATUS
#define UVD_PGFSM_STATUS__UVDM_PWR_STATUS__SHIFT                                                              0x0
#define UVD_PGFSM_STATUS__UVDU_PWR_STATUS__SHIFT                                                              0x2
#define UVD_PGFSM_STATUS__UVDF_PWR_STATUS__SHIFT                                                              0x4
#define UVD_PGFSM_STATUS__UVDC_PWR_STATUS__SHIFT                                                              0x6
#define UVD_PGFSM_STATUS__UVDB_PWR_STATUS__SHIFT                                                              0x8
#define UVD_PGFSM_STATUS__UVDIL_PWR_STATUS__SHIFT                                                             0xa
#define UVD_PGFSM_STATUS__UVDIR_PWR_STATUS__SHIFT                                                             0xc
#define UVD_PGFSM_STATUS__UVDTD_PWR_STATUS__SHIFT                                                             0xe
#define UVD_PGFSM_STATUS__UVDTE_PWR_STATUS__SHIFT                                                             0x10
#define UVD_PGFSM_STATUS__UVDE_PWR_STATUS__SHIFT                                                              0x12
#define UVD_PGFSM_STATUS__UVDW_PWR_STATUS__SHIFT                                                              0x14
#define UVD_PGFSM_STATUS__UVDM_PWR_STATUS_MASK                                                                0x00000003L
#define UVD_PGFSM_STATUS__UVDU_PWR_STATUS_MASK                                                                0x0000000CL
#define UVD_PGFSM_STATUS__UVDF_PWR_STATUS_MASK                                                                0x00000030L
#define UVD_PGFSM_STATUS__UVDC_PWR_STATUS_MASK                                                                0x000000C0L
#define UVD_PGFSM_STATUS__UVDB_PWR_STATUS_MASK                                                                0x00000300L
#define UVD_PGFSM_STATUS__UVDIL_PWR_STATUS_MASK                                                               0x00000C00L
#define UVD_PGFSM_STATUS__UVDIR_PWR_STATUS_MASK                                                               0x00003000L
#define UVD_PGFSM_STATUS__UVDTD_PWR_STATUS_MASK                                                               0x0000C000L
#define UVD_PGFSM_STATUS__UVDTE_PWR_STATUS_MASK                                                               0x00030000L
#define UVD_PGFSM_STATUS__UVDE_PWR_STATUS_MASK                                                                0x000C0000L
#define UVD_PGFSM_STATUS__UVDW_PWR_STATUS_MASK                                                                0x00300000L
//UVD_POWER_STATUS
#define UVD_POWER_STATUS__UVD_POWER_STATUS__SHIFT                                                             0x0
#define UVD_POWER_STATUS__UVD_PG_MODE__SHIFT                                                                  0x2
#define UVD_POWER_STATUS__UVD_CG_MODE__SHIFT                                                                  0x4
#define UVD_POWER_STATUS__UVD_PG_EN__SHIFT                                                                    0x8
#define UVD_POWER_STATUS__RBC_SNOOP_DIS__SHIFT                                                                0x9
#define UVD_POWER_STATUS__JRBC_SNOOP_DIS__SHIFT                                                               0xa
#define UVD_POWER_STATUS__SW_RB_SNOOP_DIS__SHIFT                                                              0xb
#define UVD_POWER_STATUS__UVD_POWER_STATUS_MASK                                                               0x00000003L
#define UVD_POWER_STATUS__UVD_PG_MODE_MASK                                                                    0x00000004L
#define UVD_POWER_STATUS__UVD_CG_MODE_MASK                                                                    0x00000030L
#define UVD_POWER_STATUS__UVD_PG_EN_MASK                                                                      0x00000100L
#define UVD_POWER_STATUS__RBC_SNOOP_DIS_MASK                                                                  0x00000200L
#define UVD_POWER_STATUS__JRBC_SNOOP_DIS_MASK                                                                 0x00000400L
#define UVD_POWER_STATUS__SW_RB_SNOOP_DIS_MASK                                                                0x00000800L
//CC_UVD_HARVESTING
#define CC_UVD_HARVESTING__UVD_DISABLE__SHIFT                                                                 0x1
#define CC_UVD_HARVESTING__UVD_DISABLE_MASK                                                                   0x00000002L
//UVD_DPG_LMA_CTL
#define UVD_DPG_LMA_CTL__READ_WRITE__SHIFT                                                                    0x0
#define UVD_DPG_LMA_CTL__MASK_EN__SHIFT                                                                       0x1
#define UVD_DPG_LMA_CTL__ADDR_AUTO_INCREMENT__SHIFT                                                           0x2
#define UVD_DPG_LMA_CTL__SRAM_SEL__SHIFT                                                                      0x4
#define UVD_DPG_LMA_CTL__READ_WRITE_ADDR__SHIFT                                                               0x10
#define UVD_DPG_LMA_CTL__READ_WRITE_MASK                                                                      0x00000001L
#define UVD_DPG_LMA_CTL__MASK_EN_MASK                                                                         0x00000002L
#define UVD_DPG_LMA_CTL__ADDR_AUTO_INCREMENT_MASK                                                             0x00000004L
#define UVD_DPG_LMA_CTL__SRAM_SEL_MASK                                                                        0x00000010L
#define UVD_DPG_LMA_CTL__READ_WRITE_ADDR_MASK                                                                 0xFFFF0000L
//UVD_DPG_PAUSE
#define UVD_DPG_PAUSE__JPEG_PAUSE_DPG_REQ__SHIFT                                                              0x0
#define UVD_DPG_PAUSE__JPEG_PAUSE_DPG_ACK__SHIFT                                                              0x1
#define UVD_DPG_PAUSE__NJ_PAUSE_DPG_REQ__SHIFT                                                                0x2
#define UVD_DPG_PAUSE__NJ_PAUSE_DPG_ACK__SHIFT                                                                0x3
#define UVD_DPG_PAUSE__JPEG_PAUSE_DPG_REQ_MASK                                                                0x00000001L
#define UVD_DPG_PAUSE__JPEG_PAUSE_DPG_ACK_MASK                                                                0x00000002L
#define UVD_DPG_PAUSE__NJ_PAUSE_DPG_REQ_MASK                                                                  0x00000004L
#define UVD_DPG_PAUSE__NJ_PAUSE_DPG_ACK_MASK                                                                  0x00000008L
//UVD_SCRATCH1
#define UVD_SCRATCH1__SCRATCH1_DATA__SHIFT                                                                    0x0
#define UVD_SCRATCH1__SCRATCH1_DATA_MASK                                                                      0xFFFFFFFFL
//UVD_SCRATCH2
#define UVD_SCRATCH2__SCRATCH2_DATA__SHIFT                                                                    0x0
#define UVD_SCRATCH2__SCRATCH2_DATA_MASK                                                                      0xFFFFFFFFL
//UVD_SCRATCH3
#define UVD_SCRATCH3__SCRATCH3_DATA__SHIFT                                                                    0x0
#define UVD_SCRATCH3__SCRATCH3_DATA_MASK                                                                      0xFFFFFFFFL
//UVD_SCRATCH4
#define UVD_SCRATCH4__SCRATCH4_DATA__SHIFT                                                                    0x0
#define UVD_SCRATCH4__SCRATCH4_DATA_MASK                                                                      0xFFFFFFFFL
//UVD_SCRATCH5
#define UVD_SCRATCH5__SCRATCH5_DATA__SHIFT                                                                    0x0
#define UVD_SCRATCH5__SCRATCH5_DATA_MASK                                                                      0xFFFFFFFFL
//UVD_SCRATCH6
#define UVD_SCRATCH6__SCRATCH6_DATA__SHIFT                                                                    0x0
#define UVD_SCRATCH6__SCRATCH6_DATA_MASK                                                                      0xFFFFFFFFL
//UVD_SCRATCH7
#define UVD_SCRATCH7__SCRATCH7_DATA__SHIFT                                                                    0x0
#define UVD_SCRATCH7__SCRATCH7_DATA_MASK                                                                      0xFFFFFFFFL
//UVD_SCRATCH8
#define UVD_SCRATCH8__SCRATCH8_DATA__SHIFT                                                                    0x0
#define UVD_SCRATCH8__SCRATCH8_DATA_MASK                                                                      0xFFFFFFFFL
//UVD_SCRATCH9
#define UVD_SCRATCH9__SCRATCH9_DATA__SHIFT                                                                    0x0
#define UVD_SCRATCH9__SCRATCH9_DATA_MASK                                                                      0xFFFFFFFFL
//UVD_SCRATCH10
#define UVD_SCRATCH10__SCRATCH10_DATA__SHIFT                                                                  0x0
#define UVD_SCRATCH10__SCRATCH10_DATA_MASK                                                                    0xFFFFFFFFL
//UVD_SCRATCH11
#define UVD_SCRATCH11__SCRATCH11_DATA__SHIFT                                                                  0x0
#define UVD_SCRATCH11__SCRATCH11_DATA_MASK                                                                    0xFFFFFFFFL
//UVD_SCRATCH12
#define UVD_SCRATCH12__SCRATCH12_DATA__SHIFT                                                                  0x0
#define UVD_SCRATCH12__SCRATCH12_DATA_MASK                                                                    0xFFFFFFFFL
//UVD_SCRATCH13
#define UVD_SCRATCH13__SCRATCH13_DATA__SHIFT                                                                  0x0
#define UVD_SCRATCH13__SCRATCH13_DATA_MASK                                                                    0xFFFFFFFFL
//UVD_SCRATCH14
#define UVD_SCRATCH14__SCRATCH14_DATA__SHIFT                                                                  0x0
#define UVD_SCRATCH14__SCRATCH14_DATA_MASK                                                                    0xFFFFFFFFL
//UVD_DPG_LMI_VCPU_CACHE_64BIT_BAR_LOW
#define UVD_DPG_LMI_VCPU_CACHE_64BIT_BAR_LOW__BITS_31_0__SHIFT                                                0x0
#define UVD_DPG_LMI_VCPU_CACHE_64BIT_BAR_LOW__BITS_31_0_MASK                                                  0xFFFFFFFFL
//UVD_DPG_LMI_VCPU_CACHE_64BIT_BAR_HIGH
#define UVD_DPG_LMI_VCPU_CACHE_64BIT_BAR_HIGH__BITS_63_32__SHIFT                                              0x0
#define UVD_DPG_LMI_VCPU_CACHE_64BIT_BAR_HIGH__BITS_63_32_MASK                                                0xFFFFFFFFL
//UVD_DPG_VCPU_CACHE_OFFSET0
#define UVD_DPG_VCPU_CACHE_OFFSET0__CACHE_OFFSET0__SHIFT                                                      0x0
#define UVD_DPG_VCPU_CACHE_OFFSET0__CACHE_OFFSET0_MASK                                                        0x01FFFFFFL


// addressBlock: uvd_uvdgendec
//UVD_LCM_CGC_CNTRL
#define UVD_LCM_CGC_CNTRL__FORCE_OFF__SHIFT                                                                   0x12
#define UVD_LCM_CGC_CNTRL__FORCE_ON__SHIFT                                                                    0x13
#define UVD_LCM_CGC_CNTRL__OFF_DELAY__SHIFT                                                                   0x14
#define UVD_LCM_CGC_CNTRL__ON_DELAY__SHIFT                                                                    0x1c
#define UVD_LCM_CGC_CNTRL__FORCE_OFF_MASK                                                                     0x00040000L
#define UVD_LCM_CGC_CNTRL__FORCE_ON_MASK                                                                      0x00080000L
#define UVD_LCM_CGC_CNTRL__OFF_DELAY_MASK                                                                     0x0FF00000L
#define UVD_LCM_CGC_CNTRL__ON_DELAY_MASK                                                                      0xF0000000L


// addressBlock: uvd_uvdnpdec
//UVD_JPEG_CNTL
#define UVD_JPEG_CNTL__SOFT_RESET__SHIFT                                                                      0x0
#define UVD_JPEG_CNTL__REQUEST_EN__SHIFT                                                                      0x1
#define UVD_JPEG_CNTL__ERR_RST_EN__SHIFT                                                                      0x2
#define UVD_JPEG_CNTL__HUFF_SPEED_EN__SHIFT                                                                   0x3
#define UVD_JPEG_CNTL__HUFF_SPEED_STATUS__SHIFT                                                               0x4
#define UVD_JPEG_CNTL__DBG_MUX_SEL__SHIFT                                                                     0x8
#define UVD_JPEG_CNTL__SOFT_RESET_MASK                                                                        0x00000001L
#define UVD_JPEG_CNTL__REQUEST_EN_MASK                                                                        0x00000002L
#define UVD_JPEG_CNTL__ERR_RST_EN_MASK                                                                        0x00000004L
#define UVD_JPEG_CNTL__HUFF_SPEED_EN_MASK                                                                     0x00000008L
#define UVD_JPEG_CNTL__HUFF_SPEED_STATUS_MASK                                                                 0x00000010L
#define UVD_JPEG_CNTL__DBG_MUX_SEL_MASK                                                                       0x00007F00L
//UVD_JPEG_RB_BASE
#define UVD_JPEG_RB_BASE__RB_BYTE_OFF__SHIFT                                                                  0x0
#define UVD_JPEG_RB_BASE__RB_BASE__SHIFT                                                                      0x6
#define UVD_JPEG_RB_BASE__RB_BYTE_OFF_MASK                                                                    0x0000003FL
#define UVD_JPEG_RB_BASE__RB_BASE_MASK                                                                        0xFFFFFFC0L
//UVD_JPEG_RB_WPTR
#define UVD_JPEG_RB_WPTR__RB_WPTR__SHIFT                                                                      0x4
#define UVD_JPEG_RB_WPTR__RB_WPTR_MASK                                                                        0x3FFFFFF0L
//UVD_JPEG_RB_RPTR
#define UVD_JPEG_RB_RPTR__RB_RPTR__SHIFT                                                                      0x4
#define UVD_JPEG_RB_RPTR__RB_RPTR_MASK                                                                        0x3FFFFFF0L
//UVD_JPEG_RB_SIZE
#define UVD_JPEG_RB_SIZE__RB_SIZE__SHIFT                                                                      0x4
#define UVD_JPEG_RB_SIZE__RB_SIZE_MASK                                                                        0x3FFFFFF0L
//UVD_JPEG_ADDR_CONFIG
#define UVD_JPEG_ADDR_CONFIG__NUM_PIPES__SHIFT                                                                0x0
#define UVD_JPEG_ADDR_CONFIG__PIPE_INTERLEAVE_SIZE__SHIFT                                                     0x3
#define UVD_JPEG_ADDR_CONFIG__MAX_COMPRESSED_FRAGS__SHIFT                                                     0x6
#define UVD_JPEG_ADDR_CONFIG__BANK_INTERLEAVE_SIZE__SHIFT                                                     0x8
#define UVD_JPEG_ADDR_CONFIG__NUM_BANKS__SHIFT                                                                0xc
#define UVD_JPEG_ADDR_CONFIG__SHADER_ENGINE_TILE_SIZE__SHIFT                                                  0x10
#define UVD_JPEG_ADDR_CONFIG__NUM_SHADER_ENGINES__SHIFT                                                       0x13
#define UVD_JPEG_ADDR_CONFIG__NUM_GPUS__SHIFT                                                                 0x15
#define UVD_JPEG_ADDR_CONFIG__MULTI_GPU_TILE_SIZE__SHIFT                                                      0x18
#define UVD_JPEG_ADDR_CONFIG__NUM_RB_PER_SE__SHIFT                                                            0x1a
#define UVD_JPEG_ADDR_CONFIG__ROW_SIZE__SHIFT                                                                 0x1c
#define UVD_JPEG_ADDR_CONFIG__NUM_LOWER_PIPES__SHIFT                                                          0x1e
#define UVD_JPEG_ADDR_CONFIG__SE_ENABLE__SHIFT                                                                0x1f
#define UVD_JPEG_ADDR_CONFIG__NUM_PIPES_MASK                                                                  0x00000007L
#define UVD_JPEG_ADDR_CONFIG__PIPE_INTERLEAVE_SIZE_MASK                                                       0x00000038L
#define UVD_JPEG_ADDR_CONFIG__MAX_COMPRESSED_FRAGS_MASK                                                       0x000000C0L
#define UVD_JPEG_ADDR_CONFIG__BANK_INTERLEAVE_SIZE_MASK                                                       0x00000700L
#define UVD_JPEG_ADDR_CONFIG__NUM_BANKS_MASK                                                                  0x00007000L
#define UVD_JPEG_ADDR_CONFIG__SHADER_ENGINE_TILE_SIZE_MASK                                                    0x00070000L
#define UVD_JPEG_ADDR_CONFIG__NUM_SHADER_ENGINES_MASK                                                         0x00180000L
#define UVD_JPEG_ADDR_CONFIG__NUM_GPUS_MASK                                                                   0x00E00000L
#define UVD_JPEG_ADDR_CONFIG__MULTI_GPU_TILE_SIZE_MASK                                                        0x03000000L
#define UVD_JPEG_ADDR_CONFIG__NUM_RB_PER_SE_MASK                                                              0x0C000000L
#define UVD_JPEG_ADDR_CONFIG__ROW_SIZE_MASK                                                                   0x30000000L
#define UVD_JPEG_ADDR_CONFIG__NUM_LOWER_PIPES_MASK                                                            0x40000000L
#define UVD_JPEG_ADDR_CONFIG__SE_ENABLE_MASK                                                                  0x80000000L
//UVD_JPEG_GPCOM_CMD
#define UVD_JPEG_GPCOM_CMD__CMD_SEND__SHIFT                                                                   0x0
#define UVD_JPEG_GPCOM_CMD__CMD__SHIFT                                                                        0x1
#define UVD_JPEG_GPCOM_CMD__CMD_SOURCE__SHIFT                                                                 0x1f
#define UVD_JPEG_GPCOM_CMD__CMD_SEND_MASK                                                                     0x00000001L
#define UVD_JPEG_GPCOM_CMD__CMD_MASK                                                                          0x7FFFFFFEL
#define UVD_JPEG_GPCOM_CMD__CMD_SOURCE_MASK                                                                   0x80000000L
//UVD_JPEG_GPCOM_DATA0
#define UVD_JPEG_GPCOM_DATA0__DATA0__SHIFT                                                                    0x0
#define UVD_JPEG_GPCOM_DATA0__DATA0_MASK                                                                      0xFFFFFFFFL
//UVD_JPEG_GPCOM_DATA1
#define UVD_JPEG_GPCOM_DATA1__DATA1__SHIFT                                                                    0x0
#define UVD_JPEG_GPCOM_DATA1__DATA1_MASK                                                                      0xFFFFFFFFL
//UVD_JPEG_JRB_BASE_LO
#define UVD_JPEG_JRB_BASE_LO__JRB_BASE_LO__SHIFT                                                              0x6
#define UVD_JPEG_JRB_BASE_LO__JRB_BASE_LO_MASK                                                                0xFFFFFFC0L
//UVD_JPEG_JRB_BASE_HI
#define UVD_JPEG_JRB_BASE_HI__JRB_BASE_HI__SHIFT                                                              0x0
#define UVD_JPEG_JRB_BASE_HI__JRB_BASE_HI_MASK                                                                0xFFFFFFFFL
//UVD_JPEG_JRB_SIZE
#define UVD_JPEG_JRB_SIZE__JRB_SIZE__SHIFT                                                                    0x4
#define UVD_JPEG_JRB_SIZE__JRB_SIZE_MASK                                                                      0x007FFFF0L
//UVD_JPEG_JRB_RPTR
#define UVD_JPEG_JRB_RPTR__JRB_RPTR__SHIFT                                                                    0x4
#define UVD_JPEG_JRB_RPTR__JRB_RPTR_MASK                                                                      0x007FFFF0L
//UVD_JPEG_JRB_WPTR
#define UVD_JPEG_JRB_WPTR__JRB_WPTR__SHIFT                                                                    0x4
#define UVD_JPEG_JRB_WPTR__JRB_WPTR_MASK                                                                      0x007FFFF0L
//UVD_JPEG_UV_ADDR_CONFIG
#define UVD_JPEG_UV_ADDR_CONFIG__NUM_PIPES__SHIFT                                                             0x0
#define UVD_JPEG_UV_ADDR_CONFIG__PIPE_INTERLEAVE_SIZE__SHIFT                                                  0x3
#define UVD_JPEG_UV_ADDR_CONFIG__MAX_COMPRESSED_FRAGS__SHIFT                                                  0x6
#define UVD_JPEG_UV_ADDR_CONFIG__BANK_INTERLEAVE_SIZE__SHIFT                                                  0x8
#define UVD_JPEG_UV_ADDR_CONFIG__NUM_BANKS__SHIFT                                                             0xc
#define UVD_JPEG_UV_ADDR_CONFIG__SHADER_ENGINE_TILE_SIZE__SHIFT                                               0x10
#define UVD_JPEG_UV_ADDR_CONFIG__NUM_SHADER_ENGINES__SHIFT                                                    0x13
#define UVD_JPEG_UV_ADDR_CONFIG__NUM_GPUS__SHIFT                                                              0x15
#define UVD_JPEG_UV_ADDR_CONFIG__MULTI_GPU_TILE_SIZE__SHIFT                                                   0x18
#define UVD_JPEG_UV_ADDR_CONFIG__NUM_RB_PER_SE__SHIFT                                                         0x1a
#define UVD_JPEG_UV_ADDR_CONFIG__ROW_SIZE__SHIFT                                                              0x1c
#define UVD_JPEG_UV_ADDR_CONFIG__NUM_LOWER_PIPES__SHIFT                                                       0x1e
#define UVD_JPEG_UV_ADDR_CONFIG__SE_ENABLE__SHIFT                                                             0x1f
#define UVD_JPEG_UV_ADDR_CONFIG__NUM_PIPES_MASK                                                               0x00000007L
#define UVD_JPEG_UV_ADDR_CONFIG__PIPE_INTERLEAVE_SIZE_MASK                                                    0x00000038L
#define UVD_JPEG_UV_ADDR_CONFIG__MAX_COMPRESSED_FRAGS_MASK                                                    0x000000C0L
#define UVD_JPEG_UV_ADDR_CONFIG__BANK_INTERLEAVE_SIZE_MASK                                                    0x00000700L
#define UVD_JPEG_UV_ADDR_CONFIG__NUM_BANKS_MASK                                                               0x00007000L
#define UVD_JPEG_UV_ADDR_CONFIG__SHADER_ENGINE_TILE_SIZE_MASK                                                 0x00070000L
#define UVD_JPEG_UV_ADDR_CONFIG__NUM_SHADER_ENGINES_MASK                                                      0x00180000L
#define UVD_JPEG_UV_ADDR_CONFIG__NUM_GPUS_MASK                                                                0x00E00000L
#define UVD_JPEG_UV_ADDR_CONFIG__MULTI_GPU_TILE_SIZE_MASK                                                     0x03000000L
#define UVD_JPEG_UV_ADDR_CONFIG__NUM_RB_PER_SE_MASK                                                           0x0C000000L
#define UVD_JPEG_UV_ADDR_CONFIG__ROW_SIZE_MASK                                                                0x30000000L
#define UVD_JPEG_UV_ADDR_CONFIG__NUM_LOWER_PIPES_MASK                                                         0x40000000L
#define UVD_JPEG_UV_ADDR_CONFIG__SE_ENABLE_MASK                                                               0x80000000L
//UVD_SEMA_ADDR_LOW
#define UVD_SEMA_ADDR_LOW__ADDR_26_3__SHIFT                                                                   0x0
#define UVD_SEMA_ADDR_LOW__ADDR_26_3_MASK                                                                     0x00FFFFFFL
//UVD_SEMA_ADDR_HIGH
#define UVD_SEMA_ADDR_HIGH__ADDR_47_27__SHIFT                                                                 0x0
#define UVD_SEMA_ADDR_HIGH__ADDR_47_27_MASK                                                                   0x001FFFFFL
//UVD_SEMA_CMD
#define UVD_SEMA_CMD__REQ_CMD__SHIFT                                                                          0x0
#define UVD_SEMA_CMD__WR_PHASE__SHIFT                                                                         0x4
#define UVD_SEMA_CMD__MODE__SHIFT                                                                             0x6
#define UVD_SEMA_CMD__VMID_EN__SHIFT                                                                          0x7
#define UVD_SEMA_CMD__VMID__SHIFT                                                                             0x8
#define UVD_SEMA_CMD__REQ_CMD_MASK                                                                            0x0000000FL
#define UVD_SEMA_CMD__WR_PHASE_MASK                                                                           0x00000030L
#define UVD_SEMA_CMD__MODE_MASK                                                                               0x00000040L
#define UVD_SEMA_CMD__VMID_EN_MASK                                                                            0x00000080L
#define UVD_SEMA_CMD__VMID_MASK                                                                               0x00000F00L
//UVD_GPCOM_VCPU_CMD
#define UVD_GPCOM_VCPU_CMD__CMD_SEND__SHIFT                                                                   0x0
#define UVD_GPCOM_VCPU_CMD__CMD__SHIFT                                                                        0x1
#define UVD_GPCOM_VCPU_CMD__CMD_SOURCE__SHIFT                                                                 0x1f
#define UVD_GPCOM_VCPU_CMD__CMD_SEND_MASK                                                                     0x00000001L
#define UVD_GPCOM_VCPU_CMD__CMD_MASK                                                                          0x7FFFFFFEL
#define UVD_GPCOM_VCPU_CMD__CMD_SOURCE_MASK                                                                   0x80000000L
//UVD_GPCOM_VCPU_DATA0
#define UVD_GPCOM_VCPU_DATA0__DATA0__SHIFT                                                                    0x0
#define UVD_GPCOM_VCPU_DATA0__DATA0_MASK                                                                      0xFFFFFFFFL
//UVD_GPCOM_VCPU_DATA1
#define UVD_GPCOM_VCPU_DATA1__DATA1__SHIFT                                                                    0x0
#define UVD_GPCOM_VCPU_DATA1__DATA1_MASK                                                                      0xFFFFFFFFL
//UVD_UDEC_DBW_UV_ADDR_CONFIG
#define UVD_UDEC_DBW_UV_ADDR_CONFIG__NUM_PIPES__SHIFT                                                         0x0
#define UVD_UDEC_DBW_UV_ADDR_CONFIG__PIPE_INTERLEAVE_SIZE__SHIFT                                              0x3
#define UVD_UDEC_DBW_UV_ADDR_CONFIG__MAX_COMPRESSED_FRAGS__SHIFT                                              0x6
#define UVD_UDEC_DBW_UV_ADDR_CONFIG__BANK_INTERLEAVE_SIZE__SHIFT                                              0x8
#define UVD_UDEC_DBW_UV_ADDR_CONFIG__NUM_BANKS__SHIFT                                                         0xc
#define UVD_UDEC_DBW_UV_ADDR_CONFIG__SHADER_ENGINE_TILE_SIZE__SHIFT                                           0x10
#define UVD_UDEC_DBW_UV_ADDR_CONFIG__NUM_SHADER_ENGINES__SHIFT                                                0x13
#define UVD_UDEC_DBW_UV_ADDR_CONFIG__NUM_GPUS__SHIFT                                                          0x15
#define UVD_UDEC_DBW_UV_ADDR_CONFIG__MULTI_GPU_TILE_SIZE__SHIFT                                               0x18
#define UVD_UDEC_DBW_UV_ADDR_CONFIG__NUM_RB_PER_SE__SHIFT                                                     0x1a
#define UVD_UDEC_DBW_UV_ADDR_CONFIG__ROW_SIZE__SHIFT                                                          0x1c
#define UVD_UDEC_DBW_UV_ADDR_CONFIG__NUM_LOWER_PIPES__SHIFT                                                   0x1e
#define UVD_UDEC_DBW_UV_ADDR_CONFIG__SE_ENABLE__SHIFT                                                         0x1f
#define UVD_UDEC_DBW_UV_ADDR_CONFIG__NUM_PIPES_MASK                                                           0x00000007L
#define UVD_UDEC_DBW_UV_ADDR_CONFIG__PIPE_INTERLEAVE_SIZE_MASK                                                0x00000038L
#define UVD_UDEC_DBW_UV_ADDR_CONFIG__MAX_COMPRESSED_FRAGS_MASK                                                0x000000C0L
#define UVD_UDEC_DBW_UV_ADDR_CONFIG__BANK_INTERLEAVE_SIZE_MASK                                                0x00000700L
#define UVD_UDEC_DBW_UV_ADDR_CONFIG__NUM_BANKS_MASK                                                           0x00007000L
#define UVD_UDEC_DBW_UV_ADDR_CONFIG__SHADER_ENGINE_TILE_SIZE_MASK                                             0x00070000L
#define UVD_UDEC_DBW_UV_ADDR_CONFIG__NUM_SHADER_ENGINES_MASK                                                  0x00180000L
#define UVD_UDEC_DBW_UV_ADDR_CONFIG__NUM_GPUS_MASK                                                            0x00E00000L
#define UVD_UDEC_DBW_UV_ADDR_CONFIG__MULTI_GPU_TILE_SIZE_MASK                                                 0x03000000L
#define UVD_UDEC_DBW_UV_ADDR_CONFIG__NUM_RB_PER_SE_MASK                                                       0x0C000000L
#define UVD_UDEC_DBW_UV_ADDR_CONFIG__ROW_SIZE_MASK                                                            0x30000000L
#define UVD_UDEC_DBW_UV_ADDR_CONFIG__NUM_LOWER_PIPES_MASK                                                     0x40000000L
#define UVD_UDEC_DBW_UV_ADDR_CONFIG__SE_ENABLE_MASK                                                           0x80000000L
//UVD_UDEC_ADDR_CONFIG
#define UVD_UDEC_ADDR_CONFIG__NUM_PIPES__SHIFT                                                                0x0
#define UVD_UDEC_ADDR_CONFIG__PIPE_INTERLEAVE_SIZE__SHIFT                                                     0x3
#define UVD_UDEC_ADDR_CONFIG__MAX_COMPRESSED_FRAGS__SHIFT                                                     0x6
#define UVD_UDEC_ADDR_CONFIG__BANK_INTERLEAVE_SIZE__SHIFT                                                     0x8
#define UVD_UDEC_ADDR_CONFIG__NUM_BANKS__SHIFT                                                                0xc
#define UVD_UDEC_ADDR_CONFIG__SHADER_ENGINE_TILE_SIZE__SHIFT                                                  0x10
#define UVD_UDEC_ADDR_CONFIG__NUM_SHADER_ENGINES__SHIFT                                                       0x13
#define UVD_UDEC_ADDR_CONFIG__NUM_GPUS__SHIFT                                                                 0x15
#define UVD_UDEC_ADDR_CONFIG__MULTI_GPU_TILE_SIZE__SHIFT                                                      0x18
#define UVD_UDEC_ADDR_CONFIG__NUM_RB_PER_SE__SHIFT                                                            0x1a
#define UVD_UDEC_ADDR_CONFIG__ROW_SIZE__SHIFT                                                                 0x1c
#define UVD_UDEC_ADDR_CONFIG__NUM_LOWER_PIPES__SHIFT                                                          0x1e
#define UVD_UDEC_ADDR_CONFIG__SE_ENABLE__SHIFT                                                                0x1f
#define UVD_UDEC_ADDR_CONFIG__NUM_PIPES_MASK                                                                  0x00000007L
#define UVD_UDEC_ADDR_CONFIG__PIPE_INTERLEAVE_SIZE_MASK                                                       0x00000038L
#define UVD_UDEC_ADDR_CONFIG__MAX_COMPRESSED_FRAGS_MASK                                                       0x000000C0L
#define UVD_UDEC_ADDR_CONFIG__BANK_INTERLEAVE_SIZE_MASK                                                       0x00000700L
#define UVD_UDEC_ADDR_CONFIG__NUM_BANKS_MASK                                                                  0x00007000L
#define UVD_UDEC_ADDR_CONFIG__SHADER_ENGINE_TILE_SIZE_MASK                                                    0x00070000L
#define UVD_UDEC_ADDR_CONFIG__NUM_SHADER_ENGINES_MASK                                                         0x00180000L
#define UVD_UDEC_ADDR_CONFIG__NUM_GPUS_MASK                                                                   0x00E00000L
#define UVD_UDEC_ADDR_CONFIG__MULTI_GPU_TILE_SIZE_MASK                                                        0x03000000L
#define UVD_UDEC_ADDR_CONFIG__NUM_RB_PER_SE_MASK                                                              0x0C000000L
#define UVD_UDEC_ADDR_CONFIG__ROW_SIZE_MASK                                                                   0x30000000L
#define UVD_UDEC_ADDR_CONFIG__NUM_LOWER_PIPES_MASK                                                            0x40000000L
#define UVD_UDEC_ADDR_CONFIG__SE_ENABLE_MASK                                                                  0x80000000L
//UVD_UDEC_DB_ADDR_CONFIG
#define UVD_UDEC_DB_ADDR_CONFIG__NUM_PIPES__SHIFT                                                             0x0
#define UVD_UDEC_DB_ADDR_CONFIG__PIPE_INTERLEAVE_SIZE__SHIFT                                                  0x3
#define UVD_UDEC_DB_ADDR_CONFIG__MAX_COMPRESSED_FRAGS__SHIFT                                                  0x6
#define UVD_UDEC_DB_ADDR_CONFIG__BANK_INTERLEAVE_SIZE__SHIFT                                                  0x8
#define UVD_UDEC_DB_ADDR_CONFIG__NUM_BANKS__SHIFT                                                             0xc
#define UVD_UDEC_DB_ADDR_CONFIG__SHADER_ENGINE_TILE_SIZE__SHIFT                                               0x10
#define UVD_UDEC_DB_ADDR_CONFIG__NUM_SHADER_ENGINES__SHIFT                                                    0x13
#define UVD_UDEC_DB_ADDR_CONFIG__NUM_GPUS__SHIFT                                                              0x15
#define UVD_UDEC_DB_ADDR_CONFIG__MULTI_GPU_TILE_SIZE__SHIFT                                                   0x18
#define UVD_UDEC_DB_ADDR_CONFIG__NUM_RB_PER_SE__SHIFT                                                         0x1a
#define UVD_UDEC_DB_ADDR_CONFIG__ROW_SIZE__SHIFT                                                              0x1c
#define UVD_UDEC_DB_ADDR_CONFIG__NUM_LOWER_PIPES__SHIFT                                                       0x1e
#define UVD_UDEC_DB_ADDR_CONFIG__SE_ENABLE__SHIFT                                                             0x1f
#define UVD_UDEC_DB_ADDR_CONFIG__NUM_PIPES_MASK                                                               0x00000007L
#define UVD_UDEC_DB_ADDR_CONFIG__PIPE_INTERLEAVE_SIZE_MASK                                                    0x00000038L
#define UVD_UDEC_DB_ADDR_CONFIG__MAX_COMPRESSED_FRAGS_MASK                                                    0x000000C0L
#define UVD_UDEC_DB_ADDR_CONFIG__BANK_INTERLEAVE_SIZE_MASK                                                    0x00000700L
#define UVD_UDEC_DB_ADDR_CONFIG__NUM_BANKS_MASK                                                               0x00007000L
#define UVD_UDEC_DB_ADDR_CONFIG__SHADER_ENGINE_TILE_SIZE_MASK                                                 0x00070000L
#define UVD_UDEC_DB_ADDR_CONFIG__NUM_SHADER_ENGINES_MASK                                                      0x00180000L
#define UVD_UDEC_DB_ADDR_CONFIG__NUM_GPUS_MASK                                                                0x00E00000L
#define UVD_UDEC_DB_ADDR_CONFIG__MULTI_GPU_TILE_SIZE_MASK                                                     0x03000000L
#define UVD_UDEC_DB_ADDR_CONFIG__NUM_RB_PER_SE_MASK                                                           0x0C000000L
#define UVD_UDEC_DB_ADDR_CONFIG__ROW_SIZE_MASK                                                                0x30000000L
#define UVD_UDEC_DB_ADDR_CONFIG__NUM_LOWER_PIPES_MASK                                                         0x40000000L
#define UVD_UDEC_DB_ADDR_CONFIG__SE_ENABLE_MASK                                                               0x80000000L
//UVD_UDEC_DBW_ADDR_CONFIG
#define UVD_UDEC_DBW_ADDR_CONFIG__NUM_PIPES__SHIFT                                                            0x0
#define UVD_UDEC_DBW_ADDR_CONFIG__PIPE_INTERLEAVE_SIZE__SHIFT                                                 0x3
#define UVD_UDEC_DBW_ADDR_CONFIG__MAX_COMPRESSED_FRAGS__SHIFT                                                 0x6
#define UVD_UDEC_DBW_ADDR_CONFIG__BANK_INTERLEAVE_SIZE__SHIFT                                                 0x8
#define UVD_UDEC_DBW_ADDR_CONFIG__NUM_BANKS__SHIFT                                                            0xc
#define UVD_UDEC_DBW_ADDR_CONFIG__SHADER_ENGINE_TILE_SIZE__SHIFT                                              0x10
#define UVD_UDEC_DBW_ADDR_CONFIG__NUM_SHADER_ENGINES__SHIFT                                                   0x13
#define UVD_UDEC_DBW_ADDR_CONFIG__NUM_GPUS__SHIFT                                                             0x15
#define UVD_UDEC_DBW_ADDR_CONFIG__MULTI_GPU_TILE_SIZE__SHIFT                                                  0x18
#define UVD_UDEC_DBW_ADDR_CONFIG__NUM_RB_PER_SE__SHIFT                                                        0x1a
#define UVD_UDEC_DBW_ADDR_CONFIG__ROW_SIZE__SHIFT                                                             0x1c
#define UVD_UDEC_DBW_ADDR_CONFIG__NUM_LOWER_PIPES__SHIFT                                                      0x1e
#define UVD_UDEC_DBW_ADDR_CONFIG__SE_ENABLE__SHIFT                                                            0x1f
#define UVD_UDEC_DBW_ADDR_CONFIG__NUM_PIPES_MASK                                                              0x00000007L
#define UVD_UDEC_DBW_ADDR_CONFIG__PIPE_INTERLEAVE_SIZE_MASK                                                   0x00000038L
#define UVD_UDEC_DBW_ADDR_CONFIG__MAX_COMPRESSED_FRAGS_MASK                                                   0x000000C0L
#define UVD_UDEC_DBW_ADDR_CONFIG__BANK_INTERLEAVE_SIZE_MASK                                                   0x00000700L
#define UVD_UDEC_DBW_ADDR_CONFIG__NUM_BANKS_MASK                                                              0x00007000L
#define UVD_UDEC_DBW_ADDR_CONFIG__SHADER_ENGINE_TILE_SIZE_MASK                                                0x00070000L
#define UVD_UDEC_DBW_ADDR_CONFIG__NUM_SHADER_ENGINES_MASK                                                     0x00180000L
#define UVD_UDEC_DBW_ADDR_CONFIG__NUM_GPUS_MASK                                                               0x00E00000L
#define UVD_UDEC_DBW_ADDR_CONFIG__MULTI_GPU_TILE_SIZE_MASK                                                    0x03000000L
#define UVD_UDEC_DBW_ADDR_CONFIG__NUM_RB_PER_SE_MASK                                                          0x0C000000L
#define UVD_UDEC_DBW_ADDR_CONFIG__ROW_SIZE_MASK                                                               0x30000000L
#define UVD_UDEC_DBW_ADDR_CONFIG__NUM_LOWER_PIPES_MASK                                                        0x40000000L
#define UVD_UDEC_DBW_ADDR_CONFIG__SE_ENABLE_MASK                                                              0x80000000L
//UVD_SUVD_CGC_GATE
#define UVD_SUVD_CGC_GATE__SRE__SHIFT                                                                         0x0
#define UVD_SUVD_CGC_GATE__SIT__SHIFT                                                                         0x1
#define UVD_SUVD_CGC_GATE__SMP__SHIFT                                                                         0x2
#define UVD_SUVD_CGC_GATE__SCM__SHIFT                                                                         0x3
#define UVD_SUVD_CGC_GATE__SDB__SHIFT                                                                         0x4
#define UVD_SUVD_CGC_GATE__SRE_H264__SHIFT                                                                    0x5
#define UVD_SUVD_CGC_GATE__SRE_HEVC__SHIFT                                                                    0x6
#define UVD_SUVD_CGC_GATE__SIT_H264__SHIFT                                                                    0x7
#define UVD_SUVD_CGC_GATE__SIT_HEVC__SHIFT                                                                    0x8
#define UVD_SUVD_CGC_GATE__SCM_H264__SHIFT                                                                    0x9
#define UVD_SUVD_CGC_GATE__SCM_HEVC__SHIFT                                                                    0xa
#define UVD_SUVD_CGC_GATE__SDB_H264__SHIFT                                                                    0xb
#define UVD_SUVD_CGC_GATE__SDB_HEVC__SHIFT                                                                    0xc
#define UVD_SUVD_CGC_GATE__SCLR__SHIFT                                                                        0xd
#define UVD_SUVD_CGC_GATE__UVD_SC__SHIFT                                                                      0xe
#define UVD_SUVD_CGC_GATE__ENT__SHIFT                                                                         0xf
#define UVD_SUVD_CGC_GATE__IME__SHIFT                                                                         0x10
#define UVD_SUVD_CGC_GATE__SIT_HEVC_DEC__SHIFT                                                                0x11
#define UVD_SUVD_CGC_GATE__SIT_HEVC_ENC__SHIFT                                                                0x12
#define UVD_SUVD_CGC_GATE__SITE__SHIFT                                                                        0x13
#define UVD_SUVD_CGC_GATE__SRE_VP9__SHIFT                                                                     0x14
#define UVD_SUVD_CGC_GATE__SCM_VP9__SHIFT                                                                     0x15
#define UVD_SUVD_CGC_GATE__SIT_VP9_DEC__SHIFT                                                                 0x16
#define UVD_SUVD_CGC_GATE__SDB_VP9__SHIFT                                                                     0x17
#define UVD_SUVD_CGC_GATE__IME_HEVC__SHIFT                                                                    0x18
#define UVD_SUVD_CGC_GATE__SRE_MASK                                                                           0x00000001L
#define UVD_SUVD_CGC_GATE__SIT_MASK                                                                           0x00000002L
#define UVD_SUVD_CGC_GATE__SMP_MASK                                                                           0x00000004L
#define UVD_SUVD_CGC_GATE__SCM_MASK                                                                           0x00000008L
#define UVD_SUVD_CGC_GATE__SDB_MASK                                                                           0x00000010L
#define UVD_SUVD_CGC_GATE__SRE_H264_MASK                                                                      0x00000020L
#define UVD_SUVD_CGC_GATE__SRE_HEVC_MASK                                                                      0x00000040L
#define UVD_SUVD_CGC_GATE__SIT_H264_MASK                                                                      0x00000080L
#define UVD_SUVD_CGC_GATE__SIT_HEVC_MASK                                                                      0x00000100L
#define UVD_SUVD_CGC_GATE__SCM_H264_MASK                                                                      0x00000200L
#define UVD_SUVD_CGC_GATE__SCM_HEVC_MASK                                                                      0x00000400L
#define UVD_SUVD_CGC_GATE__SDB_H264_MASK                                                                      0x00000800L
#define UVD_SUVD_CGC_GATE__SDB_HEVC_MASK                                                                      0x00001000L
#define UVD_SUVD_CGC_GATE__SCLR_MASK                                                                          0x00002000L
#define UVD_SUVD_CGC_GATE__UVD_SC_MASK                                                                        0x00004000L
#define UVD_SUVD_CGC_GATE__ENT_MASK                                                                           0x00008000L
#define UVD_SUVD_CGC_GATE__IME_MASK                                                                           0x00010000L
#define UVD_SUVD_CGC_GATE__SIT_HEVC_DEC_MASK                                                                  0x00020000L
#define UVD_SUVD_CGC_GATE__SIT_HEVC_ENC_MASK                                                                  0x00040000L
#define UVD_SUVD_CGC_GATE__SITE_MASK                                                                          0x00080000L
#define UVD_SUVD_CGC_GATE__SRE_VP9_MASK                                                                       0x00100000L
#define UVD_SUVD_CGC_GATE__SCM_VP9_MASK                                                                       0x00200000L
#define UVD_SUVD_CGC_GATE__SIT_VP9_DEC_MASK                                                                   0x00400000L
#define UVD_SUVD_CGC_GATE__SDB_VP9_MASK                                                                       0x00800000L
#define UVD_SUVD_CGC_GATE__IME_HEVC_MASK                                                                      0x01000000L
//UVD_SUVD_CGC_STATUS
#define UVD_SUVD_CGC_STATUS__SRE_VCLK__SHIFT                                                                  0x0
#define UVD_SUVD_CGC_STATUS__SRE_DCLK__SHIFT                                                                  0x1
#define UVD_SUVD_CGC_STATUS__SIT_DCLK__SHIFT                                                                  0x2
#define UVD_SUVD_CGC_STATUS__SMP_DCLK__SHIFT                                                                  0x3
#define UVD_SUVD_CGC_STATUS__SCM_DCLK__SHIFT                                                                  0x4
#define UVD_SUVD_CGC_STATUS__SDB_DCLK__SHIFT                                                                  0x5
#define UVD_SUVD_CGC_STATUS__SRE_H264_VCLK__SHIFT                                                             0x6
#define UVD_SUVD_CGC_STATUS__SRE_HEVC_VCLK__SHIFT                                                             0x7
#define UVD_SUVD_CGC_STATUS__SIT_H264_DCLK__SHIFT                                                             0x8
#define UVD_SUVD_CGC_STATUS__SIT_HEVC_DCLK__SHIFT                                                             0x9
#define UVD_SUVD_CGC_STATUS__SCM_H264_DCLK__SHIFT                                                             0xa
#define UVD_SUVD_CGC_STATUS__SCM_HEVC_DCLK__SHIFT                                                             0xb
#define UVD_SUVD_CGC_STATUS__SDB_H264_DCLK__SHIFT                                                             0xc
#define UVD_SUVD_CGC_STATUS__SDB_HEVC_DCLK__SHIFT                                                             0xd
#define UVD_SUVD_CGC_STATUS__SCLR_DCLK__SHIFT                                                                 0xe
#define UVD_SUVD_CGC_STATUS__UVD_SC__SHIFT                                                                    0xf
#define UVD_SUVD_CGC_STATUS__ENT_DCLK__SHIFT                                                                  0x10
#define UVD_SUVD_CGC_STATUS__IME_DCLK__SHIFT                                                                  0x11
#define UVD_SUVD_CGC_STATUS__SIT_HEVC_DEC_DCLK__SHIFT                                                         0x12
#define UVD_SUVD_CGC_STATUS__SIT_HEVC_ENC_DCLK__SHIFT                                                         0x13
#define UVD_SUVD_CGC_STATUS__SITE_DCLK__SHIFT                                                                 0x14
#define UVD_SUVD_CGC_STATUS__SITE_HEVC_DCLK__SHIFT                                                            0x15
#define UVD_SUVD_CGC_STATUS__SITE_HEVC_ENC_DCLK__SHIFT                                                        0x16
#define UVD_SUVD_CGC_STATUS__SRE_VP9_VCLK__SHIFT                                                              0x17
#define UVD_SUVD_CGC_STATUS__SCM_VP9_VCLK__SHIFT                                                              0x18
#define UVD_SUVD_CGC_STATUS__SIT_VP9_DEC_DCLK__SHIFT                                                          0x19
#define UVD_SUVD_CGC_STATUS__SDB_VP9_DCLK__SHIFT                                                              0x1a
#define UVD_SUVD_CGC_STATUS__IME_HEVC_DCLK__SHIFT                                                             0x1b
#define UVD_SUVD_CGC_STATUS__SRE_VCLK_MASK                                                                    0x00000001L
#define UVD_SUVD_CGC_STATUS__SRE_DCLK_MASK                                                                    0x00000002L
#define UVD_SUVD_CGC_STATUS__SIT_DCLK_MASK                                                                    0x00000004L
#define UVD_SUVD_CGC_STATUS__SMP_DCLK_MASK                                                                    0x00000008L
#define UVD_SUVD_CGC_STATUS__SCM_DCLK_MASK                                                                    0x00000010L
#define UVD_SUVD_CGC_STATUS__SDB_DCLK_MASK                                                                    0x00000020L
#define UVD_SUVD_CGC_STATUS__SRE_H264_VCLK_MASK                                                               0x00000040L
#define UVD_SUVD_CGC_STATUS__SRE_HEVC_VCLK_MASK                                                               0x00000080L
#define UVD_SUVD_CGC_STATUS__SIT_H264_DCLK_MASK                                                               0x00000100L
#define UVD_SUVD_CGC_STATUS__SIT_HEVC_DCLK_MASK                                                               0x00000200L
#define UVD_SUVD_CGC_STATUS__SCM_H264_DCLK_MASK                                                               0x00000400L
#define UVD_SUVD_CGC_STATUS__SCM_HEVC_DCLK_MASK                                                               0x00000800L
#define UVD_SUVD_CGC_STATUS__SDB_H264_DCLK_MASK                                                               0x00001000L
#define UVD_SUVD_CGC_STATUS__SDB_HEVC_DCLK_MASK                                                               0x00002000L
#define UVD_SUVD_CGC_STATUS__SCLR_DCLK_MASK                                                                   0x00004000L
#define UVD_SUVD_CGC_STATUS__UVD_SC_MASK                                                                      0x00008000L
#define UVD_SUVD_CGC_STATUS__ENT_DCLK_MASK                                                                    0x00010000L
#define UVD_SUVD_CGC_STATUS__IME_DCLK_MASK                                                                    0x00020000L
#define UVD_SUVD_CGC_STATUS__SIT_HEVC_DEC_DCLK_MASK                                                           0x00040000L
#define UVD_SUVD_CGC_STATUS__SIT_HEVC_ENC_DCLK_MASK                                                           0x00080000L
#define UVD_SUVD_CGC_STATUS__SITE_DCLK_MASK                                                                   0x00100000L
#define UVD_SUVD_CGC_STATUS__SITE_HEVC_DCLK_MASK                                                              0x00200000L
#define UVD_SUVD_CGC_STATUS__SITE_HEVC_ENC_DCLK_MASK                                                          0x00400000L
#define UVD_SUVD_CGC_STATUS__SRE_VP9_VCLK_MASK                                                                0x00800000L
#define UVD_SUVD_CGC_STATUS__SCM_VP9_VCLK_MASK                                                                0x01000000L
#define UVD_SUVD_CGC_STATUS__SIT_VP9_DEC_DCLK_MASK                                                            0x02000000L
#define UVD_SUVD_CGC_STATUS__SDB_VP9_DCLK_MASK                                                                0x04000000L
#define UVD_SUVD_CGC_STATUS__IME_HEVC_DCLK_MASK                                                               0x08000000L
//UVD_SUVD_CGC_CTRL
#define UVD_SUVD_CGC_CTRL__SRE_MODE__SHIFT                                                                    0x0
#define UVD_SUVD_CGC_CTRL__SIT_MODE__SHIFT                                                                    0x1
#define UVD_SUVD_CGC_CTRL__SMP_MODE__SHIFT                                                                    0x2
#define UVD_SUVD_CGC_CTRL__SCM_MODE__SHIFT                                                                    0x3
#define UVD_SUVD_CGC_CTRL__SDB_MODE__SHIFT                                                                    0x4
#define UVD_SUVD_CGC_CTRL__SCLR_MODE__SHIFT                                                                   0x5
#define UVD_SUVD_CGC_CTRL__UVD_SC_MODE__SHIFT                                                                 0x6
#define UVD_SUVD_CGC_CTRL__ENT_MODE__SHIFT                                                                    0x7
#define UVD_SUVD_CGC_CTRL__IME_MODE__SHIFT                                                                    0x8
#define UVD_SUVD_CGC_CTRL__SITE_MODE__SHIFT                                                                   0x9
#define UVD_SUVD_CGC_CTRL__SRE_MODE_MASK                                                                      0x00000001L
#define UVD_SUVD_CGC_CTRL__SIT_MODE_MASK                                                                      0x00000002L
#define UVD_SUVD_CGC_CTRL__SMP_MODE_MASK                                                                      0x00000004L
#define UVD_SUVD_CGC_CTRL__SCM_MODE_MASK                                                                      0x00000008L
#define UVD_SUVD_CGC_CTRL__SDB_MODE_MASK                                                                      0x00000010L
#define UVD_SUVD_CGC_CTRL__SCLR_MODE_MASK                                                                     0x00000020L
#define UVD_SUVD_CGC_CTRL__UVD_SC_MODE_MASK                                                                   0x00000040L
#define UVD_SUVD_CGC_CTRL__ENT_MODE_MASK                                                                      0x00000080L
#define UVD_SUVD_CGC_CTRL__IME_MODE_MASK                                                                      0x00000100L
#define UVD_SUVD_CGC_CTRL__SITE_MODE_MASK                                                                     0x00000200L
//UVD_LMI_VCPU_CACHE1_64BIT_BAR_LOW
#define UVD_LMI_VCPU_CACHE1_64BIT_BAR_LOW__BITS_31_0__SHIFT                                                   0x0
#define UVD_LMI_VCPU_CACHE1_64BIT_BAR_LOW__BITS_31_0_MASK                                                     0xFFFFFFFFL
//UVD_LMI_VCPU_CACHE1_64BIT_BAR_HIGH
#define UVD_LMI_VCPU_CACHE1_64BIT_BAR_HIGH__BITS_63_32__SHIFT                                                 0x0
#define UVD_LMI_VCPU_CACHE1_64BIT_BAR_HIGH__BITS_63_32_MASK                                                   0xFFFFFFFFL
//UVD_LMI_VCPU_CACHE2_64BIT_BAR_LOW
#define UVD_LMI_VCPU_CACHE2_64BIT_BAR_LOW__BITS_31_0__SHIFT                                                   0x0
#define UVD_LMI_VCPU_CACHE2_64BIT_BAR_LOW__BITS_31_0_MASK                                                     0xFFFFFFFFL
//UVD_LMI_VCPU_CACHE2_64BIT_BAR_HIGH
#define UVD_LMI_VCPU_CACHE2_64BIT_BAR_HIGH__BITS_63_32__SHIFT                                                 0x0
#define UVD_LMI_VCPU_CACHE2_64BIT_BAR_HIGH__BITS_63_32_MASK                                                   0xFFFFFFFFL
//UVD_NO_OP
#define UVD_NO_OP__NO_OP__SHIFT                                                                               0x0
#define UVD_NO_OP__NO_OP_MASK                                                                                 0xFFFFFFFFL
//UVD_VERSION
#define UVD_VERSION__MINOR_VERSION__SHIFT                                                                     0x0
#define UVD_VERSION__MAJOR_VERSION__SHIFT                                                                     0x10
#define UVD_VERSION__MINOR_VERSION_MASK                                                                       0x0000FFFFL
#define UVD_VERSION__MAJOR_VERSION_MASK                                                                       0xFFFF0000L
//UVD_GP_SCRATCH8
#define UVD_GP_SCRATCH8__DATA__SHIFT                                                                          0x0
#define UVD_GP_SCRATCH8__DATA_MASK                                                                            0xFFFFFFFFL
//UVD_GP_SCRATCH9
#define UVD_GP_SCRATCH9__DATA__SHIFT                                                                          0x0
#define UVD_GP_SCRATCH9__DATA_MASK                                                                            0xFFFFFFFFL
//UVD_GP_SCRATCH10
#define UVD_GP_SCRATCH10__DATA__SHIFT                                                                         0x0
#define UVD_GP_SCRATCH10__DATA_MASK                                                                           0xFFFFFFFFL
//UVD_GP_SCRATCH11
#define UVD_GP_SCRATCH11__DATA__SHIFT                                                                         0x0
#define UVD_GP_SCRATCH11__DATA_MASK                                                                           0xFFFFFFFFL
//UVD_GP_SCRATCH12
#define UVD_GP_SCRATCH12__DATA__SHIFT                                                                         0x0
#define UVD_GP_SCRATCH12__DATA_MASK                                                                           0xFFFFFFFFL
//UVD_GP_SCRATCH13
#define UVD_GP_SCRATCH13__DATA__SHIFT                                                                         0x0
#define UVD_GP_SCRATCH13__DATA_MASK                                                                           0xFFFFFFFFL
//UVD_GP_SCRATCH14
#define UVD_GP_SCRATCH14__DATA__SHIFT                                                                         0x0
#define UVD_GP_SCRATCH14__DATA_MASK                                                                           0xFFFFFFFFL
//UVD_GP_SCRATCH15
#define UVD_GP_SCRATCH15__DATA__SHIFT                                                                         0x0
#define UVD_GP_SCRATCH15__DATA_MASK                                                                           0xFFFFFFFFL
//UVD_GP_SCRATCH16
#define UVD_GP_SCRATCH16__DATA__SHIFT                                                                         0x0
#define UVD_GP_SCRATCH16__DATA_MASK                                                                           0xFFFFFFFFL
//UVD_GP_SCRATCH17
#define UVD_GP_SCRATCH17__DATA__SHIFT                                                                         0x0
#define UVD_GP_SCRATCH17__DATA_MASK                                                                           0xFFFFFFFFL
//UVD_GP_SCRATCH18
#define UVD_GP_SCRATCH18__DATA__SHIFT                                                                         0x0
#define UVD_GP_SCRATCH18__DATA_MASK                                                                           0xFFFFFFFFL
//UVD_GP_SCRATCH19
#define UVD_GP_SCRATCH19__DATA__SHIFT                                                                         0x0
#define UVD_GP_SCRATCH19__DATA_MASK                                                                           0xFFFFFFFFL
//UVD_GP_SCRATCH20
#define UVD_GP_SCRATCH20__DATA__SHIFT                                                                         0x0
#define UVD_GP_SCRATCH20__DATA_MASK                                                                           0xFFFFFFFFL
//UVD_GP_SCRATCH21
#define UVD_GP_SCRATCH21__DATA__SHIFT                                                                         0x0
#define UVD_GP_SCRATCH21__DATA_MASK                                                                           0xFFFFFFFFL
//UVD_GP_SCRATCH22
#define UVD_GP_SCRATCH22__DATA__SHIFT                                                                         0x0
#define UVD_GP_SCRATCH22__DATA_MASK                                                                           0xFFFFFFFFL
//UVD_GP_SCRATCH23
#define UVD_GP_SCRATCH23__DATA__SHIFT                                                                         0x0
#define UVD_GP_SCRATCH23__DATA_MASK                                                                           0xFFFFFFFFL
//UVD_RB_BASE_LO2
#define UVD_RB_BASE_LO2__RB_BASE_LO__SHIFT                                                                    0x6
#define UVD_RB_BASE_LO2__RB_BASE_LO_MASK                                                                      0xFFFFFFC0L
//UVD_RB_BASE_HI2
#define UVD_RB_BASE_HI2__RB_BASE_HI__SHIFT                                                                    0x0
#define UVD_RB_BASE_HI2__RB_BASE_HI_MASK                                                                      0xFFFFFFFFL
//UVD_RB_SIZE2
#define UVD_RB_SIZE2__RB_SIZE__SHIFT                                                                          0x4
#define UVD_RB_SIZE2__RB_SIZE_MASK                                                                            0x007FFFF0L
//UVD_RB_RPTR2
#define UVD_RB_RPTR2__RB_RPTR__SHIFT                                                                          0x4
#define UVD_RB_RPTR2__RB_RPTR_MASK                                                                            0x007FFFF0L
//UVD_RB_WPTR2
#define UVD_RB_WPTR2__RB_WPTR__SHIFT                                                                          0x4
#define UVD_RB_WPTR2__RB_WPTR_MASK                                                                            0x007FFFF0L
//UVD_RB_BASE_LO
#define UVD_RB_BASE_LO__RB_BASE_LO__SHIFT                                                                     0x6
#define UVD_RB_BASE_LO__RB_BASE_LO_MASK                                                                       0xFFFFFFC0L
//UVD_RB_BASE_HI
#define UVD_RB_BASE_HI__RB_BASE_HI__SHIFT                                                                     0x0
#define UVD_RB_BASE_HI__RB_BASE_HI_MASK                                                                       0xFFFFFFFFL
//UVD_RB_SIZE
#define UVD_RB_SIZE__RB_SIZE__SHIFT                                                                           0x4
#define UVD_RB_SIZE__RB_SIZE_MASK                                                                             0x007FFFF0L
//UVD_RB_RPTR
#define UVD_RB_RPTR__RB_RPTR__SHIFT                                                                           0x4
#define UVD_RB_RPTR__RB_RPTR_MASK                                                                             0x007FFFF0L
//UVD_RB_WPTR
#define UVD_RB_WPTR__RB_WPTR__SHIFT                                                                           0x4
#define UVD_RB_WPTR__RB_WPTR_MASK                                                                             0x007FFFF0L
//UVD_RB_WPTR4
#define UVD_RB_WPTR4__RB_WPTR__SHIFT                                                                          0x4
#define UVD_RB_WPTR4__RB_WPTR_MASK                                                                            0x007FFFF0L
//UVD_JRBC_RB_RPTR
#define UVD_JRBC_RB_RPTR__RB_RPTR__SHIFT                                                                      0x4
#define UVD_JRBC_RB_RPTR__RB_RPTR_MASK                                                                        0x007FFFF0L
//UVD_LMI_VCPU_CACHE_64BIT_BAR_HIGH
#define UVD_LMI_VCPU_CACHE_64BIT_BAR_HIGH__BITS_63_32__SHIFT                                                  0x0
#define UVD_LMI_VCPU_CACHE_64BIT_BAR_HIGH__BITS_63_32_MASK                                                    0xFFFFFFFFL
//UVD_LMI_VCPU_CACHE_64BIT_BAR_LOW
#define UVD_LMI_VCPU_CACHE_64BIT_BAR_LOW__BITS_31_0__SHIFT                                                    0x0
#define UVD_LMI_VCPU_CACHE_64BIT_BAR_LOW__BITS_31_0_MASK                                                      0xFFFFFFFFL
//UVD_LMI_VCPU_NC1_64BIT_BAR_HIGH
#define UVD_LMI_VCPU_NC1_64BIT_BAR_HIGH__BITS_63_32__SHIFT                                                    0x0
#define UVD_LMI_VCPU_NC1_64BIT_BAR_HIGH__BITS_63_32_MASK                                                      0xFFFFFFFFL
//UVD_LMI_VCPU_NC1_64BIT_BAR_LOW
#define UVD_LMI_VCPU_NC1_64BIT_BAR_LOW__BITS_31_0__SHIFT                                                      0x0
#define UVD_LMI_VCPU_NC1_64BIT_BAR_LOW__BITS_31_0_MASK                                                        0xFFFFFFFFL
//UVD_LMI_VCPU_NC0_64BIT_BAR_HIGH
#define UVD_LMI_VCPU_NC0_64BIT_BAR_HIGH__BITS_63_32__SHIFT                                                    0x0
#define UVD_LMI_VCPU_NC0_64BIT_BAR_HIGH__BITS_63_32_MASK                                                      0xFFFFFFFFL
//UVD_LMI_VCPU_NC0_64BIT_BAR_LOW
#define UVD_LMI_VCPU_NC0_64BIT_BAR_LOW__BITS_31_0__SHIFT                                                      0x0
#define UVD_LMI_VCPU_NC0_64BIT_BAR_LOW__BITS_31_0_MASK                                                        0xFFFFFFFFL
//UVD_LMI_LBSI_64BIT_BAR_HIGH
#define UVD_LMI_LBSI_64BIT_BAR_HIGH__BITS_63_32__SHIFT                                                        0x0
#define UVD_LMI_LBSI_64BIT_BAR_HIGH__BITS_63_32_MASK                                                          0xFFFFFFFFL
//UVD_LMI_LBSI_64BIT_BAR_LOW
#define UVD_LMI_LBSI_64BIT_BAR_LOW__BITS_31_0__SHIFT                                                          0x0
#define UVD_LMI_LBSI_64BIT_BAR_LOW__BITS_31_0_MASK                                                            0xFFFFFFFFL
//UVD_LMI_RBC_IB_64BIT_BAR_HIGH
#define UVD_LMI_RBC_IB_64BIT_BAR_HIGH__BITS_63_32__SHIFT                                                      0x0
#define UVD_LMI_RBC_IB_64BIT_BAR_HIGH__BITS_63_32_MASK                                                        0xFFFFFFFFL
//UVD_LMI_RBC_IB_64BIT_BAR_LOW
#define UVD_LMI_RBC_IB_64BIT_BAR_LOW__BITS_31_0__SHIFT                                                        0x0
#define UVD_LMI_RBC_IB_64BIT_BAR_LOW__BITS_31_0_MASK                                                          0xFFFFFFFFL
//UVD_LMI_RBC_RB_64BIT_BAR_HIGH
#define UVD_LMI_RBC_RB_64BIT_BAR_HIGH__BITS_63_32__SHIFT                                                      0x0
#define UVD_LMI_RBC_RB_64BIT_BAR_HIGH__BITS_63_32_MASK                                                        0xFFFFFFFFL
//UVD_LMI_RBC_RB_64BIT_BAR_LOW
#define UVD_LMI_RBC_RB_64BIT_BAR_LOW__BITS_31_0__SHIFT                                                        0x0
#define UVD_LMI_RBC_RB_64BIT_BAR_LOW__BITS_31_0_MASK                                                          0xFFFFFFFFL


// addressBlock: uvd_uvddec
//UVD_SEMA_CNTL
#define UVD_SEMA_CNTL__SEMAPHORE_EN__SHIFT                                                                    0x0
#define UVD_SEMA_CNTL__ADVANCED_MODE_DIS__SHIFT                                                               0x1
#define UVD_SEMA_CNTL__SEMAPHORE_EN_MASK                                                                      0x00000001L
#define UVD_SEMA_CNTL__ADVANCED_MODE_DIS_MASK                                                                 0x00000002L
//UVD_LMI_JRBC_RB_64BIT_BAR_LOW
#define UVD_LMI_JRBC_RB_64BIT_BAR_LOW__BITS_31_0__SHIFT                                                       0x0
#define UVD_LMI_JRBC_RB_64BIT_BAR_LOW__BITS_31_0_MASK                                                         0xFFFFFFFFL
//UVD_LMI_JRBC_RB_64BIT_BAR_HIGH
#define UVD_LMI_JRBC_RB_64BIT_BAR_HIGH__BITS_63_32__SHIFT                                                     0x0
#define UVD_LMI_JRBC_RB_64BIT_BAR_HIGH__BITS_63_32_MASK                                                       0xFFFFFFFFL
//UVD_LMI_JRBC_IB_64BIT_BAR_LOW
#define UVD_LMI_JRBC_IB_64BIT_BAR_LOW__BITS_31_0__SHIFT                                                       0x0
#define UVD_LMI_JRBC_IB_64BIT_BAR_LOW__BITS_31_0_MASK                                                         0xFFFFFFFFL
//UVD_LMI_JRBC_IB_64BIT_BAR_HIGH
#define UVD_LMI_JRBC_IB_64BIT_BAR_HIGH__BITS_63_32__SHIFT                                                     0x0
#define UVD_LMI_JRBC_IB_64BIT_BAR_HIGH__BITS_63_32_MASK                                                       0xFFFFFFFFL
//UVD_LMI_JRBC_IB_VMID
#define UVD_LMI_JRBC_IB_VMID__IB_WR_VMID__SHIFT                                                               0x0
#define UVD_LMI_JRBC_IB_VMID__IB_RD_VMID__SHIFT                                                               0x4
#define UVD_LMI_JRBC_IB_VMID__IB_WR_VMID_MASK                                                                 0x0000000FL
#define UVD_LMI_JRBC_IB_VMID__IB_RD_VMID_MASK                                                                 0x000000F0L
//UVD_JRBC_RB_WPTR
#define UVD_JRBC_RB_WPTR__RB_WPTR__SHIFT                                                                      0x4
#define UVD_JRBC_RB_WPTR__RB_WPTR_MASK                                                                        0x007FFFF0L
//UVD_JRBC_RB_CNTL
#define UVD_JRBC_RB_CNTL__RB_NO_FETCH__SHIFT                                                                  0x0
#define UVD_JRBC_RB_CNTL__RB_RPTR_WR_EN__SHIFT                                                                0x1
#define UVD_JRBC_RB_CNTL__RB_PRE_WRITE_TIMER__SHIFT                                                           0x4
#define UVD_JRBC_RB_CNTL__RB_NO_FETCH_MASK                                                                    0x00000001L
#define UVD_JRBC_RB_CNTL__RB_RPTR_WR_EN_MASK                                                                  0x00000002L
#define UVD_JRBC_RB_CNTL__RB_PRE_WRITE_TIMER_MASK                                                             0x0007FFF0L
//UVD_JRBC_IB_SIZE
#define UVD_JRBC_IB_SIZE__IB_SIZE__SHIFT                                                                      0x4
#define UVD_JRBC_IB_SIZE__IB_SIZE_MASK                                                                        0x007FFFF0L
//UVD_JRBC_LMI_SWAP_CNTL
#define UVD_JRBC_LMI_SWAP_CNTL__RB_MC_SWAP__SHIFT                                                             0x0
#define UVD_JRBC_LMI_SWAP_CNTL__IB_MC_SWAP__SHIFT                                                             0x2
#define UVD_JRBC_LMI_SWAP_CNTL__RB_MC_SWAP_MASK                                                               0x00000003L
#define UVD_JRBC_LMI_SWAP_CNTL__IB_MC_SWAP_MASK                                                               0x0000000CL
//UVD_JRBC_SOFT_RESET
#define UVD_JRBC_SOFT_RESET__RESET__SHIFT                                                                     0x0
#define UVD_JRBC_SOFT_RESET__VCLK_RESET_STATUS__SHIFT                                                         0x10
#define UVD_JRBC_SOFT_RESET__SCLK_RESET_STATUS__SHIFT                                                         0x11
#define UVD_JRBC_SOFT_RESET__RESET_MASK                                                                       0x00000001L
#define UVD_JRBC_SOFT_RESET__VCLK_RESET_STATUS_MASK                                                           0x00010000L
#define UVD_JRBC_SOFT_RESET__SCLK_RESET_STATUS_MASK                                                           0x00020000L
//UVD_JRBC_STATUS
#define UVD_JRBC_STATUS__RB_JOB_DONE__SHIFT                                                                   0x0
#define UVD_JRBC_STATUS__IB_JOB_DONE__SHIFT                                                                   0x1
#define UVD_JRBC_STATUS__RB_ILLEGAL_CMD__SHIFT                                                                0x2
#define UVD_JRBC_STATUS__RB_COND_REG_RD_TIMEOUT__SHIFT                                                        0x3
#define UVD_JRBC_STATUS__RB_MEM_WR_TIMEOUT__SHIFT                                                             0x4
#define UVD_JRBC_STATUS__RB_MEM_RD_TIMEOUT__SHIFT                                                             0x5
#define UVD_JRBC_STATUS__IB_ILLEGAL_CMD__SHIFT                                                                0x6
#define UVD_JRBC_STATUS__IB_COND_REG_RD_TIMEOUT__SHIFT                                                        0x7
#define UVD_JRBC_STATUS__IB_MEM_WR_TIMEOUT__SHIFT                                                             0x8
#define UVD_JRBC_STATUS__IB_MEM_RD_TIMEOUT__SHIFT                                                             0x9
#define UVD_JRBC_STATUS__RB_TRAP_STATUS__SHIFT                                                                0xa
#define UVD_JRBC_STATUS__PREEMPT_STATUS__SHIFT                                                                0xb
#define UVD_JRBC_STATUS__IB_TRAP_STATUS__SHIFT                                                                0xc
#define UVD_JRBC_STATUS__INT_EN__SHIFT                                                                        0x10
#define UVD_JRBC_STATUS__INT_ACK__SHIFT                                                                       0x11
#define UVD_JRBC_STATUS__RB_JOB_DONE_MASK                                                                     0x00000001L
#define UVD_JRBC_STATUS__IB_JOB_DONE_MASK                                                                     0x00000002L
#define UVD_JRBC_STATUS__RB_ILLEGAL_CMD_MASK                                                                  0x00000004L
#define UVD_JRBC_STATUS__RB_COND_REG_RD_TIMEOUT_MASK                                                          0x00000008L
#define UVD_JRBC_STATUS__RB_MEM_WR_TIMEOUT_MASK                                                               0x00000010L
#define UVD_JRBC_STATUS__RB_MEM_RD_TIMEOUT_MASK                                                               0x00000020L
#define UVD_JRBC_STATUS__IB_ILLEGAL_CMD_MASK                                                                  0x00000040L
#define UVD_JRBC_STATUS__IB_COND_REG_RD_TIMEOUT_MASK                                                          0x00000080L
#define UVD_JRBC_STATUS__IB_MEM_WR_TIMEOUT_MASK                                                               0x00000100L
#define UVD_JRBC_STATUS__IB_MEM_RD_TIMEOUT_MASK                                                               0x00000200L
#define UVD_JRBC_STATUS__RB_TRAP_STATUS_MASK                                                                  0x00000400L
#define UVD_JRBC_STATUS__PREEMPT_STATUS_MASK                                                                  0x00000800L
#define UVD_JRBC_STATUS__IB_TRAP_STATUS_MASK                                                                  0x00001000L
#define UVD_JRBC_STATUS__INT_EN_MASK                                                                          0x00010000L
#define UVD_JRBC_STATUS__INT_ACK_MASK                                                                         0x00020000L
//UVD_RB_RPTR3
#define UVD_RB_RPTR3__RB_RPTR__SHIFT                                                                          0x4
#define UVD_RB_RPTR3__RB_RPTR_MASK                                                                            0x007FFFF0L
//UVD_RB_WPTR3
#define UVD_RB_WPTR3__RB_WPTR__SHIFT                                                                          0x4
#define UVD_RB_WPTR3__RB_WPTR_MASK                                                                            0x007FFFF0L
//UVD_RB_BASE_LO3
#define UVD_RB_BASE_LO3__RB_BASE_LO__SHIFT                                                                    0x6
#define UVD_RB_BASE_LO3__RB_BASE_LO_MASK                                                                      0xFFFFFFC0L
//UVD_RB_BASE_HI3
#define UVD_RB_BASE_HI3__RB_BASE_HI__SHIFT                                                                    0x0
#define UVD_RB_BASE_HI3__RB_BASE_HI_MASK                                                                      0xFFFFFFFFL
//UVD_RB_SIZE3
#define UVD_RB_SIZE3__RB_SIZE__SHIFT                                                                          0x4
#define UVD_RB_SIZE3__RB_SIZE_MASK                                                                            0x007FFFF0L
//JPEG_CGC_GATE
#define JPEG_CGC_GATE__JPEG__SHIFT                                                                            0x14
#define JPEG_CGC_GATE__JPEG2__SHIFT                                                                           0x15
#define JPEG_CGC_GATE__JPEG_MASK                                                                              0x00100000L
#define JPEG_CGC_GATE__JPEG2_MASK                                                                             0x00200000L
//UVD_CTX_INDEX
#define UVD_CTX_INDEX__INDEX__SHIFT                                                                           0x0
#define UVD_CTX_INDEX__INDEX_MASK                                                                             0x000001FFL
//UVD_CTX_DATA
#define UVD_CTX_DATA__DATA__SHIFT                                                                             0x0
#define UVD_CTX_DATA__DATA_MASK                                                                               0xFFFFFFFFL
//UVD_CGC_GATE
#define UVD_CGC_GATE__SYS__SHIFT                                                                              0x0
#define UVD_CGC_GATE__UDEC__SHIFT                                                                             0x1
#define UVD_CGC_GATE__MPEG2__SHIFT                                                                            0x2
#define UVD_CGC_GATE__REGS__SHIFT                                                                             0x3
#define UVD_CGC_GATE__RBC__SHIFT                                                                              0x4
#define UVD_CGC_GATE__LMI_MC__SHIFT                                                                           0x5
#define UVD_CGC_GATE__LMI_UMC__SHIFT                                                                          0x6
#define UVD_CGC_GATE__IDCT__SHIFT                                                                             0x7
#define UVD_CGC_GATE__MPRD__SHIFT                                                                             0x8
#define UVD_CGC_GATE__MPC__SHIFT                                                                              0x9
#define UVD_CGC_GATE__LBSI__SHIFT                                                                             0xa
#define UVD_CGC_GATE__LRBBM__SHIFT                                                                            0xb
#define UVD_CGC_GATE__UDEC_RE__SHIFT                                                                          0xc
#define UVD_CGC_GATE__UDEC_CM__SHIFT                                                                          0xd
#define UVD_CGC_GATE__UDEC_IT__SHIFT                                                                          0xe
#define UVD_CGC_GATE__UDEC_DB__SHIFT                                                                          0xf
#define UVD_CGC_GATE__UDEC_MP__SHIFT                                                                          0x10
#define UVD_CGC_GATE__WCB__SHIFT                                                                              0x11
#define UVD_CGC_GATE__VCPU__SHIFT                                                                             0x12
#define UVD_CGC_GATE__SCPU__SHIFT                                                                             0x13
#define UVD_CGC_GATE__SYS_MASK                                                                                0x00000001L
#define UVD_CGC_GATE__UDEC_MASK                                                                               0x00000002L
#define UVD_CGC_GATE__MPEG2_MASK                                                                              0x00000004L
#define UVD_CGC_GATE__REGS_MASK                                                                               0x00000008L
#define UVD_CGC_GATE__RBC_MASK                                                                                0x00000010L
#define UVD_CGC_GATE__LMI_MC_MASK                                                                             0x00000020L
#define UVD_CGC_GATE__LMI_UMC_MASK                                                                            0x00000040L
#define UVD_CGC_GATE__IDCT_MASK                                                                               0x00000080L
#define UVD_CGC_GATE__MPRD_MASK                                                                               0x00000100L
#define UVD_CGC_GATE__MPC_MASK                                                                                0x00000200L
#define UVD_CGC_GATE__LBSI_MASK                                                                               0x00000400L
#define UVD_CGC_GATE__LRBBM_MASK                                                                              0x00000800L
#define UVD_CGC_GATE__UDEC_RE_MASK                                                                            0x00001000L
#define UVD_CGC_GATE__UDEC_CM_MASK                                                                            0x00002000L
#define UVD_CGC_GATE__UDEC_IT_MASK                                                                            0x00004000L
#define UVD_CGC_GATE__UDEC_DB_MASK                                                                            0x00008000L
#define UVD_CGC_GATE__UDEC_MP_MASK                                                                            0x00010000L
#define UVD_CGC_GATE__WCB_MASK                                                                                0x00020000L
#define UVD_CGC_GATE__VCPU_MASK                                                                               0x00040000L
#define UVD_CGC_GATE__SCPU_MASK                                                                               0x00080000L
//UVD_CGC_STATUS
#define UVD_CGC_STATUS__SYS_SCLK__SHIFT                                                                       0x0
#define UVD_CGC_STATUS__SYS_DCLK__SHIFT                                                                       0x1
#define UVD_CGC_STATUS__SYS_VCLK__SHIFT                                                                       0x2
#define UVD_CGC_STATUS__UDEC_SCLK__SHIFT                                                                      0x3
#define UVD_CGC_STATUS__UDEC_DCLK__SHIFT                                                                      0x4
#define UVD_CGC_STATUS__UDEC_VCLK__SHIFT                                                                      0x5
#define UVD_CGC_STATUS__MPEG2_SCLK__SHIFT                                                                     0x6
#define UVD_CGC_STATUS__MPEG2_DCLK__SHIFT                                                                     0x7
#define UVD_CGC_STATUS__MPEG2_VCLK__SHIFT                                                                     0x8
#define UVD_CGC_STATUS__REGS_SCLK__SHIFT                                                                      0x9
#define UVD_CGC_STATUS__REGS_VCLK__SHIFT                                                                      0xa
#define UVD_CGC_STATUS__RBC_SCLK__SHIFT                                                                       0xb
#define UVD_CGC_STATUS__LMI_MC_SCLK__SHIFT                                                                    0xc
#define UVD_CGC_STATUS__LMI_UMC_SCLK__SHIFT                                                                   0xd
#define UVD_CGC_STATUS__IDCT_SCLK__SHIFT                                                                      0xe
#define UVD_CGC_STATUS__IDCT_VCLK__SHIFT                                                                      0xf
#define UVD_CGC_STATUS__MPRD_SCLK__SHIFT                                                                      0x10
#define UVD_CGC_STATUS__MPRD_DCLK__SHIFT                                                                      0x11
#define UVD_CGC_STATUS__MPRD_VCLK__SHIFT                                                                      0x12
#define UVD_CGC_STATUS__MPC_SCLK__SHIFT                                                                       0x13
#define UVD_CGC_STATUS__MPC_DCLK__SHIFT                                                                       0x14
#define UVD_CGC_STATUS__LBSI_SCLK__SHIFT                                                                      0x15
#define UVD_CGC_STATUS__LBSI_VCLK__SHIFT                                                                      0x16
#define UVD_CGC_STATUS__LRBBM_SCLK__SHIFT                                                                     0x17
#define UVD_CGC_STATUS__WCB_SCLK__SHIFT                                                                       0x18
#define UVD_CGC_STATUS__VCPU_SCLK__SHIFT                                                                      0x19
#define UVD_CGC_STATUS__VCPU_VCLK__SHIFT                                                                      0x1a
#define UVD_CGC_STATUS__SCPU_SCLK__SHIFT                                                                      0x1b
#define UVD_CGC_STATUS__SCPU_VCLK__SHIFT                                                                      0x1c
#define UVD_CGC_STATUS__ALL_ENC_ACTIVE__SHIFT                                                                 0x1d
#define UVD_CGC_STATUS__JPEG_ACTIVE__SHIFT                                                                    0x1e
#define UVD_CGC_STATUS__ALL_DEC_ACTIVE__SHIFT                                                                 0x1f
#define UVD_CGC_STATUS__SYS_SCLK_MASK                                                                         0x00000001L
#define UVD_CGC_STATUS__SYS_DCLK_MASK                                                                         0x00000002L
#define UVD_CGC_STATUS__SYS_VCLK_MASK                                                                         0x00000004L
#define UVD_CGC_STATUS__UDEC_SCLK_MASK                                                                        0x00000008L
#define UVD_CGC_STATUS__UDEC_DCLK_MASK                                                                        0x00000010L
#define UVD_CGC_STATUS__UDEC_VCLK_MASK                                                                        0x00000020L
#define UVD_CGC_STATUS__MPEG2_SCLK_MASK                                                                       0x00000040L
#define UVD_CGC_STATUS__MPEG2_DCLK_MASK                                                                       0x00000080L
#define UVD_CGC_STATUS__MPEG2_VCLK_MASK                                                                       0x00000100L
#define UVD_CGC_STATUS__REGS_SCLK_MASK                                                                        0x00000200L
#define UVD_CGC_STATUS__REGS_VCLK_MASK                                                                        0x00000400L
#define UVD_CGC_STATUS__RBC_SCLK_MASK                                                                         0x00000800L
#define UVD_CGC_STATUS__LMI_MC_SCLK_MASK                                                                      0x00001000L
#define UVD_CGC_STATUS__LMI_UMC_SCLK_MASK                                                                     0x00002000L
#define UVD_CGC_STATUS__IDCT_SCLK_MASK                                                                        0x00004000L
#define UVD_CGC_STATUS__IDCT_VCLK_MASK                                                                        0x00008000L
#define UVD_CGC_STATUS__MPRD_SCLK_MASK                                                                        0x00010000L
#define UVD_CGC_STATUS__MPRD_DCLK_MASK                                                                        0x00020000L
#define UVD_CGC_STATUS__MPRD_VCLK_MASK                                                                        0x00040000L
#define UVD_CGC_STATUS__MPC_SCLK_MASK                                                                         0x00080000L
#define UVD_CGC_STATUS__MPC_DCLK_MASK                                                                         0x00100000L
#define UVD_CGC_STATUS__LBSI_SCLK_MASK                                                                        0x00200000L
#define UVD_CGC_STATUS__LBSI_VCLK_MASK                                                                        0x00400000L
#define UVD_CGC_STATUS__LRBBM_SCLK_MASK                                                                       0x00800000L
#define UVD_CGC_STATUS__WCB_SCLK_MASK                                                                         0x01000000L
#define UVD_CGC_STATUS__VCPU_SCLK_MASK                                                                        0x02000000L
#define UVD_CGC_STATUS__VCPU_VCLK_MASK                                                                        0x04000000L
#define UVD_CGC_STATUS__SCPU_SCLK_MASK                                                                        0x08000000L
#define UVD_CGC_STATUS__SCPU_VCLK_MASK                                                                        0x10000000L
#define UVD_CGC_STATUS__ALL_ENC_ACTIVE_MASK                                                                   0x20000000L
#define UVD_CGC_STATUS__JPEG_ACTIVE_MASK                                                                      0x40000000L
#define UVD_CGC_STATUS__ALL_DEC_ACTIVE_MASK                                                                   0x80000000L
//UVD_CGC_CTRL
#define UVD_CGC_CTRL__DYN_CLOCK_MODE__SHIFT                                                                   0x0
#define UVD_CGC_CTRL__CLK_GATE_DLY_TIMER__SHIFT                                                               0x2
#define UVD_CGC_CTRL__CLK_OFF_DELAY__SHIFT                                                                    0x6
#define UVD_CGC_CTRL__UDEC_RE_MODE__SHIFT                                                                     0xb
#define UVD_CGC_CTRL__UDEC_CM_MODE__SHIFT                                                                     0xc
#define UVD_CGC_CTRL__UDEC_IT_MODE__SHIFT                                                                     0xd
#define UVD_CGC_CTRL__UDEC_DB_MODE__SHIFT                                                                     0xe
#define UVD_CGC_CTRL__UDEC_MP_MODE__SHIFT                                                                     0xf
#define UVD_CGC_CTRL__SYS_MODE__SHIFT                                                                         0x10
#define UVD_CGC_CTRL__UDEC_MODE__SHIFT                                                                        0x11
#define UVD_CGC_CTRL__MPEG2_MODE__SHIFT                                                                       0x12
#define UVD_CGC_CTRL__REGS_MODE__SHIFT                                                                        0x13
#define UVD_CGC_CTRL__RBC_MODE__SHIFT                                                                         0x14
#define UVD_CGC_CTRL__LMI_MC_MODE__SHIFT                                                                      0x15
#define UVD_CGC_CTRL__LMI_UMC_MODE__SHIFT                                                                     0x16
#define UVD_CGC_CTRL__IDCT_MODE__SHIFT                                                                        0x17
#define UVD_CGC_CTRL__MPRD_MODE__SHIFT                                                                        0x18
#define UVD_CGC_CTRL__MPC_MODE__SHIFT                                                                         0x19
#define UVD_CGC_CTRL__LBSI_MODE__SHIFT                                                                        0x1a
#define UVD_CGC_CTRL__LRBBM_MODE__SHIFT                                                                       0x1b
#define UVD_CGC_CTRL__WCB_MODE__SHIFT                                                                         0x1c
#define UVD_CGC_CTRL__VCPU_MODE__SHIFT                                                                        0x1d
#define UVD_CGC_CTRL__SCPU_MODE__SHIFT                                                                        0x1e
#define UVD_CGC_CTRL__DYN_CLOCK_MODE_MASK                                                                     0x00000001L
#define UVD_CGC_CTRL__CLK_GATE_DLY_TIMER_MASK                                                                 0x0000003CL
#define UVD_CGC_CTRL__CLK_OFF_DELAY_MASK                                                                      0x000007C0L
#define UVD_CGC_CTRL__UDEC_RE_MODE_MASK                                                                       0x00000800L
#define UVD_CGC_CTRL__UDEC_CM_MODE_MASK                                                                       0x00001000L
#define UVD_CGC_CTRL__UDEC_IT_MODE_MASK                                                                       0x00002000L
#define UVD_CGC_CTRL__UDEC_DB_MODE_MASK                                                                       0x00004000L
#define UVD_CGC_CTRL__UDEC_MP_MODE_MASK                                                                       0x00008000L
#define UVD_CGC_CTRL__SYS_MODE_MASK                                                                           0x00010000L
#define UVD_CGC_CTRL__UDEC_MODE_MASK                                                                          0x00020000L
#define UVD_CGC_CTRL__MPEG2_MODE_MASK                                                                         0x00040000L
#define UVD_CGC_CTRL__REGS_MODE_MASK                                                                          0x00080000L
#define UVD_CGC_CTRL__RBC_MODE_MASK                                                                           0x00100000L
#define UVD_CGC_CTRL__LMI_MC_MODE_MASK                                                                        0x00200000L
#define UVD_CGC_CTRL__LMI_UMC_MODE_MASK                                                                       0x00400000L
#define UVD_CGC_CTRL__IDCT_MODE_MASK                                                                          0x00800000L
#define UVD_CGC_CTRL__MPRD_MODE_MASK                                                                          0x01000000L
#define UVD_CGC_CTRL__MPC_MODE_MASK                                                                           0x02000000L
#define UVD_CGC_CTRL__LBSI_MODE_MASK                                                                          0x04000000L
#define UVD_CGC_CTRL__LRBBM_MODE_MASK                                                                         0x08000000L
#define UVD_CGC_CTRL__WCB_MODE_MASK                                                                           0x10000000L
#define UVD_CGC_CTRL__VCPU_MODE_MASK                                                                          0x20000000L
#define UVD_CGC_CTRL__SCPU_MODE_MASK                                                                          0x40000000L
//UVD_GP_SCRATCH0
#define UVD_GP_SCRATCH0__DATA__SHIFT                                                                          0x0
#define UVD_GP_SCRATCH0__DATA_MASK                                                                            0xFFFFFFFFL
//UVD_GP_SCRATCH1
#define UVD_GP_SCRATCH1__DATA__SHIFT                                                                          0x0
#define UVD_GP_SCRATCH1__DATA_MASK                                                                            0xFFFFFFFFL
//UVD_GP_SCRATCH2
#define UVD_GP_SCRATCH2__DATA__SHIFT                                                                          0x0
#define UVD_GP_SCRATCH2__DATA_MASK                                                                            0xFFFFFFFFL
//UVD_GP_SCRATCH3
#define UVD_GP_SCRATCH3__DATA__SHIFT                                                                          0x0
#define UVD_GP_SCRATCH3__DATA_MASK                                                                            0xFFFFFFFFL
//UVD_GP_SCRATCH4
#define UVD_GP_SCRATCH4__DATA__SHIFT                                                                          0x0
#define UVD_GP_SCRATCH4__DATA_MASK                                                                            0xFFFFFFFFL
//UVD_GP_SCRATCH5
#define UVD_GP_SCRATCH5__DATA__SHIFT                                                                          0x0
#define UVD_GP_SCRATCH5__DATA_MASK                                                                            0xFFFFFFFFL
//UVD_GP_SCRATCH6
#define UVD_GP_SCRATCH6__DATA__SHIFT                                                                          0x0
#define UVD_GP_SCRATCH6__DATA_MASK                                                                            0xFFFFFFFFL
//UVD_GP_SCRATCH7
#define UVD_GP_SCRATCH7__DATA__SHIFT                                                                          0x0
#define UVD_GP_SCRATCH7__DATA_MASK                                                                            0xFFFFFFFFL
//UVD_LMI_VCPU_CACHE_VMID
#define UVD_LMI_VCPU_CACHE_VMID__VCPU_CACHE_VMID__SHIFT                                                       0x0
#define UVD_LMI_VCPU_CACHE_VMID__VCPU_CACHE_VMID_MASK                                                         0x0000000FL
//UVD_LMI_CTRL2
#define UVD_LMI_CTRL2__SPH_DIS__SHIFT                                                                         0x0
#define UVD_LMI_CTRL2__STALL_ARB__SHIFT                                                                       0x1
#define UVD_LMI_CTRL2__ASSERT_UMC_URGENT__SHIFT                                                               0x2
#define UVD_LMI_CTRL2__MASK_UMC_URGENT__SHIFT                                                                 0x3
#define UVD_LMI_CTRL2__DRCITF_BUBBLE_FIX_DIS__SHIFT                                                           0x7
#define UVD_LMI_CTRL2__STALL_ARB_UMC__SHIFT                                                                   0x8
#define UVD_LMI_CTRL2__MC_READ_ID_SEL__SHIFT                                                                  0x9
#define UVD_LMI_CTRL2__MC_WRITE_ID_SEL__SHIFT                                                                 0xb
#define UVD_LMI_CTRL2__RE_OFLD_MIF_WR_REQ_NUM__SHIFT                                                          0x11
#define UVD_LMI_CTRL2__SPH_DIS_MASK                                                                           0x00000001L
#define UVD_LMI_CTRL2__STALL_ARB_MASK                                                                         0x00000002L
#define UVD_LMI_CTRL2__ASSERT_UMC_URGENT_MASK                                                                 0x00000004L
#define UVD_LMI_CTRL2__MASK_UMC_URGENT_MASK                                                                   0x00000008L
#define UVD_LMI_CTRL2__DRCITF_BUBBLE_FIX_DIS_MASK                                                             0x00000080L
#define UVD_LMI_CTRL2__STALL_ARB_UMC_MASK                                                                     0x00000100L
#define UVD_LMI_CTRL2__MC_READ_ID_SEL_MASK                                                                    0x00000600L
#define UVD_LMI_CTRL2__MC_WRITE_ID_SEL_MASK                                                                   0x00001800L
#define UVD_LMI_CTRL2__RE_OFLD_MIF_WR_REQ_NUM_MASK                                                            0x01FE0000L
//UVD_MASTINT_EN
#define UVD_MASTINT_EN__OVERRUN_RST__SHIFT                                                                    0x0
#define UVD_MASTINT_EN__VCPU_EN__SHIFT                                                                        0x1
#define UVD_MASTINT_EN__SYS_EN__SHIFT                                                                         0x2
#define UVD_MASTINT_EN__INT_OVERRUN__SHIFT                                                                    0x4
#define UVD_MASTINT_EN__OVERRUN_RST_MASK                                                                      0x00000001L
#define UVD_MASTINT_EN__VCPU_EN_MASK                                                                          0x00000002L
#define UVD_MASTINT_EN__SYS_EN_MASK                                                                           0x00000004L
#define UVD_MASTINT_EN__INT_OVERRUN_MASK                                                                      0x007FFFF0L
//UVD_SYS_INT_EN
<<<<<<< HEAD
=======
#define UVD_SYS_INT_EN__UVD_JRBC_EN__SHIFT                                                                    0x4
>>>>>>> f9885ef8
#define UVD_SYS_INT_EN__UVD_JRBC_EN_MASK                                                                      0x00000010L
//JPEG_CGC_CTRL
#define JPEG_CGC_CTRL__DYN_CLOCK_MODE__SHIFT                                                                  0x0
#define JPEG_CGC_CTRL__JPEG2_MODE__SHIFT                                                                      0x1
#define JPEG_CGC_CTRL__CLK_GATE_DLY_TIMER__SHIFT                                                              0x2
#define JPEG_CGC_CTRL__CLK_OFF_DELAY__SHIFT                                                                   0x6
#define JPEG_CGC_CTRL__JPEG_MODE__SHIFT                                                                       0x1f
#define JPEG_CGC_CTRL__DYN_CLOCK_MODE_MASK                                                                    0x00000001L
#define JPEG_CGC_CTRL__JPEG2_MODE_MASK                                                                        0x00000002L
#define JPEG_CGC_CTRL__CLK_GATE_DLY_TIMER_MASK                                                                0x0000003CL
#define JPEG_CGC_CTRL__CLK_OFF_DELAY_MASK                                                                     0x000007C0L
#define JPEG_CGC_CTRL__JPEG_MODE_MASK                                                                         0x80000000L
//UVD_LMI_CTRL
#define UVD_LMI_CTRL__WRITE_CLEAN_TIMER__SHIFT                                                                0x0
#define UVD_LMI_CTRL__WRITE_CLEAN_TIMER_EN__SHIFT                                                             0x8
#define UVD_LMI_CTRL__REQ_MODE__SHIFT                                                                         0x9
#define UVD_LMI_CTRL__ASSERT_MC_URGENT__SHIFT                                                                 0xb
#define UVD_LMI_CTRL__MASK_MC_URGENT__SHIFT                                                                   0xc
#define UVD_LMI_CTRL__DATA_COHERENCY_EN__SHIFT                                                                0xd
#define UVD_LMI_CTRL__CRC_RESET__SHIFT                                                                        0xe
#define UVD_LMI_CTRL__CRC_SEL__SHIFT                                                                          0xf
#define UVD_LMI_CTRL__VCPU_DATA_COHERENCY_EN__SHIFT                                                           0x15
#define UVD_LMI_CTRL__CM_DATA_COHERENCY_EN__SHIFT                                                             0x16
#define UVD_LMI_CTRL__DB_DB_DATA_COHERENCY_EN__SHIFT                                                          0x17
#define UVD_LMI_CTRL__DB_IT_DATA_COHERENCY_EN__SHIFT                                                          0x18
#define UVD_LMI_CTRL__IT_IT_DATA_COHERENCY_EN__SHIFT                                                          0x19
#define UVD_LMI_CTRL__RFU__SHIFT                                                                              0x1b
#define UVD_LMI_CTRL__WRITE_CLEAN_TIMER_MASK                                                                  0x000000FFL
#define UVD_LMI_CTRL__WRITE_CLEAN_TIMER_EN_MASK                                                               0x00000100L
#define UVD_LMI_CTRL__REQ_MODE_MASK                                                                           0x00000200L
#define UVD_LMI_CTRL__ASSERT_MC_URGENT_MASK                                                                   0x00000800L
#define UVD_LMI_CTRL__MASK_MC_URGENT_MASK                                                                     0x00001000L
#define UVD_LMI_CTRL__DATA_COHERENCY_EN_MASK                                                                  0x00002000L
#define UVD_LMI_CTRL__CRC_RESET_MASK                                                                          0x00004000L
#define UVD_LMI_CTRL__CRC_SEL_MASK                                                                            0x000F8000L
#define UVD_LMI_CTRL__VCPU_DATA_COHERENCY_EN_MASK                                                             0x00200000L
#define UVD_LMI_CTRL__CM_DATA_COHERENCY_EN_MASK                                                               0x00400000L
#define UVD_LMI_CTRL__DB_DB_DATA_COHERENCY_EN_MASK                                                            0x00800000L
#define UVD_LMI_CTRL__DB_IT_DATA_COHERENCY_EN_MASK                                                            0x01000000L
#define UVD_LMI_CTRL__IT_IT_DATA_COHERENCY_EN_MASK                                                            0x02000000L
#define UVD_LMI_CTRL__RFU_MASK                                                                                0xF8000000L
//UVD_LMI_STATUS
#define UVD_LMI_STATUS__READ_CLEAN__SHIFT                                                                     0x0
#define UVD_LMI_STATUS__WRITE_CLEAN__SHIFT                                                                    0x1
#define UVD_LMI_STATUS__WRITE_CLEAN_RAW__SHIFT                                                                0x2
#define UVD_LMI_STATUS__VCPU_LMI_WRITE_CLEAN__SHIFT                                                           0x3
#define UVD_LMI_STATUS__UMC_WRITE_CLEAN_RAW__SHIFT                                                            0x6
#define UVD_LMI_STATUS__UMC_READ_CLEAN_RAW__SHIFT                                                             0x9
#define UVD_LMI_STATUS__READ_CLEAN_MASK                                                                       0x00000001L
#define UVD_LMI_STATUS__WRITE_CLEAN_MASK                                                                      0x00000002L
#define UVD_LMI_STATUS__WRITE_CLEAN_RAW_MASK                                                                  0x00000004L
#define UVD_LMI_STATUS__VCPU_LMI_WRITE_CLEAN_MASK                                                             0x00000008L
#define UVD_LMI_STATUS__UMC_WRITE_CLEAN_RAW_MASK                                                              0x00000040L
#define UVD_LMI_STATUS__UMC_READ_CLEAN_RAW_MASK                                                               0x00000200L
//UVD_LMI_SWAP_CNTL
#define UVD_LMI_SWAP_CNTL__RB_MC_SWAP__SHIFT                                                                  0x0
#define UVD_LMI_SWAP_CNTL__IB_MC_SWAP__SHIFT                                                                  0x2
#define UVD_LMI_SWAP_CNTL__RB_RPTR_MC_SWAP__SHIFT                                                             0x4
#define UVD_LMI_SWAP_CNTL__VCPU_R_MC_SWAP__SHIFT                                                              0x6
#define UVD_LMI_SWAP_CNTL__VCPU_W_MC_SWAP__SHIFT                                                              0x8
#define UVD_LMI_SWAP_CNTL__CM_MC_SWAP__SHIFT                                                                  0xa
#define UVD_LMI_SWAP_CNTL__IT_MC_SWAP__SHIFT                                                                  0xc
#define UVD_LMI_SWAP_CNTL__DB_R_MC_SWAP__SHIFT                                                                0xe
#define UVD_LMI_SWAP_CNTL__DB_W_MC_SWAP__SHIFT                                                                0x10
#define UVD_LMI_SWAP_CNTL__CSM_MC_SWAP__SHIFT                                                                 0x12
#define UVD_LMI_SWAP_CNTL__ACAP_MC_SWAP__SHIFT                                                                0x14
#define UVD_LMI_SWAP_CNTL__MP_REF16_MC_SWAP__SHIFT                                                            0x16
#define UVD_LMI_SWAP_CNTL__DBW_MC_SWAP__SHIFT                                                                 0x18
#define UVD_LMI_SWAP_CNTL__RB_WR_MC_SWAP__SHIFT                                                               0x1a
#define UVD_LMI_SWAP_CNTL__RE_MC_SWAP__SHIFT                                                                  0x1c
#define UVD_LMI_SWAP_CNTL__MP_MC_SWAP__SHIFT                                                                  0x1e
#define UVD_LMI_SWAP_CNTL__RB_MC_SWAP_MASK                                                                    0x00000003L
#define UVD_LMI_SWAP_CNTL__IB_MC_SWAP_MASK                                                                    0x0000000CL
#define UVD_LMI_SWAP_CNTL__RB_RPTR_MC_SWAP_MASK                                                               0x00000030L
#define UVD_LMI_SWAP_CNTL__VCPU_R_MC_SWAP_MASK                                                                0x000000C0L
#define UVD_LMI_SWAP_CNTL__VCPU_W_MC_SWAP_MASK                                                                0x00000300L
#define UVD_LMI_SWAP_CNTL__CM_MC_SWAP_MASK                                                                    0x00000C00L
#define UVD_LMI_SWAP_CNTL__IT_MC_SWAP_MASK                                                                    0x00003000L
#define UVD_LMI_SWAP_CNTL__DB_R_MC_SWAP_MASK                                                                  0x0000C000L
#define UVD_LMI_SWAP_CNTL__DB_W_MC_SWAP_MASK                                                                  0x00030000L
#define UVD_LMI_SWAP_CNTL__CSM_MC_SWAP_MASK                                                                   0x000C0000L
#define UVD_LMI_SWAP_CNTL__ACAP_MC_SWAP_MASK                                                                  0x00300000L
#define UVD_LMI_SWAP_CNTL__MP_REF16_MC_SWAP_MASK                                                              0x00C00000L
#define UVD_LMI_SWAP_CNTL__DBW_MC_SWAP_MASK                                                                   0x03000000L
#define UVD_LMI_SWAP_CNTL__RB_WR_MC_SWAP_MASK                                                                 0x0C000000L
#define UVD_LMI_SWAP_CNTL__RE_MC_SWAP_MASK                                                                    0x30000000L
#define UVD_LMI_SWAP_CNTL__MP_MC_SWAP_MASK                                                                    0xC0000000L
//UVD_MPC_CNTL
#define UVD_MPC_CNTL__REPLACEMENT_MODE__SHIFT                                                                 0x3
#define UVD_MPC_CNTL__REPLACEMENT_MODE_MASK                                                                   0x00000038L
//UVD_MPC_SET_MUXA0
#define UVD_MPC_SET_MUXA0__VARA_0__SHIFT                                                                      0x0
#define UVD_MPC_SET_MUXA0__VARA_1__SHIFT                                                                      0x6
#define UVD_MPC_SET_MUXA0__VARA_2__SHIFT                                                                      0xc
#define UVD_MPC_SET_MUXA0__VARA_3__SHIFT                                                                      0x12
#define UVD_MPC_SET_MUXA0__VARA_4__SHIFT                                                                      0x18
#define UVD_MPC_SET_MUXA0__VARA_0_MASK                                                                        0x0000003FL
#define UVD_MPC_SET_MUXA0__VARA_1_MASK                                                                        0x00000FC0L
#define UVD_MPC_SET_MUXA0__VARA_2_MASK                                                                        0x0003F000L
#define UVD_MPC_SET_MUXA0__VARA_3_MASK                                                                        0x00FC0000L
#define UVD_MPC_SET_MUXA0__VARA_4_MASK                                                                        0x3F000000L
//UVD_MPC_SET_MUXA1
#define UVD_MPC_SET_MUXA1__VARA_5__SHIFT                                                                      0x0
#define UVD_MPC_SET_MUXA1__VARA_6__SHIFT                                                                      0x6
#define UVD_MPC_SET_MUXA1__VARA_7__SHIFT                                                                      0xc
#define UVD_MPC_SET_MUXA1__VARA_5_MASK                                                                        0x0000003FL
#define UVD_MPC_SET_MUXA1__VARA_6_MASK                                                                        0x00000FC0L
#define UVD_MPC_SET_MUXA1__VARA_7_MASK                                                                        0x0003F000L
//UVD_MPC_SET_MUXB0
#define UVD_MPC_SET_MUXB0__VARB_0__SHIFT                                                                      0x0
#define UVD_MPC_SET_MUXB0__VARB_1__SHIFT                                                                      0x6
#define UVD_MPC_SET_MUXB0__VARB_2__SHIFT                                                                      0xc
#define UVD_MPC_SET_MUXB0__VARB_3__SHIFT                                                                      0x12
#define UVD_MPC_SET_MUXB0__VARB_4__SHIFT                                                                      0x18
#define UVD_MPC_SET_MUXB0__VARB_0_MASK                                                                        0x0000003FL
#define UVD_MPC_SET_MUXB0__VARB_1_MASK                                                                        0x00000FC0L
#define UVD_MPC_SET_MUXB0__VARB_2_MASK                                                                        0x0003F000L
#define UVD_MPC_SET_MUXB0__VARB_3_MASK                                                                        0x00FC0000L
#define UVD_MPC_SET_MUXB0__VARB_4_MASK                                                                        0x3F000000L
//UVD_MPC_SET_MUXB1
#define UVD_MPC_SET_MUXB1__VARB_5__SHIFT                                                                      0x0
#define UVD_MPC_SET_MUXB1__VARB_6__SHIFT                                                                      0x6
#define UVD_MPC_SET_MUXB1__VARB_7__SHIFT                                                                      0xc
#define UVD_MPC_SET_MUXB1__VARB_5_MASK                                                                        0x0000003FL
#define UVD_MPC_SET_MUXB1__VARB_6_MASK                                                                        0x00000FC0L
#define UVD_MPC_SET_MUXB1__VARB_7_MASK                                                                        0x0003F000L
//UVD_MPC_SET_MUX
#define UVD_MPC_SET_MUX__SET_0__SHIFT                                                                         0x0
#define UVD_MPC_SET_MUX__SET_1__SHIFT                                                                         0x3
#define UVD_MPC_SET_MUX__SET_2__SHIFT                                                                         0x6
#define UVD_MPC_SET_MUX__SET_0_MASK                                                                           0x00000007L
#define UVD_MPC_SET_MUX__SET_1_MASK                                                                           0x00000038L
#define UVD_MPC_SET_MUX__SET_2_MASK                                                                           0x000001C0L
//UVD_MPC_SET_ALU
#define UVD_MPC_SET_ALU__FUNCT__SHIFT                                                                         0x0
#define UVD_MPC_SET_ALU__OPERAND__SHIFT                                                                       0x4
#define UVD_MPC_SET_ALU__FUNCT_MASK                                                                           0x00000007L
#define UVD_MPC_SET_ALU__OPERAND_MASK                                                                         0x00000FF0L
//UVD_GPCOM_SYS_CMD
#define UVD_GPCOM_SYS_CMD__CMD_SEND__SHIFT                                                                    0x0
#define UVD_GPCOM_SYS_CMD__CMD__SHIFT                                                                         0x1
#define UVD_GPCOM_SYS_CMD__CMD_SOURCE__SHIFT                                                                  0x1f
#define UVD_GPCOM_SYS_CMD__CMD_SEND_MASK                                                                      0x00000001L
#define UVD_GPCOM_SYS_CMD__CMD_MASK                                                                           0x7FFFFFFEL
#define UVD_GPCOM_SYS_CMD__CMD_SOURCE_MASK                                                                    0x80000000L
//UVD_GPCOM_SYS_DATA0
#define UVD_GPCOM_SYS_DATA0__DATA0__SHIFT                                                                     0x0
#define UVD_GPCOM_SYS_DATA0__DATA0_MASK                                                                       0xFFFFFFFFL
//UVD_GPCOM_SYS_DATA1
#define UVD_GPCOM_SYS_DATA1__DATA1__SHIFT                                                                     0x0
#define UVD_GPCOM_SYS_DATA1__DATA1_MASK                                                                       0xFFFFFFFFL
//UVD_VCPU_CACHE_OFFSET0
#define UVD_VCPU_CACHE_OFFSET0__CACHE_OFFSET0__SHIFT                                                          0x0
#define UVD_VCPU_CACHE_OFFSET0__CACHE_OFFSET0_MASK                                                            0x001FFFFFL
//UVD_VCPU_CACHE_SIZE0
#define UVD_VCPU_CACHE_SIZE0__CACHE_SIZE0__SHIFT                                                              0x0
#define UVD_VCPU_CACHE_SIZE0__CACHE_SIZE0_MASK                                                                0x001FFFFFL
//UVD_VCPU_CACHE_OFFSET1
#define UVD_VCPU_CACHE_OFFSET1__CACHE_OFFSET1__SHIFT                                                          0x0
#define UVD_VCPU_CACHE_OFFSET1__CACHE_OFFSET1_MASK                                                            0x001FFFFFL
//UVD_VCPU_CACHE_SIZE1
#define UVD_VCPU_CACHE_SIZE1__CACHE_SIZE1__SHIFT                                                              0x0
#define UVD_VCPU_CACHE_SIZE1__CACHE_SIZE1_MASK                                                                0x001FFFFFL
//UVD_VCPU_CACHE_OFFSET2
#define UVD_VCPU_CACHE_OFFSET2__CACHE_OFFSET2__SHIFT                                                          0x0
#define UVD_VCPU_CACHE_OFFSET2__CACHE_OFFSET2_MASK                                                            0x001FFFFFL
//UVD_VCPU_CACHE_SIZE2
#define UVD_VCPU_CACHE_SIZE2__CACHE_SIZE2__SHIFT                                                              0x0
#define UVD_VCPU_CACHE_SIZE2__CACHE_SIZE2_MASK                                                                0x001FFFFFL
//UVD_VCPU_CNTL
#define UVD_VCPU_CNTL__CLK_EN__SHIFT                                                                          0x9
#define UVD_VCPU_CNTL__MIF_WR_LOW_THRESHOLD_BP__SHIFT                                                         0x11
#define UVD_VCPU_CNTL__PRB_TIMEOUT_VAL__SHIFT                                                                 0x14
#define UVD_VCPU_CNTL__CLK_EN_MASK                                                                            0x00000200L
#define UVD_VCPU_CNTL__MIF_WR_LOW_THRESHOLD_BP_MASK                                                           0x00020000L
#define UVD_VCPU_CNTL__PRB_TIMEOUT_VAL_MASK                                                                   0x0FF00000L
//UVD_SOFT_RESET
#define UVD_SOFT_RESET__RBC_SOFT_RESET__SHIFT                                                                 0x0
#define UVD_SOFT_RESET__LBSI_SOFT_RESET__SHIFT                                                                0x1
#define UVD_SOFT_RESET__LMI_SOFT_RESET__SHIFT                                                                 0x2
#define UVD_SOFT_RESET__VCPU_SOFT_RESET__SHIFT                                                                0x3
#define UVD_SOFT_RESET__UDEC_SOFT_RESET__SHIFT                                                                0x4
#define UVD_SOFT_RESET__CSM_SOFT_RESET__SHIFT                                                                 0x5
#define UVD_SOFT_RESET__CXW_SOFT_RESET__SHIFT                                                                 0x6
#define UVD_SOFT_RESET__TAP_SOFT_RESET__SHIFT                                                                 0x7
#define UVD_SOFT_RESET__MPC_SOFT_RESET__SHIFT                                                                 0x8
#define UVD_SOFT_RESET__IH_SOFT_RESET__SHIFT                                                                  0xa
#define UVD_SOFT_RESET__LMI_UMC_SOFT_RESET__SHIFT                                                             0xd
#define UVD_SOFT_RESET__SPH_SOFT_RESET__SHIFT                                                                 0xe
#define UVD_SOFT_RESET__MIF_SOFT_RESET__SHIFT                                                                 0xf
#define UVD_SOFT_RESET__LCM_SOFT_RESET__SHIFT                                                                 0x10
#define UVD_SOFT_RESET__SUVD_SOFT_RESET__SHIFT                                                                0x11
#define UVD_SOFT_RESET__LBSI_VCLK_RESET_STATUS__SHIFT                                                         0x12
#define UVD_SOFT_RESET__VCPU_VCLK_RESET_STATUS__SHIFT                                                         0x13
#define UVD_SOFT_RESET__UDEC_VCLK_RESET_STATUS__SHIFT                                                         0x14
#define UVD_SOFT_RESET__UDEC_DCLK_RESET_STATUS__SHIFT                                                         0x15
#define UVD_SOFT_RESET__MPC_DCLK_RESET_STATUS__SHIFT                                                          0x16
#define UVD_SOFT_RESET__MIF_DCLK_RESET_STATUS__SHIFT                                                          0x1a
#define UVD_SOFT_RESET__LCM_DCLK_RESET_STATUS__SHIFT                                                          0x1b
#define UVD_SOFT_RESET__SUVD_VCLK_RESET_STATUS__SHIFT                                                         0x1c
#define UVD_SOFT_RESET__SUVD_DCLK_RESET_STATUS__SHIFT                                                         0x1d
#define UVD_SOFT_RESET__RE_DCLK_RESET_STATUS__SHIFT                                                           0x1e
#define UVD_SOFT_RESET__SRE_DCLK_RESET_STATUS__SHIFT                                                          0x1f
#define UVD_SOFT_RESET__RBC_SOFT_RESET_MASK                                                                   0x00000001L
#define UVD_SOFT_RESET__LBSI_SOFT_RESET_MASK                                                                  0x00000002L
#define UVD_SOFT_RESET__LMI_SOFT_RESET_MASK                                                                   0x00000004L
#define UVD_SOFT_RESET__VCPU_SOFT_RESET_MASK                                                                  0x00000008L
#define UVD_SOFT_RESET__UDEC_SOFT_RESET_MASK                                                                  0x00000010L
#define UVD_SOFT_RESET__CSM_SOFT_RESET_MASK                                                                   0x00000020L
#define UVD_SOFT_RESET__CXW_SOFT_RESET_MASK                                                                   0x00000040L
#define UVD_SOFT_RESET__TAP_SOFT_RESET_MASK                                                                   0x00000080L
#define UVD_SOFT_RESET__MPC_SOFT_RESET_MASK                                                                   0x00000100L
#define UVD_SOFT_RESET__IH_SOFT_RESET_MASK                                                                    0x00000400L
#define UVD_SOFT_RESET__LMI_UMC_SOFT_RESET_MASK                                                               0x00002000L
#define UVD_SOFT_RESET__SPH_SOFT_RESET_MASK                                                                   0x00004000L
#define UVD_SOFT_RESET__MIF_SOFT_RESET_MASK                                                                   0x00008000L
#define UVD_SOFT_RESET__LCM_SOFT_RESET_MASK                                                                   0x00010000L
#define UVD_SOFT_RESET__SUVD_SOFT_RESET_MASK                                                                  0x00020000L
#define UVD_SOFT_RESET__LBSI_VCLK_RESET_STATUS_MASK                                                           0x00040000L
#define UVD_SOFT_RESET__VCPU_VCLK_RESET_STATUS_MASK                                                           0x00080000L
#define UVD_SOFT_RESET__UDEC_VCLK_RESET_STATUS_MASK                                                           0x00100000L
#define UVD_SOFT_RESET__UDEC_DCLK_RESET_STATUS_MASK                                                           0x00200000L
#define UVD_SOFT_RESET__MPC_DCLK_RESET_STATUS_MASK                                                            0x00400000L
#define UVD_SOFT_RESET__MIF_DCLK_RESET_STATUS_MASK                                                            0x04000000L
#define UVD_SOFT_RESET__LCM_DCLK_RESET_STATUS_MASK                                                            0x08000000L
#define UVD_SOFT_RESET__SUVD_VCLK_RESET_STATUS_MASK                                                           0x10000000L
#define UVD_SOFT_RESET__SUVD_DCLK_RESET_STATUS_MASK                                                           0x20000000L
#define UVD_SOFT_RESET__RE_DCLK_RESET_STATUS_MASK                                                             0x40000000L
#define UVD_SOFT_RESET__SRE_DCLK_RESET_STATUS_MASK                                                            0x80000000L
//UVD_LMI_RBC_IB_VMID
#define UVD_LMI_RBC_IB_VMID__IB_VMID__SHIFT                                                                   0x0
#define UVD_LMI_RBC_IB_VMID__IB_VMID_MASK                                                                     0x0000000FL
//UVD_RBC_IB_SIZE
#define UVD_RBC_IB_SIZE__IB_SIZE__SHIFT                                                                       0x4
#define UVD_RBC_IB_SIZE__IB_SIZE_MASK                                                                         0x007FFFF0L
//UVD_RBC_RB_RPTR
#define UVD_RBC_RB_RPTR__RB_RPTR__SHIFT                                                                       0x4
#define UVD_RBC_RB_RPTR__RB_RPTR_MASK                                                                         0x007FFFF0L
//UVD_RBC_RB_WPTR
#define UVD_RBC_RB_WPTR__RB_WPTR__SHIFT                                                                       0x4
#define UVD_RBC_RB_WPTR__RB_WPTR_MASK                                                                         0x007FFFF0L
//UVD_RBC_RB_WPTR_CNTL
#define UVD_RBC_RB_WPTR_CNTL__RB_PRE_WRITE_TIMER__SHIFT                                                       0x0
#define UVD_RBC_RB_WPTR_CNTL__RB_PRE_WRITE_TIMER_MASK                                                         0x00007FFFL
//UVD_RBC_WPTR_STATUS
#define UVD_RBC_WPTR_STATUS__RB_WPTR_IN_USE__SHIFT                                                            0x4
#define UVD_RBC_WPTR_STATUS__RB_WPTR_IN_USE_MASK                                                              0x007FFFF0L
//UVD_RBC_RB_CNTL
#define UVD_RBC_RB_CNTL__RB_BUFSZ__SHIFT                                                                      0x0
#define UVD_RBC_RB_CNTL__RB_BLKSZ__SHIFT                                                                      0x8
#define UVD_RBC_RB_CNTL__RB_NO_FETCH__SHIFT                                                                   0x10
#define UVD_RBC_RB_CNTL__RB_WPTR_POLL_EN__SHIFT                                                               0x14
#define UVD_RBC_RB_CNTL__RB_NO_UPDATE__SHIFT                                                                  0x18
#define UVD_RBC_RB_CNTL__RB_RPTR_WR_EN__SHIFT                                                                 0x1c
#define UVD_RBC_RB_CNTL__RB_BUFSZ_MASK                                                                        0x0000001FL
#define UVD_RBC_RB_CNTL__RB_BLKSZ_MASK                                                                        0x00001F00L
#define UVD_RBC_RB_CNTL__RB_NO_FETCH_MASK                                                                     0x00010000L
#define UVD_RBC_RB_CNTL__RB_WPTR_POLL_EN_MASK                                                                 0x00100000L
#define UVD_RBC_RB_CNTL__RB_NO_UPDATE_MASK                                                                    0x01000000L
#define UVD_RBC_RB_CNTL__RB_RPTR_WR_EN_MASK                                                                   0x10000000L
//UVD_RBC_RB_RPTR_ADDR
#define UVD_RBC_RB_RPTR_ADDR__RB_RPTR_ADDR__SHIFT                                                             0x0
#define UVD_RBC_RB_RPTR_ADDR__RB_RPTR_ADDR_MASK                                                               0xFFFFFFFFL
//UVD_STATUS
#define UVD_STATUS__RBC_BUSY__SHIFT                                                                           0x0
#define UVD_STATUS__VCPU_REPORT__SHIFT                                                                        0x1
#define UVD_STATUS__AVP_BUSY__SHIFT                                                                           0x8
#define UVD_STATUS__IDCT_BUSY__SHIFT                                                                          0x9
#define UVD_STATUS__IDCT_CTL_ACK__SHIFT                                                                       0xb
#define UVD_STATUS__UVD_CTL_ACK__SHIFT                                                                        0xc
#define UVD_STATUS__AVP_BLOCK_ACK__SHIFT                                                                      0xd
#define UVD_STATUS__IDCT_BLOCK_ACK__SHIFT                                                                     0xe
#define UVD_STATUS__UVD_BLOCK_ACK__SHIFT                                                                      0xf
#define UVD_STATUS__RBC_ACCESS_GPCOM__SHIFT                                                                   0x10
#define UVD_STATUS__SYS_GPCOM_REQ__SHIFT                                                                      0x1f
#define UVD_STATUS__RBC_BUSY_MASK                                                                             0x00000001L
#define UVD_STATUS__VCPU_REPORT_MASK                                                                          0x000000FEL
#define UVD_STATUS__AVP_BUSY_MASK                                                                             0x00000100L
#define UVD_STATUS__IDCT_BUSY_MASK                                                                            0x00000200L
#define UVD_STATUS__IDCT_CTL_ACK_MASK                                                                         0x00000800L
#define UVD_STATUS__UVD_CTL_ACK_MASK                                                                          0x00001000L
#define UVD_STATUS__AVP_BLOCK_ACK_MASK                                                                        0x00002000L
#define UVD_STATUS__IDCT_BLOCK_ACK_MASK                                                                       0x00004000L
#define UVD_STATUS__UVD_BLOCK_ACK_MASK                                                                        0x00008000L
#define UVD_STATUS__RBC_ACCESS_GPCOM_MASK                                                                     0x00010000L
#define UVD_STATUS__SYS_GPCOM_REQ_MASK                                                                        0x80000000L
//UVD_SEMA_TIMEOUT_STATUS
#define UVD_SEMA_TIMEOUT_STATUS__SEMAPHORE_WAIT_INCOMPLETE_TIMEOUT_STAT__SHIFT                                0x0
#define UVD_SEMA_TIMEOUT_STATUS__SEMAPHORE_WAIT_FAULT_TIMEOUT_STAT__SHIFT                                     0x1
#define UVD_SEMA_TIMEOUT_STATUS__SEMAPHORE_SIGNAL_INCOMPLETE_TIMEOUT_STAT__SHIFT                              0x2
#define UVD_SEMA_TIMEOUT_STATUS__SEMAPHORE_TIMEOUT_CLEAR__SHIFT                                               0x3
#define UVD_SEMA_TIMEOUT_STATUS__SEMAPHORE_WAIT_INCOMPLETE_TIMEOUT_STAT_MASK                                  0x00000001L
#define UVD_SEMA_TIMEOUT_STATUS__SEMAPHORE_WAIT_FAULT_TIMEOUT_STAT_MASK                                       0x00000002L
#define UVD_SEMA_TIMEOUT_STATUS__SEMAPHORE_SIGNAL_INCOMPLETE_TIMEOUT_STAT_MASK                                0x00000004L
#define UVD_SEMA_TIMEOUT_STATUS__SEMAPHORE_TIMEOUT_CLEAR_MASK                                                 0x00000008L
//UVD_SEMA_WAIT_INCOMPLETE_TIMEOUT_CNTL
#define UVD_SEMA_WAIT_INCOMPLETE_TIMEOUT_CNTL__WAIT_INCOMPLETE_EN__SHIFT                                      0x0
#define UVD_SEMA_WAIT_INCOMPLETE_TIMEOUT_CNTL__WAIT_INCOMPLETE_COUNT__SHIFT                                   0x1
#define UVD_SEMA_WAIT_INCOMPLETE_TIMEOUT_CNTL__RESEND_TIMER__SHIFT                                            0x18
#define UVD_SEMA_WAIT_INCOMPLETE_TIMEOUT_CNTL__WAIT_INCOMPLETE_EN_MASK                                        0x00000001L
#define UVD_SEMA_WAIT_INCOMPLETE_TIMEOUT_CNTL__WAIT_INCOMPLETE_COUNT_MASK                                     0x001FFFFEL
#define UVD_SEMA_WAIT_INCOMPLETE_TIMEOUT_CNTL__RESEND_TIMER_MASK                                              0x07000000L
//UVD_SEMA_WAIT_FAULT_TIMEOUT_CNTL
#define UVD_SEMA_WAIT_FAULT_TIMEOUT_CNTL__WAIT_FAULT_EN__SHIFT                                                0x0
#define UVD_SEMA_WAIT_FAULT_TIMEOUT_CNTL__WAIT_FAULT_COUNT__SHIFT                                             0x1
#define UVD_SEMA_WAIT_FAULT_TIMEOUT_CNTL__RESEND_TIMER__SHIFT                                                 0x18
#define UVD_SEMA_WAIT_FAULT_TIMEOUT_CNTL__WAIT_FAULT_EN_MASK                                                  0x00000001L
#define UVD_SEMA_WAIT_FAULT_TIMEOUT_CNTL__WAIT_FAULT_COUNT_MASK                                               0x001FFFFEL
#define UVD_SEMA_WAIT_FAULT_TIMEOUT_CNTL__RESEND_TIMER_MASK                                                   0x07000000L
//UVD_SEMA_SIGNAL_INCOMPLETE_TIMEOUT_CNTL
#define UVD_SEMA_SIGNAL_INCOMPLETE_TIMEOUT_CNTL__SIGNAL_INCOMPLETE_EN__SHIFT                                  0x0
#define UVD_SEMA_SIGNAL_INCOMPLETE_TIMEOUT_CNTL__SIGNAL_INCOMPLETE_COUNT__SHIFT                               0x1
#define UVD_SEMA_SIGNAL_INCOMPLETE_TIMEOUT_CNTL__RESEND_TIMER__SHIFT                                          0x18
#define UVD_SEMA_SIGNAL_INCOMPLETE_TIMEOUT_CNTL__SIGNAL_INCOMPLETE_EN_MASK                                    0x00000001L
#define UVD_SEMA_SIGNAL_INCOMPLETE_TIMEOUT_CNTL__SIGNAL_INCOMPLETE_COUNT_MASK                                 0x001FFFFEL
#define UVD_SEMA_SIGNAL_INCOMPLETE_TIMEOUT_CNTL__RESEND_TIMER_MASK                                            0x07000000L
//UVD_CONTEXT_ID
#define UVD_CONTEXT_ID__CONTEXT_ID__SHIFT                                                                     0x0
#define UVD_CONTEXT_ID__CONTEXT_ID_MASK                                                                       0xFFFFFFFFL
//UVD_CONTEXT_ID2
#define UVD_CONTEXT_ID2__CONTEXT_ID2__SHIFT                                                                   0x0
#define UVD_CONTEXT_ID2__CONTEXT_ID2_MASK                                                                     0xFFFFFFFFL
//UVD_RBC_WPTR_POLL_CNTL
#define UVD_RBC_WPTR_POLL_CNTL__POLL_FREQ__SHIFT                                                              0x0
#define UVD_RBC_WPTR_POLL_CNTL__IDLE_POLL_COUNT__SHIFT                                                        0x10
#define UVD_RBC_WPTR_POLL_CNTL__POLL_FREQ_MASK                                                                0x0000FFFFL
#define UVD_RBC_WPTR_POLL_CNTL__IDLE_POLL_COUNT_MASK                                                          0xFFFF0000L
//UVD_RBC_WPTR_POLL_ADDR
#define UVD_RBC_WPTR_POLL_ADDR__POLL_ADDR__SHIFT                                                              0x2
#define UVD_RBC_WPTR_POLL_ADDR__POLL_ADDR_MASK                                                                0xFFFFFFFCL
//UVD_RB_BASE_LO4
#define UVD_RB_BASE_LO4__RB_BASE_LO__SHIFT                                                                    0x6
#define UVD_RB_BASE_LO4__RB_BASE_LO_MASK                                                                      0xFFFFFFC0L
//UVD_RB_BASE_HI4
#define UVD_RB_BASE_HI4__RB_BASE_HI__SHIFT                                                                    0x0
#define UVD_RB_BASE_HI4__RB_BASE_HI_MASK                                                                      0xFFFFFFFFL
//UVD_RB_SIZE4
#define UVD_RB_SIZE4__RB_SIZE__SHIFT                                                                          0x4
#define UVD_RB_SIZE4__RB_SIZE_MASK                                                                            0x007FFFF0L
//UVD_RB_RPTR4
#define UVD_RB_RPTR4__RB_RPTR__SHIFT                                                                          0x4
#define UVD_RB_RPTR4__RB_RPTR_MASK                                                                            0x007FFFF0L


#endif<|MERGE_RESOLUTION|>--- conflicted
+++ resolved
@@ -1005,10 +1005,7 @@
 #define UVD_MASTINT_EN__SYS_EN_MASK                                                                           0x00000004L
 #define UVD_MASTINT_EN__INT_OVERRUN_MASK                                                                      0x007FFFF0L
 //UVD_SYS_INT_EN
-<<<<<<< HEAD
-=======
 #define UVD_SYS_INT_EN__UVD_JRBC_EN__SHIFT                                                                    0x4
->>>>>>> f9885ef8
 #define UVD_SYS_INT_EN__UVD_JRBC_EN_MASK                                                                      0x00000010L
 //JPEG_CGC_CTRL
 #define JPEG_CGC_CTRL__DYN_CLOCK_MODE__SHIFT                                                                  0x0
