--- conflicted
+++ resolved
@@ -320,13 +320,8 @@
 
 int mtk_plane_init(struct drm_device *dev, struct drm_plane *plane,
 		   unsigned long possible_crtcs, enum drm_plane_type type,
-<<<<<<< HEAD
-		   unsigned int supported_rotations, const u32 *formats,
-		   size_t num_formats, unsigned int plane_idx)
-=======
 		   unsigned int supported_rotations, const u32 blend_modes,
 		   const u32 *formats, size_t num_formats, unsigned int plane_idx)
->>>>>>> e8a05819
 {
 	int err;
 
@@ -371,20 +366,11 @@
 	if (err)
 		DRM_ERROR("failed to create property: alpha\n");
 
-<<<<<<< HEAD
-	err = drm_plane_create_blend_mode_property(plane,
-						   BIT(DRM_MODE_BLEND_PREMULTI) |
-						   BIT(DRM_MODE_BLEND_COVERAGE) |
-						   BIT(DRM_MODE_BLEND_PIXEL_NONE));
-	if (err)
-		DRM_ERROR("failed to create property: blend_mode\n");
-=======
 	if (blend_modes) {
 		err = drm_plane_create_blend_mode_property(plane, blend_modes);
 		if (err)
 			DRM_ERROR("failed to create property: blend_mode\n");
 	}
->>>>>>> e8a05819
 
 	drm_plane_helper_add(plane, &mtk_plane_helper_funcs);
 
