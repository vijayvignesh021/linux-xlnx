--- conflicted
+++ resolved
@@ -370,13 +370,9 @@
 
 	dwc3_writel(dep->regs, DWC3_DEPCMD, cmd);
 
-<<<<<<< HEAD
-	if (!(cmd & DWC3_DEPCMD_CMDACT)) {
-=======
 	if (!(cmd & DWC3_DEPCMD_CMDACT) ||
 		(DWC3_DEPCMD_CMD(cmd) == DWC3_DEPCMD_ENDTRANSFER &&
 		!(cmd & DWC3_DEPCMD_CMDIOC))) {
->>>>>>> d82b0891
 		ret = 0;
 		goto skip_status;
 	}
@@ -569,7 +565,7 @@
 		return ret;
 
 	for (i = 0; i < DWC3_ENDPOINTS_NUM; i++) {
-		dep = dwc->eps[i];
+		struct dwc3_ep *dep = dwc->eps[i];
 
 		if (!dep)
 			continue;
@@ -913,19 +909,9 @@
 		if (usb_endpoint_xfer_control(desc))
 			goto out;
 
-<<<<<<< HEAD
-		if (!dwc->is_hibernated) {
-			/* Initialize the TRB ring */
-			dep->trb_dequeue = 0;
-			dep->trb_enqueue = 0;
-			memset(dep->trb_pool, 0,
-			       sizeof(struct dwc3_trb) * DWC3_TRB_NUM);
-		}
-=======
 		/* Initialize the TRB ring */
 		memset(dep->trb_pool, 0,
 		       sizeof(struct dwc3_trb) * DWC3_TRB_NUM);
->>>>>>> d82b0891
 
 		if (!dwc->is_hibernated) {
 			/* Initialize the TRB ring */
@@ -1835,7 +1821,6 @@
 
 		params.param0 = upper_32_bits(dep->dwc->bounce_addr);
 		params.param1 = lower_32_bits(dep->dwc->bounce_addr);
-		params.param2 = 0;
 
 		cmd = DWC3_DEPCMD_STARTTRANSFER;
 		cmd |= DWC3_DEPCMD_PARAM(test_frame_number);
@@ -2824,8 +2809,6 @@
 	reg |= DWC3_DCFG_IGNSTRMPP;
 	dwc3_writel(dwc->regs, DWC3_DCFG, reg);
 
-<<<<<<< HEAD
-=======
 	/* Enable MST by default if the device is capable of MST */
 	if (DWC3_MST_CAPABLE(&dwc->hwparams)) {
 		reg = dwc3_readl(dwc->regs, DWC3_DCFG1);
@@ -2833,7 +2816,6 @@
 		dwc3_writel(dwc->regs, DWC3_DCFG1, reg);
 	}
 
->>>>>>> d82b0891
 	/* For OTG mode, check if the core is currently in Host mode.
 	 * This is not an error condition as there are times when the core is
 	 * working as host and kernel is told to initiate bind operation with
@@ -3362,19 +3344,11 @@
 	if (event->status & DEPEVT_STATUS_SHORT && !chain)
 		return 1;
 
-<<<<<<< HEAD
-	if ((event->status & DEPEVT_STATUS_IOC) &&
-	    (trb->ctrl & DWC3_TRB_CTRL_IOC))
-		return 1;
-
-	if ((event->status & DEPEVT_STATUS_LST) &&
-=======
 	if ((trb->ctrl & DWC3_TRB_CTRL_ISP_IMI) &&
 	    DWC3_TRB_SIZE_TRBSTS(trb->size) == DWC3_TRBSTS_MISSED_ISOC)
 		return 1;
 
 	if ((trb->ctrl & DWC3_TRB_CTRL_IOC) ||
->>>>>>> d82b0891
 	    (trb->ctrl & DWC3_TRB_CTRL_LST))
 		return 1;
 
@@ -3447,20 +3421,6 @@
 		req->needs_extra_trb = false;
 	}
 
-<<<<<<< HEAD
-	req->request.actual = req->request.length - req->remaining;
-
-	if ((!dwc3_gadget_ep_request_completed(req) &&
-	     req->num_pending_sgs) || req->num_pending_sgs) {
-		if (!(event->status &
-			(DEPEVT_STATUS_SHORT | DEPEVT_STATUS_LST))) {
-			__dwc3_gadget_kick_transfer(dep);
-			goto out;
-		}
-	}
-
-	dwc3_gadget_giveback(dep, req, status);
-=======
 	/*
 	 * The event status only reflects the status of the TRB with IOC set.
 	 * For the requests that don't set interrupt on completion, the driver
@@ -3490,7 +3450,6 @@
 	}
 
 	dwc3_gadget_giveback(dep, req, request_status);
->>>>>>> d82b0891
 
 out:
 	return ret;
@@ -3753,13 +3712,8 @@
 	case DEPEVT_STREAM_NOSTREAM:
 		if ((dep->flags & DWC3_EP_IGNORE_NEXT_NOSTREAM) ||
 		    !(dep->flags & DWC3_EP_FORCE_RESTART_STREAM) ||
-<<<<<<< HEAD
-		    !(dep->flags & DWC3_EP_END_TRANSFER_PENDING) ||
-		    !(dep->flags & DWC3_EP_WAIT_TRANSFER_COMPLETE))
-=======
 		    (!DWC3_MST_CAPABLE(&dwc->hwparams) &&
 		     !(dep->flags & DWC3_EP_WAIT_TRANSFER_COMPLETE)))
->>>>>>> d82b0891
 			break;
 
 		/*
@@ -3877,12 +3831,8 @@
 	}
 }
 
-<<<<<<< HEAD
-void dwc3_stop_active_transfer(struct dwc3_ep *dep, bool force, bool interrupt)
-=======
 void dwc3_stop_active_transfer(struct dwc3_ep *dep, bool force,
 	bool interrupt)
->>>>>>> d82b0891
 {
 	struct dwc3 *dwc = dep->dwc;
 
@@ -3939,43 +3889,7 @@
 	 * This mode is NOT available on the DWC_usb31 IP.
 	 */
 
-<<<<<<< HEAD
-	cmd = DWC3_DEPCMD_ENDTRANSFER;
-	cmd |= force ? DWC3_DEPCMD_HIPRI_FORCERM : 0;
-	cmd |= interrupt ? DWC3_DEPCMD_CMDIOC : 0;
-	cmd |= DWC3_DEPCMD_PARAM(dep->resource_index);
-	memset(&params, 0, sizeof(params));
-	ret = dwc3_send_gadget_ep_cmd(dep, cmd, &params);
-	WARN_ON_ONCE(ret);
-
-	/*
-	 * when transfer is stopped with force rm bit false, it can be
-	 * restarted by passing resource_index in params; don't loose it
-	 */
-	if (force)
-		dep->resource_index = 0;
-
-	/*
-	 * The END_TRANSFER command will cause the controller to generate a
-	 * NoStream Event, and it's not due to the host DP NoStream rejection.
-	 * Ignore the next NoStream event.
-	 */
-	if (dep->stream_capable)
-		dep->flags |= DWC3_EP_IGNORE_NEXT_NOSTREAM;
-
-	if (!interrupt)
-		dep->flags &= ~DWC3_EP_TRANSFER_STARTED;
-	else
-		dep->flags |= DWC3_EP_END_TRANSFER_PENDING;
-	/*
-	 * when transfer is stopped with force rm bit false, it can be
-	 * restarted by passing resource_index in params; don't loose it
-	 */
-	if (force)
-		dep->resource_index = 0;
-=======
 	__dwc3_stop_active_transfer(dep, force, interrupt);
->>>>>>> d82b0891
 }
 
 static void dwc3_clear_stall_all_ep(struct dwc3 *dwc)
@@ -4565,13 +4479,10 @@
 	evt->count = 0;
 	ret = IRQ_HANDLED;
 
-<<<<<<< HEAD
-=======
 	/* Unmask interrupt */
 	dwc3_writel(dwc->regs, DWC3_GEVNTSIZ(0),
 		    DWC3_GEVNTSIZ_SIZE(evt->length));
 
->>>>>>> d82b0891
 	/* Prevent interrupt generation when hibernated */
 	if (!dwc->is_hibernated) {
 		/* Unmask interrupt */
