--- conflicted
+++ resolved
@@ -1085,10 +1085,6 @@
 
 config XILINX_XADC
 	tristate "Xilinx XADC driver"
-<<<<<<< HEAD
-	depends on ARCH_ZYNQ || ARCH_ZYNQMP || MICROBLAZE || COMPILE_TEST
-=======
->>>>>>> e0d688d4
 	depends on HAS_IOMEM
 	select IIO_BUFFER
 	select IIO_TRIGGERED_BUFFER
