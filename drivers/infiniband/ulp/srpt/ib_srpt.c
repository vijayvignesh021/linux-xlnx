--- conflicted
+++ resolved
@@ -1469,11 +1469,7 @@
  *
  * XXX: what is now target_execute_cmd used to be asynchronous, and unmapping
  * the data that has been transferred via IB RDMA had to be postponed until the
-<<<<<<< HEAD
- * check_stop_free() callback.  None of this is nessecary anymore and needs to
-=======
  * check_stop_free() callback.  None of this is necessary anymore and needs to
->>>>>>> 9450d57e
  * be cleaned up.
  */
 static void srpt_handle_rdma_comp(struct srpt_rdma_ch *ch,
