/*
 * Copyright(c) 2015 - 2018 Intel Corporation.
 *
 * This file is provided under a dual BSD/GPLv2 license.  When using or
 * redistributing this file, you may do so under either license.
 *
 * GPL LICENSE SUMMARY
 *
 * This program is free software; you can redistribute it and/or modify
 * it under the terms of version 2 of the GNU General Public License as
 * published by the Free Software Foundation.
 *
 * This program is distributed in the hope that it will be useful, but
 * WITHOUT ANY WARRANTY; without even the implied warranty of
 * MERCHANTABILITY or FITNESS FOR A PARTICULAR PURPOSE.  See the GNU
 * General Public License for more details.
 *
 * BSD LICENSE
 *
 * Redistribution and use in source and binary forms, with or without
 * modification, are permitted provided that the following conditions
 * are met:
 *
 *  - Redistributions of source code must retain the above copyright
 *    notice, this list of conditions and the following disclaimer.
 *  - Redistributions in binary form must reproduce the above copyright
 *    notice, this list of conditions and the following disclaimer in
 *    the documentation and/or other materials provided with the
 *    distribution.
 *  - Neither the name of Intel Corporation nor the names of its
 *    contributors may be used to endorse or promote products derived
 *    from this software without specific prior written permission.
 *
 * THIS SOFTWARE IS PROVIDED BY THE COPYRIGHT HOLDERS AND CONTRIBUTORS
 * "AS IS" AND ANY EXPRESS OR IMPLIED WARRANTIES, INCLUDING, BUT NOT
 * LIMITED TO, THE IMPLIED WARRANTIES OF MERCHANTABILITY AND FITNESS FOR
 * A PARTICULAR PURPOSE ARE DISCLAIMED. IN NO EVENT SHALL THE COPYRIGHT
 * OWNER OR CONTRIBUTORS BE LIABLE FOR ANY DIRECT, INDIRECT, INCIDENTAL,
 * SPECIAL, EXEMPLARY, OR CONSEQUENTIAL DAMAGES (INCLUDING, BUT NOT
 * LIMITED TO, PROCUREMENT OF SUBSTITUTE GOODS OR SERVICES; LOSS OF USE,
 * DATA, OR PROFITS; OR BUSINESS INTERRUPTION) HOWEVER CAUSED AND ON ANY
 * THEORY OF LIABILITY, WHETHER IN CONTRACT, STRICT LIABILITY, OR TORT
 * (INCLUDING NEGLIGENCE OR OTHERWISE) ARISING IN ANY WAY OUT OF THE USE
 * OF THIS SOFTWARE, EVEN IF ADVISED OF THE POSSIBILITY OF SUCH DAMAGE.
 *
 */

#include <linux/io.h>
#include <rdma/rdma_vt.h>
#include <rdma/rdmavt_qp.h>

#include "hfi.h"
#include "qp.h"
#include "rc.h"
#include "verbs_txreq.h"
#include "trace.h"

struct rvt_ack_entry *find_prev_entry(struct rvt_qp *qp, u32 psn, u8 *prev,
				      u8 *prev_ack, bool *scheduled)
	__must_hold(&qp->s_lock)
{
	struct rvt_ack_entry *e = NULL;
	u8 i, p;
	bool s = true;

	for (i = qp->r_head_ack_queue; ; i = p) {
		if (i == qp->s_tail_ack_queue)
			s = false;
		if (i)
			p = i - 1;
		else
			p = rvt_size_atomic(ib_to_rvt(qp->ibqp.device));
		if (p == qp->r_head_ack_queue) {
			e = NULL;
			break;
		}
		e = &qp->s_ack_queue[p];
		if (!e->opcode) {
			e = NULL;
			break;
		}
		if (cmp_psn(psn, e->psn) >= 0) {
			if (p == qp->s_tail_ack_queue &&
			    cmp_psn(psn, e->lpsn) <= 0)
				s = false;
			break;
		}
	}
	if (prev)
		*prev = p;
	if (prev_ack)
		*prev_ack = i;
	if (scheduled)
		*scheduled = s;
	return e;
}

/**
 * make_rc_ack - construct a response packet (ACK, NAK, or RDMA read)
 * @dev: the device for this QP
 * @qp: a pointer to the QP
 * @ohdr: a pointer to the IB header being constructed
 * @ps: the xmit packet state
 *
 * Return 1 if constructed; otherwise, return 0.
 * Note that we are in the responder's side of the QP context.
 * Note the QP s_lock must be held.
 */
static int make_rc_ack(struct hfi1_ibdev *dev, struct rvt_qp *qp,
		       struct ib_other_headers *ohdr,
		       struct hfi1_pkt_state *ps)
{
	struct rvt_ack_entry *e;
	u32 hwords, hdrlen;
	u32 len = 0;
	u32 bth0 = 0, bth2 = 0;
	u32 bth1 = qp->remote_qpn | (HFI1_CAP_IS_KSET(OPFN) << IB_BTHE_E_SHIFT);
	int middle = 0;
	u32 pmtu = qp->pmtu;
	struct hfi1_qp_priv *qpriv = qp->priv;
	bool last_pkt;
	u32 delta;
	u8 next = qp->s_tail_ack_queue;
	struct tid_rdma_request *req;

	trace_hfi1_rsp_make_rc_ack(qp, 0);
	lockdep_assert_held(&qp->s_lock);
	/* Don't send an ACK if we aren't supposed to. */
	if (!(ib_rvt_state_ops[qp->state] & RVT_PROCESS_RECV_OK))
		goto bail;

	if (qpriv->hdr_type == HFI1_PKT_TYPE_9B)
		/* header size in 32-bit words LRH+BTH = (8+12)/4. */
		hwords = 5;
	else
		/* header size in 32-bit words 16B LRH+BTH = (16+12)/4. */
		hwords = 7;

	switch (qp->s_ack_state) {
	case OP(RDMA_READ_RESPONSE_LAST):
	case OP(RDMA_READ_RESPONSE_ONLY):
		e = &qp->s_ack_queue[qp->s_tail_ack_queue];
		release_rdma_sge_mr(e);
		/* FALLTHROUGH */
	case OP(ATOMIC_ACKNOWLEDGE):
		/*
		 * We can increment the tail pointer now that the last
		 * response has been sent instead of only being
		 * constructed.
		 */
		if (++next > rvt_size_atomic(&dev->rdi))
			next = 0;
		/*
		 * Only advance the s_acked_ack_queue pointer if there
		 * have been no TID RDMA requests.
		 */
		e = &qp->s_ack_queue[qp->s_tail_ack_queue];
		if (e->opcode != TID_OP(WRITE_REQ) &&
		    qp->s_acked_ack_queue == qp->s_tail_ack_queue)
			qp->s_acked_ack_queue = next;
		qp->s_tail_ack_queue = next;
		trace_hfi1_rsp_make_rc_ack(qp, e->psn);
		/* FALLTHROUGH */
	case OP(SEND_ONLY):
	case OP(ACKNOWLEDGE):
		/* Check for no next entry in the queue. */
		if (qp->r_head_ack_queue == qp->s_tail_ack_queue) {
			if (qp->s_flags & RVT_S_ACK_PENDING)
				goto normal;
			goto bail;
		}

		e = &qp->s_ack_queue[qp->s_tail_ack_queue];
		/* Check for tid write fence */
		if ((qpriv->s_flags & HFI1_R_TID_WAIT_INTERLCK) ||
		    hfi1_tid_rdma_ack_interlock(qp, e)) {
			iowait_set_flag(&qpriv->s_iowait, IOWAIT_PENDING_IB);
			goto bail;
		}
		if (e->opcode == OP(RDMA_READ_REQUEST)) {
			/*
			 * If a RDMA read response is being resent and
			 * we haven't seen the duplicate request yet,
			 * then stop sending the remaining responses the
			 * responder has seen until the requester re-sends it.
			 */
			len = e->rdma_sge.sge_length;
			if (len && !e->rdma_sge.mr) {
				if (qp->s_acked_ack_queue ==
				    qp->s_tail_ack_queue)
					qp->s_acked_ack_queue =
						qp->r_head_ack_queue;
				qp->s_tail_ack_queue = qp->r_head_ack_queue;
				goto bail;
			}
			/* Copy SGE state in case we need to resend */
			ps->s_txreq->mr = e->rdma_sge.mr;
			if (ps->s_txreq->mr)
				rvt_get_mr(ps->s_txreq->mr);
			qp->s_ack_rdma_sge.sge = e->rdma_sge;
			qp->s_ack_rdma_sge.num_sge = 1;
			ps->s_txreq->ss = &qp->s_ack_rdma_sge;
			if (len > pmtu) {
				len = pmtu;
				qp->s_ack_state = OP(RDMA_READ_RESPONSE_FIRST);
			} else {
				qp->s_ack_state = OP(RDMA_READ_RESPONSE_ONLY);
				e->sent = 1;
			}
			ohdr->u.aeth = rvt_compute_aeth(qp);
			hwords++;
			qp->s_ack_rdma_psn = e->psn;
			bth2 = mask_psn(qp->s_ack_rdma_psn++);
		} else if (e->opcode == TID_OP(WRITE_REQ)) {
			/*
			 * If a TID RDMA WRITE RESP is being resent, we have to
			 * wait for the actual request. All requests that are to
			 * be resent will have their state set to
			 * TID_REQUEST_RESEND. When the new request arrives, the
			 * state will be changed to TID_REQUEST_RESEND_ACTIVE.
			 */
			req = ack_to_tid_req(e);
			if (req->state == TID_REQUEST_RESEND ||
			    req->state == TID_REQUEST_INIT_RESEND)
				goto bail;
			qp->s_ack_state = TID_OP(WRITE_RESP);
			qp->s_ack_rdma_psn = mask_psn(e->psn + req->cur_seg);
			goto write_resp;
		} else if (e->opcode == TID_OP(READ_REQ)) {
			/*
			 * If a TID RDMA read response is being resent and
			 * we haven't seen the duplicate request yet,
			 * then stop sending the remaining responses the
			 * responder has seen until the requester re-sends it.
			 */
			len = e->rdma_sge.sge_length;
			if (len && !e->rdma_sge.mr) {
				if (qp->s_acked_ack_queue ==
				    qp->s_tail_ack_queue)
					qp->s_acked_ack_queue =
						qp->r_head_ack_queue;
				qp->s_tail_ack_queue = qp->r_head_ack_queue;
				goto bail;
			}
			/* Copy SGE state in case we need to resend */
			ps->s_txreq->mr = e->rdma_sge.mr;
			if (ps->s_txreq->mr)
				rvt_get_mr(ps->s_txreq->mr);
			qp->s_ack_rdma_sge.sge = e->rdma_sge;
			qp->s_ack_rdma_sge.num_sge = 1;
			qp->s_ack_state = TID_OP(READ_RESP);
			goto read_resp;
		} else {
			/* COMPARE_SWAP or FETCH_ADD */
			ps->s_txreq->ss = NULL;
			len = 0;
			qp->s_ack_state = OP(ATOMIC_ACKNOWLEDGE);
			ohdr->u.at.aeth = rvt_compute_aeth(qp);
			ib_u64_put(e->atomic_data, &ohdr->u.at.atomic_ack_eth);
			hwords += sizeof(ohdr->u.at) / sizeof(u32);
			bth2 = mask_psn(e->psn);
			e->sent = 1;
		}
		trace_hfi1_tid_write_rsp_make_rc_ack(qp);
		bth0 = qp->s_ack_state << 24;
		break;

	case OP(RDMA_READ_RESPONSE_FIRST):
		qp->s_ack_state = OP(RDMA_READ_RESPONSE_MIDDLE);
		/* FALLTHROUGH */
	case OP(RDMA_READ_RESPONSE_MIDDLE):
		ps->s_txreq->ss = &qp->s_ack_rdma_sge;
		ps->s_txreq->mr = qp->s_ack_rdma_sge.sge.mr;
		if (ps->s_txreq->mr)
			rvt_get_mr(ps->s_txreq->mr);
		len = qp->s_ack_rdma_sge.sge.sge_length;
		if (len > pmtu) {
			len = pmtu;
			middle = HFI1_CAP_IS_KSET(SDMA_AHG);
		} else {
			ohdr->u.aeth = rvt_compute_aeth(qp);
			hwords++;
			qp->s_ack_state = OP(RDMA_READ_RESPONSE_LAST);
			e = &qp->s_ack_queue[qp->s_tail_ack_queue];
			e->sent = 1;
		}
		bth0 = qp->s_ack_state << 24;
		bth2 = mask_psn(qp->s_ack_rdma_psn++);
		break;

	case TID_OP(WRITE_RESP):
write_resp:
		/*
		 * 1. Check if RVT_S_ACK_PENDING is set. If yes,
		 *    goto normal.
		 * 2. Attempt to allocate TID resources.
		 * 3. Remove RVT_S_RESP_PENDING flags from s_flags
		 * 4. If resources not available:
		 *    4.1 Set RVT_S_WAIT_TID_SPACE
		 *    4.2 Queue QP on RCD TID queue
		 *    4.3 Put QP on iowait list.
		 *    4.4 Build IB RNR NAK with appropriate timeout value
		 *    4.5 Return indication progress made.
		 * 5. If resources are available:
		 *    5.1 Program HW flow CSRs
		 *    5.2 Build TID RDMA WRITE RESP packet
		 *    5.3 If more resources needed, do 2.1 - 2.3.
		 *    5.4 Wake up next QP on RCD TID queue.
		 *    5.5 Return indication progress made.
		 */

		e = &qp->s_ack_queue[qp->s_tail_ack_queue];
		req = ack_to_tid_req(e);

		/*
		 * Send scheduled RNR NAK's. RNR NAK's need to be sent at
		 * segment boundaries, not at request boundaries. Don't change
		 * s_ack_state because we are still in the middle of a request
		 */
		if (qpriv->rnr_nak_state == TID_RNR_NAK_SEND &&
		    qp->s_tail_ack_queue == qpriv->r_tid_alloc &&
		    req->cur_seg == req->alloc_seg) {
			qpriv->rnr_nak_state = TID_RNR_NAK_SENT;
			goto normal_no_state;
		}

		bth2 = mask_psn(qp->s_ack_rdma_psn);
		hdrlen = hfi1_build_tid_rdma_write_resp(qp, e, ohdr, &bth1,
							bth2, &len,
							&ps->s_txreq->ss);
		if (!hdrlen)
			return 0;

		hwords += hdrlen;
		bth0 = qp->s_ack_state << 24;
		qp->s_ack_rdma_psn++;
		trace_hfi1_tid_req_make_rc_ack_write(qp, 0, e->opcode, e->psn,
						     e->lpsn, req);
		if (req->cur_seg != req->total_segs)
			break;

		e->sent = 1;
		/* Do not free e->rdma_sge until all data are received */
		qp->s_ack_state = OP(ATOMIC_ACKNOWLEDGE);
		break;

	case TID_OP(READ_RESP):
read_resp:
		e = &qp->s_ack_queue[qp->s_tail_ack_queue];
		ps->s_txreq->ss = &qp->s_ack_rdma_sge;
		delta = hfi1_build_tid_rdma_read_resp(qp, e, ohdr, &bth0,
						      &bth1, &bth2, &len,
						      &last_pkt);
		if (delta == 0)
			goto error_qp;
		hwords += delta;
		if (last_pkt) {
			e->sent = 1;
			/*
			 * Increment qp->s_tail_ack_queue through s_ack_state
			 * transition.
			 */
			qp->s_ack_state = OP(RDMA_READ_RESPONSE_LAST);
		}
		break;
	case TID_OP(READ_REQ):
		goto bail;

	default:
normal:
		/*
		 * Send a regular ACK.
		 * Set the s_ack_state so we wait until after sending
		 * the ACK before setting s_ack_state to ACKNOWLEDGE
		 * (see above).
		 */
		qp->s_ack_state = OP(SEND_ONLY);
normal_no_state:
		if (qp->s_nak_state)
			ohdr->u.aeth =
				cpu_to_be32((qp->r_msn & IB_MSN_MASK) |
					    (qp->s_nak_state <<
					     IB_AETH_CREDIT_SHIFT));
		else
			ohdr->u.aeth = rvt_compute_aeth(qp);
		hwords++;
		len = 0;
		bth0 = OP(ACKNOWLEDGE) << 24;
		bth2 = mask_psn(qp->s_ack_psn);
		qp->s_flags &= ~RVT_S_ACK_PENDING;
		ps->s_txreq->txreq.flags |= SDMA_TXREQ_F_VIP;
		ps->s_txreq->ss = NULL;
	}
	qp->s_rdma_ack_cnt++;
	ps->s_txreq->sde = qpriv->s_sde;
	ps->s_txreq->s_cur_size = len;
	ps->s_txreq->hdr_dwords = hwords;
	hfi1_make_ruc_header(qp, ohdr, bth0, bth1, bth2, middle, ps);
	return 1;
error_qp:
	spin_unlock_irqrestore(&qp->s_lock, ps->flags);
	spin_lock_irqsave(&qp->r_lock, ps->flags);
	spin_lock(&qp->s_lock);
	rvt_error_qp(qp, IB_WC_WR_FLUSH_ERR);
	spin_unlock(&qp->s_lock);
	spin_unlock_irqrestore(&qp->r_lock, ps->flags);
	spin_lock_irqsave(&qp->s_lock, ps->flags);
bail:
	qp->s_ack_state = OP(ACKNOWLEDGE);
	/*
	 * Ensure s_rdma_ack_cnt changes are committed prior to resetting
	 * RVT_S_RESP_PENDING
	 */
	smp_wmb();
	qp->s_flags &= ~(RVT_S_RESP_PENDING
				| RVT_S_ACK_PENDING
				| HFI1_S_AHG_VALID);
	return 0;
}

/**
 * hfi1_make_rc_req - construct a request packet (SEND, RDMA r/w, ATOMIC)
 * @qp: a pointer to the QP
 *
 * Assumes s_lock is held.
 *
 * Return 1 if constructed; otherwise, return 0.
 */
int hfi1_make_rc_req(struct rvt_qp *qp, struct hfi1_pkt_state *ps)
{
	struct hfi1_qp_priv *priv = qp->priv;
	struct hfi1_ibdev *dev = to_idev(qp->ibqp.device);
	struct ib_other_headers *ohdr;
	struct rvt_sge_state *ss = NULL;
	struct rvt_swqe *wqe;
	struct hfi1_swqe_priv *wpriv;
	struct tid_rdma_request *req = NULL;
	/* header size in 32-bit words LRH+BTH = (8+12)/4. */
	u32 hwords = 5;
	u32 len = 0;
	u32 bth0 = 0, bth2 = 0;
	u32 bth1 = qp->remote_qpn | (HFI1_CAP_IS_KSET(OPFN) << IB_BTHE_E_SHIFT);
	u32 pmtu = qp->pmtu;
	char newreq;
	int middle = 0;
	int delta;
	struct tid_rdma_flow *flow = NULL;
	struct tid_rdma_params *remote;

	trace_hfi1_sender_make_rc_req(qp);
	lockdep_assert_held(&qp->s_lock);
	ps->s_txreq = get_txreq(ps->dev, qp);
	if (!ps->s_txreq)
		goto bail_no_tx;

	if (priv->hdr_type == HFI1_PKT_TYPE_9B) {
		/* header size in 32-bit words LRH+BTH = (8+12)/4. */
		hwords = 5;
		if (rdma_ah_get_ah_flags(&qp->remote_ah_attr) & IB_AH_GRH)
			ohdr = &ps->s_txreq->phdr.hdr.ibh.u.l.oth;
		else
			ohdr = &ps->s_txreq->phdr.hdr.ibh.u.oth;
	} else {
		/* header size in 32-bit words 16B LRH+BTH = (16+12)/4. */
		hwords = 7;
		if ((rdma_ah_get_ah_flags(&qp->remote_ah_attr) & IB_AH_GRH) &&
		    (hfi1_check_mcast(rdma_ah_get_dlid(&qp->remote_ah_attr))))
			ohdr = &ps->s_txreq->phdr.hdr.opah.u.l.oth;
		else
			ohdr = &ps->s_txreq->phdr.hdr.opah.u.oth;
	}

	/* Sending responses has higher priority over sending requests. */
	if ((qp->s_flags & RVT_S_RESP_PENDING) &&
	    make_rc_ack(dev, qp, ohdr, ps))
		return 1;

	if (!(ib_rvt_state_ops[qp->state] & RVT_PROCESS_SEND_OK)) {
		if (!(ib_rvt_state_ops[qp->state] & RVT_FLUSH_SEND))
			goto bail;
		/* We are in the error state, flush the work request. */
		if (qp->s_last == READ_ONCE(qp->s_head))
			goto bail;
		/* If DMAs are in progress, we can't flush immediately. */
		if (iowait_sdma_pending(&priv->s_iowait)) {
			qp->s_flags |= RVT_S_WAIT_DMA;
			goto bail;
		}
		clear_ahg(qp);
		wqe = rvt_get_swqe_ptr(qp, qp->s_last);
		hfi1_trdma_send_complete(qp, wqe, qp->s_last != qp->s_acked ?
					 IB_WC_SUCCESS : IB_WC_WR_FLUSH_ERR);
		/* will get called again */
		goto done_free_tx;
	}

	if (qp->s_flags & (RVT_S_WAIT_RNR | RVT_S_WAIT_ACK | HFI1_S_WAIT_HALT))
		goto bail;

	if (cmp_psn(qp->s_psn, qp->s_sending_hpsn) <= 0) {
		if (cmp_psn(qp->s_sending_psn, qp->s_sending_hpsn) <= 0) {
			qp->s_flags |= RVT_S_WAIT_PSN;
			goto bail;
		}
		qp->s_sending_psn = qp->s_psn;
		qp->s_sending_hpsn = qp->s_psn - 1;
	}

	/* Send a request. */
	wqe = rvt_get_swqe_ptr(qp, qp->s_cur);
check_s_state:
	switch (qp->s_state) {
	default:
		if (!(ib_rvt_state_ops[qp->state] & RVT_PROCESS_NEXT_SEND_OK))
			goto bail;
		/*
		 * Resend an old request or start a new one.
		 *
		 * We keep track of the current SWQE so that
		 * we don't reset the "furthest progress" state
		 * if we need to back up.
		 */
		newreq = 0;
		if (qp->s_cur == qp->s_tail) {
			/* Check if send work queue is empty. */
			if (qp->s_tail == READ_ONCE(qp->s_head)) {
				clear_ahg(qp);
				goto bail;
			}
			/*
			 * If a fence is requested, wait for previous
			 * RDMA read and atomic operations to finish.
			 * However, there is no need to guard against
			 * TID RDMA READ after TID RDMA READ.
			 */
			if ((wqe->wr.send_flags & IB_SEND_FENCE) &&
			    qp->s_num_rd_atomic &&
			    (wqe->wr.opcode != IB_WR_TID_RDMA_READ ||
			     priv->pending_tid_r_segs < qp->s_num_rd_atomic)) {
				qp->s_flags |= RVT_S_WAIT_FENCE;
				goto bail;
			}
			/*
			 * Local operations are processed immediately
			 * after all prior requests have completed
			 */
			if (wqe->wr.opcode == IB_WR_REG_MR ||
			    wqe->wr.opcode == IB_WR_LOCAL_INV) {
				int local_ops = 0;
				int err = 0;

				if (qp->s_last != qp->s_cur)
					goto bail;
				if (++qp->s_cur == qp->s_size)
					qp->s_cur = 0;
				if (++qp->s_tail == qp->s_size)
					qp->s_tail = 0;
				if (!(wqe->wr.send_flags &
				      RVT_SEND_COMPLETION_ONLY)) {
					err = rvt_invalidate_rkey(
						qp,
						wqe->wr.ex.invalidate_rkey);
					local_ops = 1;
				}
				rvt_send_complete(qp, wqe,
						  err ? IB_WC_LOC_PROT_ERR
						      : IB_WC_SUCCESS);
				if (local_ops)
					atomic_dec(&qp->local_ops_pending);
				goto done_free_tx;
			}

			newreq = 1;
			qp->s_psn = wqe->psn;
		}
		/*
		 * Note that we have to be careful not to modify the
		 * original work request since we may need to resend
		 * it.
		 */
		len = wqe->length;
		ss = &qp->s_sge;
		bth2 = mask_psn(qp->s_psn);

		/*
		 * Interlock between various IB requests and TID RDMA
		 * if necessary.
		 */
		if ((priv->s_flags & HFI1_S_TID_WAIT_INTERLCK) ||
		    hfi1_tid_rdma_wqe_interlock(qp, wqe))
			goto bail;

		switch (wqe->wr.opcode) {
		case IB_WR_SEND:
		case IB_WR_SEND_WITH_IMM:
		case IB_WR_SEND_WITH_INV:
			/* If no credit, return. */
			if (!(qp->s_flags & RVT_S_UNLIMITED_CREDIT) &&
			    rvt_cmp_msn(wqe->ssn, qp->s_lsn + 1) > 0) {
				qp->s_flags |= RVT_S_WAIT_SSN_CREDIT;
				goto bail;
			}
			if (len > pmtu) {
				qp->s_state = OP(SEND_FIRST);
				len = pmtu;
				break;
			}
			if (wqe->wr.opcode == IB_WR_SEND) {
				qp->s_state = OP(SEND_ONLY);
			} else if (wqe->wr.opcode == IB_WR_SEND_WITH_IMM) {
				qp->s_state = OP(SEND_ONLY_WITH_IMMEDIATE);
				/* Immediate data comes after the BTH */
				ohdr->u.imm_data = wqe->wr.ex.imm_data;
				hwords += 1;
			} else {
				qp->s_state = OP(SEND_ONLY_WITH_INVALIDATE);
				/* Invalidate rkey comes after the BTH */
				ohdr->u.ieth = cpu_to_be32(
						wqe->wr.ex.invalidate_rkey);
				hwords += 1;
			}
			if (wqe->wr.send_flags & IB_SEND_SOLICITED)
				bth0 |= IB_BTH_SOLICITED;
			bth2 |= IB_BTH_REQ_ACK;
			if (++qp->s_cur == qp->s_size)
				qp->s_cur = 0;
			break;

		case IB_WR_RDMA_WRITE:
			if (newreq && !(qp->s_flags & RVT_S_UNLIMITED_CREDIT))
				qp->s_lsn++;
			goto no_flow_control;
		case IB_WR_RDMA_WRITE_WITH_IMM:
			/* If no credit, return. */
			if (!(qp->s_flags & RVT_S_UNLIMITED_CREDIT) &&
			    rvt_cmp_msn(wqe->ssn, qp->s_lsn + 1) > 0) {
				qp->s_flags |= RVT_S_WAIT_SSN_CREDIT;
				goto bail;
			}
no_flow_control:
			put_ib_reth_vaddr(
				wqe->rdma_wr.remote_addr,
				&ohdr->u.rc.reth);
			ohdr->u.rc.reth.rkey =
				cpu_to_be32(wqe->rdma_wr.rkey);
			ohdr->u.rc.reth.length = cpu_to_be32(len);
			hwords += sizeof(struct ib_reth) / sizeof(u32);
			if (len > pmtu) {
				qp->s_state = OP(RDMA_WRITE_FIRST);
				len = pmtu;
				break;
			}
			if (wqe->wr.opcode == IB_WR_RDMA_WRITE) {
				qp->s_state = OP(RDMA_WRITE_ONLY);
			} else {
				qp->s_state =
					OP(RDMA_WRITE_ONLY_WITH_IMMEDIATE);
				/* Immediate data comes after RETH */
				ohdr->u.rc.imm_data = wqe->wr.ex.imm_data;
				hwords += 1;
				if (wqe->wr.send_flags & IB_SEND_SOLICITED)
					bth0 |= IB_BTH_SOLICITED;
			}
			bth2 |= IB_BTH_REQ_ACK;
			if (++qp->s_cur == qp->s_size)
				qp->s_cur = 0;
			break;

		case IB_WR_TID_RDMA_WRITE:
			if (newreq) {
				/*
				 * Limit the number of TID RDMA WRITE requests.
				 */
				if (atomic_read(&priv->n_tid_requests) >=
				    HFI1_TID_RDMA_WRITE_CNT)
					goto bail;

				if (!(qp->s_flags & RVT_S_UNLIMITED_CREDIT))
					qp->s_lsn++;
			}

			hwords += hfi1_build_tid_rdma_write_req(qp, wqe, ohdr,
								&bth1, &bth2,
								&len);
			ss = NULL;
			if (priv->s_tid_cur == HFI1_QP_WQE_INVALID) {
				priv->s_tid_cur = qp->s_cur;
				if (priv->s_tid_tail == HFI1_QP_WQE_INVALID) {
					priv->s_tid_tail = qp->s_cur;
					priv->s_state = TID_OP(WRITE_RESP);
				}
			} else if (priv->s_tid_cur == priv->s_tid_head) {
				struct rvt_swqe *__w;
				struct tid_rdma_request *__r;

				__w = rvt_get_swqe_ptr(qp, priv->s_tid_cur);
				__r = wqe_to_tid_req(__w);

				/*
				 * The s_tid_cur pointer is advanced to s_cur if
				 * any of the following conditions about the WQE
				 * to which s_ti_cur currently points to are
				 * satisfied:
				 *   1. The request is not a TID RDMA WRITE
				 *      request,
				 *   2. The request is in the INACTIVE or
				 *      COMPLETE states (TID RDMA READ requests
				 *      stay at INACTIVE and TID RDMA WRITE
				 *      transition to COMPLETE when done),
				 *   3. The request is in the ACTIVE or SYNC
				 *      state and the number of completed
				 *      segments is equal to the total segment
				 *      count.
				 *      (If ACTIVE, the request is waiting for
				 *       ACKs. If SYNC, the request has not
				 *       received any responses because it's
				 *       waiting on a sync point.)
				 */
				if (__w->wr.opcode != IB_WR_TID_RDMA_WRITE ||
				    __r->state == TID_REQUEST_INACTIVE ||
				    __r->state == TID_REQUEST_COMPLETE ||
				    ((__r->state == TID_REQUEST_ACTIVE ||
				      __r->state == TID_REQUEST_SYNC) &&
				     __r->comp_seg == __r->total_segs)) {
					if (priv->s_tid_tail ==
					    priv->s_tid_cur &&
					    priv->s_state ==
					    TID_OP(WRITE_DATA_LAST)) {
						priv->s_tid_tail = qp->s_cur;
						priv->s_state =
							TID_OP(WRITE_RESP);
					}
					priv->s_tid_cur = qp->s_cur;
				}
				/*
				 * A corner case: when the last TID RDMA WRITE
				 * request was completed, s_tid_head,
				 * s_tid_cur, and s_tid_tail all point to the
				 * same location. Other requests are posted and
				 * s_cur wraps around to the same location,
				 * where a new TID RDMA WRITE is posted. In
				 * this case, none of the indices need to be
				 * updated. However, the priv->s_state should.
				 */
				if (priv->s_tid_tail == qp->s_cur &&
				    priv->s_state == TID_OP(WRITE_DATA_LAST))
					priv->s_state = TID_OP(WRITE_RESP);
			}
			req = wqe_to_tid_req(wqe);
			if (newreq) {
				priv->s_tid_head = qp->s_cur;
				priv->pending_tid_w_resp += req->total_segs;
				atomic_inc(&priv->n_tid_requests);
				atomic_dec(&priv->n_requests);
			} else {
				req->state = TID_REQUEST_RESEND;
				req->comp_seg = delta_psn(bth2, wqe->psn);
				/*
				 * Pull back any segments since we are going
				 * to re-receive them.
				 */
				req->setup_head = req->clear_tail;
				priv->pending_tid_w_resp +=
					delta_psn(wqe->lpsn, bth2) + 1;
			}

			trace_hfi1_tid_write_sender_make_req(qp, newreq);
			trace_hfi1_tid_req_make_req_write(qp, newreq,
							  wqe->wr.opcode,
							  wqe->psn, wqe->lpsn,
							  req);
			if (++qp->s_cur == qp->s_size)
				qp->s_cur = 0;
			break;

		case IB_WR_RDMA_READ:
			/*
			 * Don't allow more operations to be started
			 * than the QP limits allow.
			 */
			if (qp->s_num_rd_atomic >=
			    qp->s_max_rd_atomic) {
				qp->s_flags |= RVT_S_WAIT_RDMAR;
				goto bail;
			}
			qp->s_num_rd_atomic++;
			if (newreq && !(qp->s_flags & RVT_S_UNLIMITED_CREDIT))
				qp->s_lsn++;
			put_ib_reth_vaddr(
				wqe->rdma_wr.remote_addr,
				&ohdr->u.rc.reth);
			ohdr->u.rc.reth.rkey =
				cpu_to_be32(wqe->rdma_wr.rkey);
			ohdr->u.rc.reth.length = cpu_to_be32(len);
			qp->s_state = OP(RDMA_READ_REQUEST);
			hwords += sizeof(ohdr->u.rc.reth) / sizeof(u32);
			ss = NULL;
			len = 0;
			bth2 |= IB_BTH_REQ_ACK;
			if (++qp->s_cur == qp->s_size)
				qp->s_cur = 0;
			break;

		case IB_WR_TID_RDMA_READ:
			trace_hfi1_tid_read_sender_make_req(qp, newreq);
			wpriv = wqe->priv;
			req = wqe_to_tid_req(wqe);
			trace_hfi1_tid_req_make_req_read(qp, newreq,
							 wqe->wr.opcode,
							 wqe->psn, wqe->lpsn,
							 req);
			delta = cmp_psn(qp->s_psn, wqe->psn);

			/*
			 * Don't allow more operations to be started
			 * than the QP limits allow. We could get here under
			 * three conditions; (1) It's a new request; (2) We are
			 * sending the second or later segment of a request,
			 * but the qp->s_state is set to OP(RDMA_READ_REQUEST)
			 * when the last segment of a previous request is
			 * received just before this; (3) We are re-sending a
			 * request.
			 */
			if (qp->s_num_rd_atomic >= qp->s_max_rd_atomic) {
				qp->s_flags |= RVT_S_WAIT_RDMAR;
				goto bail;
			}
			if (newreq) {
				struct tid_rdma_flow *flow =
					&req->flows[req->setup_head];

				/*
				 * Set up s_sge as it is needed for TID
				 * allocation. However, if the pages have been
				 * walked and mapped, skip it. An earlier try
				 * has failed to allocate the TID entries.
				 */
				if (!flow->npagesets) {
					qp->s_sge.sge = wqe->sg_list[0];
					qp->s_sge.sg_list = wqe->sg_list + 1;
					qp->s_sge.num_sge = wqe->wr.num_sge;
					qp->s_sge.total_len = wqe->length;
					qp->s_len = wqe->length;
					req->isge = 0;
					req->clear_tail = req->setup_head;
					req->flow_idx = req->setup_head;
					req->state = TID_REQUEST_ACTIVE;
				}
			} else if (delta == 0) {
				/* Re-send a request */
				req->cur_seg = 0;
				req->comp_seg = 0;
				req->ack_pending = 0;
				req->flow_idx = req->clear_tail;
				req->state = TID_REQUEST_RESEND;
			}
			req->s_next_psn = qp->s_psn;
			/* Read one segment at a time */
			len = min_t(u32, req->seg_len,
				    wqe->length - req->seg_len * req->cur_seg);
			delta = hfi1_build_tid_rdma_read_req(qp, wqe, ohdr,
							     &bth1, &bth2,
							     &len);
			if (delta <= 0) {
				/* Wait for TID space */
				goto bail;
			}
			if (newreq && !(qp->s_flags & RVT_S_UNLIMITED_CREDIT))
				qp->s_lsn++;
			hwords += delta;
			ss = &wpriv->ss;
			/* Check if this is the last segment */
			if (req->cur_seg >= req->total_segs &&
			    ++qp->s_cur == qp->s_size)
				qp->s_cur = 0;
			break;

		case IB_WR_ATOMIC_CMP_AND_SWP:
		case IB_WR_ATOMIC_FETCH_AND_ADD:
			/*
			 * Don't allow more operations to be started
			 * than the QP limits allow.
			 */
			if (qp->s_num_rd_atomic >=
			    qp->s_max_rd_atomic) {
				qp->s_flags |= RVT_S_WAIT_RDMAR;
				goto bail;
			}
			qp->s_num_rd_atomic++;

			/* FALLTHROUGH */
		case IB_WR_OPFN:
			if (newreq && !(qp->s_flags & RVT_S_UNLIMITED_CREDIT))
				qp->s_lsn++;
			if (wqe->wr.opcode == IB_WR_ATOMIC_CMP_AND_SWP ||
			    wqe->wr.opcode == IB_WR_OPFN) {
				qp->s_state = OP(COMPARE_SWAP);
				put_ib_ateth_swap(wqe->atomic_wr.swap,
						  &ohdr->u.atomic_eth);
				put_ib_ateth_compare(wqe->atomic_wr.compare_add,
						     &ohdr->u.atomic_eth);
			} else {
				qp->s_state = OP(FETCH_ADD);
				put_ib_ateth_swap(wqe->atomic_wr.compare_add,
						  &ohdr->u.atomic_eth);
				put_ib_ateth_compare(0, &ohdr->u.atomic_eth);
			}
			put_ib_ateth_vaddr(wqe->atomic_wr.remote_addr,
					   &ohdr->u.atomic_eth);
			ohdr->u.atomic_eth.rkey = cpu_to_be32(
				wqe->atomic_wr.rkey);
			hwords += sizeof(struct ib_atomic_eth) / sizeof(u32);
			ss = NULL;
			len = 0;
			bth2 |= IB_BTH_REQ_ACK;
			if (++qp->s_cur == qp->s_size)
				qp->s_cur = 0;
			break;

		default:
			goto bail;
		}
		if (wqe->wr.opcode != IB_WR_TID_RDMA_READ) {
			qp->s_sge.sge = wqe->sg_list[0];
			qp->s_sge.sg_list = wqe->sg_list + 1;
			qp->s_sge.num_sge = wqe->wr.num_sge;
			qp->s_sge.total_len = wqe->length;
			qp->s_len = wqe->length;
		}
		if (newreq) {
			qp->s_tail++;
			if (qp->s_tail >= qp->s_size)
				qp->s_tail = 0;
		}
		if (wqe->wr.opcode == IB_WR_RDMA_READ ||
		    wqe->wr.opcode == IB_WR_TID_RDMA_WRITE)
			qp->s_psn = wqe->lpsn + 1;
		else if (wqe->wr.opcode == IB_WR_TID_RDMA_READ)
			qp->s_psn = req->s_next_psn;
		else
			qp->s_psn++;
		break;

	case OP(RDMA_READ_RESPONSE_FIRST):
		/*
		 * qp->s_state is normally set to the opcode of the
		 * last packet constructed for new requests and therefore
		 * is never set to RDMA read response.
		 * RDMA_READ_RESPONSE_FIRST is used by the ACK processing
		 * thread to indicate a SEND needs to be restarted from an
		 * earlier PSN without interfering with the sending thread.
		 * See restart_rc().
		 */
		qp->s_len = restart_sge(&qp->s_sge, wqe, qp->s_psn, pmtu);
		/* FALLTHROUGH */
	case OP(SEND_FIRST):
		qp->s_state = OP(SEND_MIDDLE);
		/* FALLTHROUGH */
	case OP(SEND_MIDDLE):
		bth2 = mask_psn(qp->s_psn++);
		ss = &qp->s_sge;
		len = qp->s_len;
		if (len > pmtu) {
			len = pmtu;
			middle = HFI1_CAP_IS_KSET(SDMA_AHG);
			break;
		}
		if (wqe->wr.opcode == IB_WR_SEND) {
			qp->s_state = OP(SEND_LAST);
		} else if (wqe->wr.opcode == IB_WR_SEND_WITH_IMM) {
			qp->s_state = OP(SEND_LAST_WITH_IMMEDIATE);
			/* Immediate data comes after the BTH */
			ohdr->u.imm_data = wqe->wr.ex.imm_data;
			hwords += 1;
		} else {
			qp->s_state = OP(SEND_LAST_WITH_INVALIDATE);
			/* invalidate data comes after the BTH */
			ohdr->u.ieth = cpu_to_be32(wqe->wr.ex.invalidate_rkey);
			hwords += 1;
		}
		if (wqe->wr.send_flags & IB_SEND_SOLICITED)
			bth0 |= IB_BTH_SOLICITED;
		bth2 |= IB_BTH_REQ_ACK;
		qp->s_cur++;
		if (qp->s_cur >= qp->s_size)
			qp->s_cur = 0;
		break;

	case OP(RDMA_READ_RESPONSE_LAST):
		/*
		 * qp->s_state is normally set to the opcode of the
		 * last packet constructed for new requests and therefore
		 * is never set to RDMA read response.
		 * RDMA_READ_RESPONSE_LAST is used by the ACK processing
		 * thread to indicate a RDMA write needs to be restarted from
		 * an earlier PSN without interfering with the sending thread.
		 * See restart_rc().
		 */
		qp->s_len = restart_sge(&qp->s_sge, wqe, qp->s_psn, pmtu);
		/* FALLTHROUGH */
	case OP(RDMA_WRITE_FIRST):
		qp->s_state = OP(RDMA_WRITE_MIDDLE);
		/* FALLTHROUGH */
	case OP(RDMA_WRITE_MIDDLE):
		bth2 = mask_psn(qp->s_psn++);
		ss = &qp->s_sge;
		len = qp->s_len;
		if (len > pmtu) {
			len = pmtu;
			middle = HFI1_CAP_IS_KSET(SDMA_AHG);
			break;
		}
		if (wqe->wr.opcode == IB_WR_RDMA_WRITE) {
			qp->s_state = OP(RDMA_WRITE_LAST);
		} else {
			qp->s_state = OP(RDMA_WRITE_LAST_WITH_IMMEDIATE);
			/* Immediate data comes after the BTH */
			ohdr->u.imm_data = wqe->wr.ex.imm_data;
			hwords += 1;
			if (wqe->wr.send_flags & IB_SEND_SOLICITED)
				bth0 |= IB_BTH_SOLICITED;
		}
		bth2 |= IB_BTH_REQ_ACK;
		qp->s_cur++;
		if (qp->s_cur >= qp->s_size)
			qp->s_cur = 0;
		break;

	case OP(RDMA_READ_RESPONSE_MIDDLE):
		/*
		 * qp->s_state is normally set to the opcode of the
		 * last packet constructed for new requests and therefore
		 * is never set to RDMA read response.
		 * RDMA_READ_RESPONSE_MIDDLE is used by the ACK processing
		 * thread to indicate a RDMA read needs to be restarted from
		 * an earlier PSN without interfering with the sending thread.
		 * See restart_rc().
		 */
		len = (delta_psn(qp->s_psn, wqe->psn)) * pmtu;
		put_ib_reth_vaddr(
			wqe->rdma_wr.remote_addr + len,
			&ohdr->u.rc.reth);
		ohdr->u.rc.reth.rkey =
			cpu_to_be32(wqe->rdma_wr.rkey);
		ohdr->u.rc.reth.length = cpu_to_be32(wqe->length - len);
		qp->s_state = OP(RDMA_READ_REQUEST);
		hwords += sizeof(ohdr->u.rc.reth) / sizeof(u32);
		bth2 = mask_psn(qp->s_psn) | IB_BTH_REQ_ACK;
		qp->s_psn = wqe->lpsn + 1;
		ss = NULL;
		len = 0;
		qp->s_cur++;
		if (qp->s_cur == qp->s_size)
			qp->s_cur = 0;
		break;

	case TID_OP(WRITE_RESP):
		/*
		 * This value for s_state is used for restarting a TID RDMA
		 * WRITE request. See comment in OP(RDMA_READ_RESPONSE_MIDDLE
		 * for more).
		 */
		req = wqe_to_tid_req(wqe);
		req->state = TID_REQUEST_RESEND;
		rcu_read_lock();
		remote = rcu_dereference(priv->tid_rdma.remote);
		req->comp_seg = delta_psn(qp->s_psn, wqe->psn);
		len = wqe->length - (req->comp_seg * remote->max_len);
		rcu_read_unlock();

		bth2 = mask_psn(qp->s_psn);
		hwords += hfi1_build_tid_rdma_write_req(qp, wqe, ohdr, &bth1,
							&bth2, &len);
		qp->s_psn = wqe->lpsn + 1;
		ss = NULL;
		qp->s_state = TID_OP(WRITE_REQ);
		priv->pending_tid_w_resp += delta_psn(wqe->lpsn, bth2) + 1;
		priv->s_tid_cur = qp->s_cur;
		if (++qp->s_cur == qp->s_size)
			qp->s_cur = 0;
		trace_hfi1_tid_req_make_req_write(qp, 0, wqe->wr.opcode,
						  wqe->psn, wqe->lpsn, req);
		break;

	case TID_OP(READ_RESP):
		if (wqe->wr.opcode != IB_WR_TID_RDMA_READ)
			goto bail;
		/* This is used to restart a TID read request */
		req = wqe_to_tid_req(wqe);
		wpriv = wqe->priv;
		/*
		 * Back down. The field qp->s_psn has been set to the psn with
		 * which the request should be restart. It's OK to use division
		 * as this is on the retry path.
		 */
		req->cur_seg = delta_psn(qp->s_psn, wqe->psn) / priv->pkts_ps;

		/*
		 * The following function need to be redefined to return the
		 * status to make sure that we find the flow. At the same
		 * time, we can use the req->state change to check if the
		 * call succeeds or not.
		 */
		req->state = TID_REQUEST_RESEND;
		hfi1_tid_rdma_restart_req(qp, wqe, &bth2);
		if (req->state != TID_REQUEST_ACTIVE) {
			/*
			 * Failed to find the flow. Release all allocated tid
			 * resources.
			 */
			hfi1_kern_exp_rcv_clear_all(req);
			hfi1_kern_clear_hw_flow(priv->rcd, qp);

			hfi1_trdma_send_complete(qp, wqe, IB_WC_LOC_QP_OP_ERR);
			goto bail;
		}
		req->state = TID_REQUEST_RESEND;
		len = min_t(u32, req->seg_len,
			    wqe->length - req->seg_len * req->cur_seg);
		flow = &req->flows[req->flow_idx];
		len -= flow->sent;
		req->s_next_psn = flow->flow_state.ib_lpsn + 1;
		delta = hfi1_build_tid_rdma_read_packet(wqe, ohdr, &bth1,
							&bth2, &len);
		if (delta <= 0) {
			/* Wait for TID space */
			goto bail;
		}
		hwords += delta;
		ss = &wpriv->ss;
		/* Check if this is the last segment */
		if (req->cur_seg >= req->total_segs &&
		    ++qp->s_cur == qp->s_size)
			qp->s_cur = 0;
		qp->s_psn = req->s_next_psn;
		trace_hfi1_tid_req_make_req_read(qp, 0, wqe->wr.opcode,
						 wqe->psn, wqe->lpsn, req);
		break;
	case TID_OP(READ_REQ):
		req = wqe_to_tid_req(wqe);
		delta = cmp_psn(qp->s_psn, wqe->psn);
		/*
		 * If the current WR is not TID RDMA READ, or this is the start
		 * of a new request, we need to change the qp->s_state so that
		 * the request can be set up properly.
		 */
		if (wqe->wr.opcode != IB_WR_TID_RDMA_READ || delta == 0 ||
		    qp->s_cur == qp->s_tail) {
			qp->s_state = OP(RDMA_READ_REQUEST);
			if (delta == 0 || qp->s_cur == qp->s_tail)
				goto check_s_state;
			else
				goto bail;
		}

		/* Rate limiting */
		if (qp->s_num_rd_atomic >= qp->s_max_rd_atomic) {
			qp->s_flags |= RVT_S_WAIT_RDMAR;
			goto bail;
		}

		wpriv = wqe->priv;
		/* Read one segment at a time */
		len = min_t(u32, req->seg_len,
			    wqe->length - req->seg_len * req->cur_seg);
		delta = hfi1_build_tid_rdma_read_req(qp, wqe, ohdr, &bth1,
						     &bth2, &len);
		if (delta <= 0) {
			/* Wait for TID space */
			goto bail;
		}
		hwords += delta;
		ss = &wpriv->ss;
		/* Check if this is the last segment */
		if (req->cur_seg >= req->total_segs &&
		    ++qp->s_cur == qp->s_size)
			qp->s_cur = 0;
		qp->s_psn = req->s_next_psn;
		trace_hfi1_tid_req_make_req_read(qp, 0, wqe->wr.opcode,
						 wqe->psn, wqe->lpsn, req);
		break;
	}
	qp->s_sending_hpsn = bth2;
	delta = delta_psn(bth2, wqe->psn);
	if (delta && delta % HFI1_PSN_CREDIT == 0 &&
	    wqe->wr.opcode != IB_WR_TID_RDMA_WRITE)
		bth2 |= IB_BTH_REQ_ACK;
	if (qp->s_flags & RVT_S_SEND_ONE) {
		qp->s_flags &= ~RVT_S_SEND_ONE;
		qp->s_flags |= RVT_S_WAIT_ACK;
		bth2 |= IB_BTH_REQ_ACK;
	}
	qp->s_len -= len;
	ps->s_txreq->hdr_dwords = hwords;
	ps->s_txreq->sde = priv->s_sde;
	ps->s_txreq->ss = ss;
	ps->s_txreq->s_cur_size = len;
	hfi1_make_ruc_header(
		qp,
		ohdr,
		bth0 | (qp->s_state << 24),
		bth1,
		bth2,
		middle,
		ps);
	return 1;

done_free_tx:
	hfi1_put_txreq(ps->s_txreq);
	ps->s_txreq = NULL;
	return 1;

bail:
	hfi1_put_txreq(ps->s_txreq);

bail_no_tx:
	ps->s_txreq = NULL;
	qp->s_flags &= ~RVT_S_BUSY;
	/*
	 * If we didn't get a txreq, the QP will be woken up later to try
	 * again. Set the flags to indicate which work item to wake
	 * up.
	 */
	iowait_set_flag(&priv->s_iowait, IOWAIT_PENDING_IB);
	return 0;
}

static inline void hfi1_make_bth_aeth(struct rvt_qp *qp,
				      struct ib_other_headers *ohdr,
				      u32 bth0, u32 bth1)
{
	if (qp->r_nak_state)
		ohdr->u.aeth = cpu_to_be32((qp->r_msn & IB_MSN_MASK) |
					    (qp->r_nak_state <<
					     IB_AETH_CREDIT_SHIFT));
	else
		ohdr->u.aeth = rvt_compute_aeth(qp);

	ohdr->bth[0] = cpu_to_be32(bth0);
	ohdr->bth[1] = cpu_to_be32(bth1 | qp->remote_qpn);
	ohdr->bth[2] = cpu_to_be32(mask_psn(qp->r_ack_psn));
}

static inline void hfi1_queue_rc_ack(struct hfi1_packet *packet, bool is_fecn)
{
	struct rvt_qp *qp = packet->qp;
	struct hfi1_ibport *ibp;
	unsigned long flags;

	spin_lock_irqsave(&qp->s_lock, flags);
	if (!(ib_rvt_state_ops[qp->state] & RVT_PROCESS_RECV_OK))
		goto unlock;
	ibp = rcd_to_iport(packet->rcd);
	this_cpu_inc(*ibp->rvp.rc_qacks);
	qp->s_flags |= RVT_S_ACK_PENDING | RVT_S_RESP_PENDING;
	qp->s_nak_state = qp->r_nak_state;
	qp->s_ack_psn = qp->r_ack_psn;
	if (is_fecn)
		qp->s_flags |= RVT_S_ECN;

	/* Schedule the send tasklet. */
	hfi1_schedule_send(qp);
unlock:
	spin_unlock_irqrestore(&qp->s_lock, flags);
}

static inline void hfi1_make_rc_ack_9B(struct hfi1_packet *packet,
				       struct hfi1_opa_header *opa_hdr,
				       u8 sc5, bool is_fecn,
				       u64 *pbc_flags, u32 *hwords,
				       u32 *nwords)
{
	struct rvt_qp *qp = packet->qp;
	struct hfi1_ibport *ibp = rcd_to_iport(packet->rcd);
	struct hfi1_pportdata *ppd = ppd_from_ibp(ibp);
	struct ib_header *hdr = &opa_hdr->ibh;
	struct ib_other_headers *ohdr;
	u16 lrh0 = HFI1_LRH_BTH;
	u16 pkey;
	u32 bth0, bth1;

	opa_hdr->hdr_type = HFI1_PKT_TYPE_9B;
	ohdr = &hdr->u.oth;
	/* header size in 32-bit words LRH+BTH+AETH = (8+12+4)/4 */
	*hwords = 6;

	if (unlikely(rdma_ah_get_ah_flags(&qp->remote_ah_attr) & IB_AH_GRH)) {
		*hwords += hfi1_make_grh(ibp, &hdr->u.l.grh,
					 rdma_ah_read_grh(&qp->remote_ah_attr),
					 *hwords - 2, SIZE_OF_CRC);
		ohdr = &hdr->u.l.oth;
		lrh0 = HFI1_LRH_GRH;
	}
	/* set PBC_DC_INFO bit (aka SC[4]) in pbc_flags */
	*pbc_flags |= ((!!(sc5 & 0x10)) << PBC_DC_INFO_SHIFT);

	/* read pkey_index w/o lock (its atomic) */
	pkey = hfi1_get_pkey(ibp, qp->s_pkey_index);

	lrh0 |= (sc5 & IB_SC_MASK) << IB_SC_SHIFT |
		(rdma_ah_get_sl(&qp->remote_ah_attr) & IB_SL_MASK) <<
			IB_SL_SHIFT;

	hfi1_make_ib_hdr(hdr, lrh0, *hwords + SIZE_OF_CRC,
			 opa_get_lid(rdma_ah_get_dlid(&qp->remote_ah_attr), 9B),
			 ppd->lid | rdma_ah_get_path_bits(&qp->remote_ah_attr));

	bth0 = pkey | (OP(ACKNOWLEDGE) << 24);
	if (qp->s_mig_state == IB_MIG_MIGRATED)
		bth0 |= IB_BTH_MIG_REQ;
	bth1 = (!!is_fecn) << IB_BECN_SHIFT;
	/*
	 * Inline ACKs go out without the use of the Verbs send engine, so
	 * we need to set the STL Verbs Extended bit here
	 */
	bth1 |= HFI1_CAP_IS_KSET(OPFN) << IB_BTHE_E_SHIFT;
	hfi1_make_bth_aeth(qp, ohdr, bth0, bth1);
}

static inline void hfi1_make_rc_ack_16B(struct hfi1_packet *packet,
					struct hfi1_opa_header *opa_hdr,
					u8 sc5, bool is_fecn,
					u64 *pbc_flags, u32 *hwords,
					u32 *nwords)
{
	struct rvt_qp *qp = packet->qp;
	struct hfi1_ibport *ibp = rcd_to_iport(packet->rcd);
	struct hfi1_pportdata *ppd = ppd_from_ibp(ibp);
	struct hfi1_16b_header *hdr = &opa_hdr->opah;
	struct ib_other_headers *ohdr;
	u32 bth0, bth1 = 0;
	u16 len, pkey;
	bool becn = is_fecn;
	u8 l4 = OPA_16B_L4_IB_LOCAL;
	u8 extra_bytes;

	opa_hdr->hdr_type = HFI1_PKT_TYPE_16B;
	ohdr = &hdr->u.oth;
	/* header size in 32-bit words 16B LRH+BTH+AETH = (16+12+4)/4 */
	*hwords = 8;
	extra_bytes = hfi1_get_16b_padding(*hwords << 2, 0);
	*nwords = SIZE_OF_CRC + ((extra_bytes + SIZE_OF_LT) >> 2);

	if (unlikely(rdma_ah_get_ah_flags(&qp->remote_ah_attr) & IB_AH_GRH) &&
	    hfi1_check_mcast(rdma_ah_get_dlid(&qp->remote_ah_attr))) {
		*hwords += hfi1_make_grh(ibp, &hdr->u.l.grh,
					 rdma_ah_read_grh(&qp->remote_ah_attr),
					 *hwords - 4, *nwords);
		ohdr = &hdr->u.l.oth;
		l4 = OPA_16B_L4_IB_GLOBAL;
	}
	*pbc_flags |= PBC_PACKET_BYPASS | PBC_INSERT_BYPASS_ICRC;

	/* read pkey_index w/o lock (its atomic) */
	pkey = hfi1_get_pkey(ibp, qp->s_pkey_index);

	/* Convert dwords to flits */
	len = (*hwords + *nwords) >> 1;

	hfi1_make_16b_hdr(hdr, ppd->lid |
			  (rdma_ah_get_path_bits(&qp->remote_ah_attr) &
			  ((1 << ppd->lmc) - 1)),
			  opa_get_lid(rdma_ah_get_dlid(&qp->remote_ah_attr),
				      16B), len, pkey, becn, 0, l4, sc5);

	bth0 = pkey | (OP(ACKNOWLEDGE) << 24);
	bth0 |= extra_bytes << 20;
	if (qp->s_mig_state == IB_MIG_MIGRATED)
		bth1 = OPA_BTH_MIG_REQ;
	hfi1_make_bth_aeth(qp, ohdr, bth0, bth1);
}

typedef void (*hfi1_make_rc_ack)(struct hfi1_packet *packet,
				 struct hfi1_opa_header *opa_hdr,
				 u8 sc5, bool is_fecn,
				 u64 *pbc_flags, u32 *hwords,
				 u32 *nwords);

/* We support only two types - 9B and 16B for now */
static const hfi1_make_rc_ack hfi1_make_rc_ack_tbl[2] = {
	[HFI1_PKT_TYPE_9B] = &hfi1_make_rc_ack_9B,
	[HFI1_PKT_TYPE_16B] = &hfi1_make_rc_ack_16B
};

/**
 * hfi1_send_rc_ack - Construct an ACK packet and send it
 * @qp: a pointer to the QP
 *
 * This is called from hfi1_rc_rcv() and handle_receive_interrupt().
 * Note that RDMA reads and atomics are handled in the
 * send side QP state and send engine.
 */
void hfi1_send_rc_ack(struct hfi1_packet *packet, bool is_fecn)
{
	struct hfi1_ctxtdata *rcd = packet->rcd;
	struct rvt_qp *qp = packet->qp;
	struct hfi1_ibport *ibp = rcd_to_iport(rcd);
	struct hfi1_qp_priv *priv = qp->priv;
	struct hfi1_pportdata *ppd = ppd_from_ibp(ibp);
	u8 sc5 = ibp->sl_to_sc[rdma_ah_get_sl(&qp->remote_ah_attr)];
	u64 pbc, pbc_flags = 0;
	u32 hwords = 0;
	u32 nwords = 0;
	u32 plen;
	struct pio_buf *pbuf;
	struct hfi1_opa_header opa_hdr;

	/* clear the defer count */
	qp->r_adefered = 0;

	/* Don't send ACK or NAK if a RDMA read or atomic is pending. */
	if (qp->s_flags & RVT_S_RESP_PENDING) {
		hfi1_queue_rc_ack(packet, is_fecn);
		return;
	}

	/* Ensure s_rdma_ack_cnt changes are committed */
	if (qp->s_rdma_ack_cnt) {
		hfi1_queue_rc_ack(packet, is_fecn);
		return;
	}

	/* Don't try to send ACKs if the link isn't ACTIVE */
	if (driver_lstate(ppd) != IB_PORT_ACTIVE)
		return;

	/* Make the appropriate header */
	hfi1_make_rc_ack_tbl[priv->hdr_type](packet, &opa_hdr, sc5, is_fecn,
					     &pbc_flags, &hwords, &nwords);

	plen = 2 /* PBC */ + hwords + nwords;
	pbc = create_pbc(ppd, pbc_flags, qp->srate_mbps,
			 sc_to_vlt(ppd->dd, sc5), plen);
	pbuf = sc_buffer_alloc(rcd->sc, plen, NULL, NULL);
	if (!pbuf) {
		/*
		 * We have no room to send at the moment.  Pass
		 * responsibility for sending the ACK to the send engine
		 * so that when enough buffer space becomes available,
		 * the ACK is sent ahead of other outgoing packets.
		 */
		hfi1_queue_rc_ack(packet, is_fecn);
		return;
	}
	trace_ack_output_ibhdr(dd_from_ibdev(qp->ibqp.device),
			       &opa_hdr, ib_is_sc5(sc5));

	/* write the pbc and data */
	ppd->dd->pio_inline_send(ppd->dd, pbuf, pbc,
				 (priv->hdr_type == HFI1_PKT_TYPE_9B ?
				 (void *)&opa_hdr.ibh :
				 (void *)&opa_hdr.opah), hwords);
	return;
}

/**
 * update_num_rd_atomic - update the qp->s_num_rd_atomic
 * @qp: the QP
 * @psn: the packet sequence number to restart at
 * @wqe: the wqe
 *
 * This is called from reset_psn() to update qp->s_num_rd_atomic
 * for the current wqe.
 * Called at interrupt level with the QP s_lock held.
 */
static void update_num_rd_atomic(struct rvt_qp *qp, u32 psn,
				 struct rvt_swqe *wqe)
{
	u32 opcode = wqe->wr.opcode;

	if (opcode == IB_WR_RDMA_READ ||
	    opcode == IB_WR_ATOMIC_CMP_AND_SWP ||
	    opcode == IB_WR_ATOMIC_FETCH_AND_ADD) {
		qp->s_num_rd_atomic++;
	} else if (opcode == IB_WR_TID_RDMA_READ) {
		struct tid_rdma_request *req = wqe_to_tid_req(wqe);
		struct hfi1_qp_priv *priv = qp->priv;

		if (cmp_psn(psn, wqe->lpsn) <= 0) {
			u32 cur_seg;

			cur_seg = (psn - wqe->psn) / priv->pkts_ps;
			req->ack_pending = cur_seg - req->comp_seg;
			priv->pending_tid_r_segs += req->ack_pending;
			qp->s_num_rd_atomic += req->ack_pending;
		} else {
			priv->pending_tid_r_segs += req->total_segs;
			qp->s_num_rd_atomic += req->total_segs;
		}
	}
}

/**
 * reset_psn - reset the QP state to send starting from PSN
 * @qp: the QP
 * @psn: the packet sequence number to restart at
 *
 * This is called from hfi1_rc_rcv() to process an incoming RC ACK
 * for the given QP.
 * Called at interrupt level with the QP s_lock held.
 */
static void reset_psn(struct rvt_qp *qp, u32 psn)
{
	u32 n = qp->s_acked;
	struct rvt_swqe *wqe = rvt_get_swqe_ptr(qp, n);
	u32 opcode;
	struct hfi1_qp_priv *priv = qp->priv;

	lockdep_assert_held(&qp->s_lock);
	qp->s_cur = n;
	priv->pending_tid_r_segs = 0;
	priv->pending_tid_w_resp = 0;
	qp->s_num_rd_atomic = 0;

	/*
	 * If we are starting the request from the beginning,
	 * let the normal send code handle initialization.
	 */
	if (cmp_psn(psn, wqe->psn) <= 0) {
		qp->s_state = OP(SEND_LAST);
		goto done;
	}
	update_num_rd_atomic(qp, psn, wqe);

	/* Find the work request opcode corresponding to the given PSN. */
	for (;;) {
		int diff;

		if (++n == qp->s_size)
			n = 0;
		if (n == qp->s_tail)
			break;
		wqe = rvt_get_swqe_ptr(qp, n);
		diff = cmp_psn(psn, wqe->psn);
		if (diff < 0) {
			/* Point wqe back to the previous one*/
			wqe = rvt_get_swqe_ptr(qp, qp->s_cur);
			break;
		}
		qp->s_cur = n;
		/*
		 * If we are starting the request from the beginning,
		 * let the normal send code handle initialization.
		 */
		if (diff == 0) {
			qp->s_state = OP(SEND_LAST);
			goto done;
		}

		update_num_rd_atomic(qp, psn, wqe);
	}
	opcode = wqe->wr.opcode;

	/*
	 * Set the state to restart in the middle of a request.
	 * Don't change the s_sge, s_cur_sge, or s_cur_size.
	 * See hfi1_make_rc_req().
	 */
	switch (opcode) {
	case IB_WR_SEND:
	case IB_WR_SEND_WITH_IMM:
		qp->s_state = OP(RDMA_READ_RESPONSE_FIRST);
		break;

	case IB_WR_RDMA_WRITE:
	case IB_WR_RDMA_WRITE_WITH_IMM:
		qp->s_state = OP(RDMA_READ_RESPONSE_LAST);
		break;

	case IB_WR_TID_RDMA_WRITE:
		qp->s_state = TID_OP(WRITE_RESP);
		break;

	case IB_WR_RDMA_READ:
		qp->s_state = OP(RDMA_READ_RESPONSE_MIDDLE);
		break;

	case IB_WR_TID_RDMA_READ:
		qp->s_state = TID_OP(READ_RESP);
		break;

	default:
		/*
		 * This case shouldn't happen since its only
		 * one PSN per req.
		 */
		qp->s_state = OP(SEND_LAST);
	}
done:
	priv->s_flags &= ~HFI1_S_TID_WAIT_INTERLCK;
	qp->s_psn = psn;
	/*
	 * Set RVT_S_WAIT_PSN as rc_complete() may start the timer
	 * asynchronously before the send engine can get scheduled.
	 * Doing it in hfi1_make_rc_req() is too late.
	 */
	if ((cmp_psn(qp->s_psn, qp->s_sending_hpsn) <= 0) &&
	    (cmp_psn(qp->s_sending_psn, qp->s_sending_hpsn) <= 0))
		qp->s_flags |= RVT_S_WAIT_PSN;
	qp->s_flags &= ~HFI1_S_AHG_VALID;
	trace_hfi1_sender_reset_psn(qp);
}

/*
 * Back up requester to resend the last un-ACKed request.
 * The QP r_lock and s_lock should be held and interrupts disabled.
 */
void hfi1_restart_rc(struct rvt_qp *qp, u32 psn, int wait)
{
	struct hfi1_qp_priv *priv = qp->priv;
	struct rvt_swqe *wqe = rvt_get_swqe_ptr(qp, qp->s_acked);
	struct hfi1_ibport *ibp;

	lockdep_assert_held(&qp->r_lock);
	lockdep_assert_held(&qp->s_lock);
	trace_hfi1_sender_restart_rc(qp);
	if (qp->s_retry == 0) {
		if (qp->s_mig_state == IB_MIG_ARMED) {
			hfi1_migrate_qp(qp);
			qp->s_retry = qp->s_retry_cnt;
		} else if (qp->s_last == qp->s_acked) {
			/*
			 * We need special handling for the OPFN request WQEs as
			 * they are not allowed to generate real user errors
			 */
			if (wqe->wr.opcode == IB_WR_OPFN) {
				struct hfi1_ibport *ibp =
					to_iport(qp->ibqp.device, qp->port_num);
				/*
				 * Call opfn_conn_reply() with capcode and
				 * remaining data as 0 to close out the
				 * current request
				 */
				opfn_conn_reply(qp, priv->opfn.curr);
				wqe = do_rc_completion(qp, wqe, ibp);
				qp->s_flags &= ~RVT_S_WAIT_ACK;
			} else {
				trace_hfi1_tid_write_sender_restart_rc(qp, 0);
				if (wqe->wr.opcode == IB_WR_TID_RDMA_READ) {
					struct tid_rdma_request *req;

					req = wqe_to_tid_req(wqe);
					hfi1_kern_exp_rcv_clear_all(req);
					hfi1_kern_clear_hw_flow(priv->rcd, qp);
				}

				hfi1_trdma_send_complete(qp, wqe,
							 IB_WC_RETRY_EXC_ERR);
				rvt_error_qp(qp, IB_WC_WR_FLUSH_ERR);
			}
			return;
		} else { /* need to handle delayed completion */
			return;
		}
	} else {
		qp->s_retry--;
	}

	ibp = to_iport(qp->ibqp.device, qp->port_num);
	if (wqe->wr.opcode == IB_WR_RDMA_READ ||
	    wqe->wr.opcode == IB_WR_TID_RDMA_READ)
		ibp->rvp.n_rc_resends++;
	else
		ibp->rvp.n_rc_resends += delta_psn(qp->s_psn, psn);

	qp->s_flags &= ~(RVT_S_WAIT_FENCE | RVT_S_WAIT_RDMAR |
			 RVT_S_WAIT_SSN_CREDIT | RVT_S_WAIT_PSN |
			 RVT_S_WAIT_ACK | HFI1_S_WAIT_TID_RESP);
	if (wait)
		qp->s_flags |= RVT_S_SEND_ONE;
	reset_psn(qp, psn);
}

/*
 * Set qp->s_sending_psn to the next PSN after the given one.
 * This would be psn+1 except when RDMA reads or TID RDMA ops
 * are present.
 */
static void reset_sending_psn(struct rvt_qp *qp, u32 psn)
{
	struct rvt_swqe *wqe;
	u32 n = qp->s_last;

	lockdep_assert_held(&qp->s_lock);
	/* Find the work request corresponding to the given PSN. */
	for (;;) {
		wqe = rvt_get_swqe_ptr(qp, n);
		if (cmp_psn(psn, wqe->lpsn) <= 0) {
			if (wqe->wr.opcode == IB_WR_RDMA_READ ||
			    wqe->wr.opcode == IB_WR_TID_RDMA_READ ||
			    wqe->wr.opcode == IB_WR_TID_RDMA_WRITE)
				qp->s_sending_psn = wqe->lpsn + 1;
			else
				qp->s_sending_psn = psn + 1;
			break;
		}
		if (++n == qp->s_size)
			n = 0;
		if (n == qp->s_tail)
			break;
	}
}

/*
 * This should be called with the QP s_lock held and interrupts disabled.
 */
void hfi1_rc_send_complete(struct rvt_qp *qp, struct hfi1_opa_header *opah)
{
	struct ib_other_headers *ohdr;
	struct hfi1_qp_priv *priv = qp->priv;
	struct rvt_swqe *wqe;
	struct ib_header *hdr = NULL;
	struct hfi1_16b_header *hdr_16b = NULL;
	u32 opcode, head, tail;
	u32 psn;
	struct tid_rdma_request *req;

	lockdep_assert_held(&qp->s_lock);
	if (!(ib_rvt_state_ops[qp->state] & RVT_SEND_OR_FLUSH_OR_RECV_OK))
		return;

	/* Find out where the BTH is */
	if (priv->hdr_type == HFI1_PKT_TYPE_9B) {
		hdr = &opah->ibh;
		if (ib_get_lnh(hdr) == HFI1_LRH_BTH)
			ohdr = &hdr->u.oth;
		else
			ohdr = &hdr->u.l.oth;
	} else {
		u8 l4;

		hdr_16b = &opah->opah;
		l4  = hfi1_16B_get_l4(hdr_16b);
		if (l4 == OPA_16B_L4_IB_LOCAL)
			ohdr = &hdr_16b->u.oth;
		else
			ohdr = &hdr_16b->u.l.oth;
	}

	opcode = ib_bth_get_opcode(ohdr);
	if ((opcode >= OP(RDMA_READ_RESPONSE_FIRST) &&
	     opcode <= OP(ATOMIC_ACKNOWLEDGE)) ||
	    opcode == TID_OP(READ_RESP) ||
	    opcode == TID_OP(WRITE_RESP)) {
		WARN_ON(!qp->s_rdma_ack_cnt);
		qp->s_rdma_ack_cnt--;
		return;
	}

	psn = ib_bth_get_psn(ohdr);
	/*
	 * Don't attempt to reset the sending PSN for packets in the
	 * KDETH PSN space since the PSN does not match anything.
	 */
	if (opcode != TID_OP(WRITE_DATA) &&
	    opcode != TID_OP(WRITE_DATA_LAST) &&
	    opcode != TID_OP(ACK) && opcode != TID_OP(RESYNC))
		reset_sending_psn(qp, psn);

	/* Handle TID RDMA WRITE packets differently */
	if (opcode >= TID_OP(WRITE_REQ) &&
	    opcode <= TID_OP(WRITE_DATA_LAST)) {
		head = priv->s_tid_head;
		tail = priv->s_tid_cur;
		/*
		 * s_tid_cur is set to s_tid_head in the case, where
		 * a new TID RDMA request is being started and all
		 * previous ones have been completed.
		 * Therefore, we need to do a secondary check in order
		 * to properly determine whether we should start the
		 * RC timer.
		 */
		wqe = rvt_get_swqe_ptr(qp, tail);
		req = wqe_to_tid_req(wqe);
		if (head == tail && req->comp_seg < req->total_segs) {
			if (tail == 0)
				tail = qp->s_size - 1;
			else
				tail -= 1;
		}
	} else {
		head = qp->s_tail;
		tail = qp->s_acked;
	}

	/*
	 * Start timer after a packet requesting an ACK has been sent and
	 * there are still requests that haven't been acked.
	 */
	if ((psn & IB_BTH_REQ_ACK) && tail != head &&
	    opcode != TID_OP(WRITE_DATA) && opcode != TID_OP(WRITE_DATA_LAST) &&
	    opcode != TID_OP(RESYNC) &&
	    !(qp->s_flags &
	      (RVT_S_TIMER | RVT_S_WAIT_RNR | RVT_S_WAIT_PSN)) &&
	    (ib_rvt_state_ops[qp->state] & RVT_PROCESS_RECV_OK)) {
		if (opcode == TID_OP(READ_REQ))
			rvt_add_retry_timer_ext(qp, priv->timeout_shift);
		else
			rvt_add_retry_timer(qp);
	}

	/* Start TID RDMA ACK timer */
	if ((opcode == TID_OP(WRITE_DATA) ||
	     opcode == TID_OP(WRITE_DATA_LAST) ||
	     opcode == TID_OP(RESYNC)) &&
	    (psn & IB_BTH_REQ_ACK) &&
	    !(priv->s_flags & HFI1_S_TID_RETRY_TIMER) &&
	    (ib_rvt_state_ops[qp->state] & RVT_PROCESS_RECV_OK)) {
		/*
		 * The TID RDMA ACK packet could be received before this
		 * function is called. Therefore, add the timer only if TID
		 * RDMA ACK packets are actually pending.
		 */
		wqe = rvt_get_swqe_ptr(qp, qp->s_acked);
		req = wqe_to_tid_req(wqe);
		if (wqe->wr.opcode == IB_WR_TID_RDMA_WRITE &&
		    req->ack_seg < req->cur_seg)
			hfi1_add_tid_retry_timer(qp);
	}

	while (qp->s_last != qp->s_acked) {
		u32 s_last;

		wqe = rvt_get_swqe_ptr(qp, qp->s_last);
		if (cmp_psn(wqe->lpsn, qp->s_sending_psn) >= 0 &&
		    cmp_psn(qp->s_sending_psn, qp->s_sending_hpsn) <= 0)
			break;
		trdma_clean_swqe(qp, wqe);
		rvt_qp_wqe_unreserve(qp, wqe);
		s_last = qp->s_last;
		trace_hfi1_qp_send_completion(qp, wqe, s_last);
		if (++s_last >= qp->s_size)
			s_last = 0;
		qp->s_last = s_last;
		/* see post_send() */
		barrier();
		rvt_put_qp_swqe(qp, wqe);
		rvt_qp_swqe_complete(qp,
				     wqe,
				     ib_hfi1_wc_opcode[wqe->wr.opcode],
				     IB_WC_SUCCESS);
	}
	/*
	 * If we were waiting for sends to complete before re-sending,
	 * and they are now complete, restart sending.
	 */
	trace_hfi1_sendcomplete(qp, psn);
	if (qp->s_flags & RVT_S_WAIT_PSN &&
	    cmp_psn(qp->s_sending_psn, qp->s_sending_hpsn) > 0) {
		qp->s_flags &= ~RVT_S_WAIT_PSN;
		qp->s_sending_psn = qp->s_psn;
		qp->s_sending_hpsn = qp->s_psn - 1;
		hfi1_schedule_send(qp);
	}
}

static inline void update_last_psn(struct rvt_qp *qp, u32 psn)
{
	qp->s_last_psn = psn;
}

/*
 * Generate a SWQE completion.
 * This is similar to hfi1_send_complete but has to check to be sure
 * that the SGEs are not being referenced if the SWQE is being resent.
 */
struct rvt_swqe *do_rc_completion(struct rvt_qp *qp,
				  struct rvt_swqe *wqe,
				  struct hfi1_ibport *ibp)
{
	struct hfi1_qp_priv *priv = qp->priv;

	lockdep_assert_held(&qp->s_lock);
	/*
	 * Don't decrement refcount and don't generate a
	 * completion if the SWQE is being resent until the send
	 * is finished.
	 */
	trace_hfi1_rc_completion(qp, wqe->lpsn);
	if (cmp_psn(wqe->lpsn, qp->s_sending_psn) < 0 ||
	    cmp_psn(qp->s_sending_psn, qp->s_sending_hpsn) > 0) {
		u32 s_last;

		trdma_clean_swqe(qp, wqe);
		rvt_put_qp_swqe(qp, wqe);
		rvt_qp_wqe_unreserve(qp, wqe);
		s_last = qp->s_last;
		trace_hfi1_qp_send_completion(qp, wqe, s_last);
		if (++s_last >= qp->s_size)
			s_last = 0;
		qp->s_last = s_last;
		/* see post_send() */
		barrier();
		rvt_qp_swqe_complete(qp,
				     wqe,
				     ib_hfi1_wc_opcode[wqe->wr.opcode],
				     IB_WC_SUCCESS);
	} else {
		struct hfi1_pportdata *ppd = ppd_from_ibp(ibp);

		this_cpu_inc(*ibp->rvp.rc_delayed_comp);
		/*
		 * If send progress not running attempt to progress
		 * SDMA queue.
		 */
		if (ppd->dd->flags & HFI1_HAS_SEND_DMA) {
			struct sdma_engine *engine;
			u8 sl = rdma_ah_get_sl(&qp->remote_ah_attr);
			u8 sc5;

			/* For now use sc to find engine */
			sc5 = ibp->sl_to_sc[sl];
			engine = qp_to_sdma_engine(qp, sc5);
			sdma_engine_progress_schedule(engine);
		}
	}

	qp->s_retry = qp->s_retry_cnt;
	/*
	 * Don't update the last PSN if the request being completed is
	 * a TID RDMA WRITE request.
	 * Completion of the TID RDMA WRITE requests are done by the
	 * TID RDMA ACKs and as such could be for a request that has
	 * already been ACKed as far as the IB state machine is
	 * concerned.
	 */
	if (wqe->wr.opcode != IB_WR_TID_RDMA_WRITE)
		update_last_psn(qp, wqe->lpsn);

	/*
	 * If we are completing a request which is in the process of
	 * being resent, we can stop re-sending it since we know the
	 * responder has already seen it.
	 */
	if (qp->s_acked == qp->s_cur) {
		if (++qp->s_cur >= qp->s_size)
			qp->s_cur = 0;
		qp->s_acked = qp->s_cur;
		wqe = rvt_get_swqe_ptr(qp, qp->s_cur);
		if (qp->s_acked != qp->s_tail) {
			qp->s_state = OP(SEND_LAST);
			qp->s_psn = wqe->psn;
		}
	} else {
		if (++qp->s_acked >= qp->s_size)
			qp->s_acked = 0;
		if (qp->state == IB_QPS_SQD && qp->s_acked == qp->s_cur)
			qp->s_draining = 0;
		wqe = rvt_get_swqe_ptr(qp, qp->s_acked);
	}
	if (priv->s_flags & HFI1_S_TID_WAIT_INTERLCK) {
		priv->s_flags &= ~HFI1_S_TID_WAIT_INTERLCK;
		hfi1_schedule_send(qp);
	}
	return wqe;
}

static void set_restart_qp(struct rvt_qp *qp, struct hfi1_ctxtdata *rcd)
{
	/* Retry this request. */
	if (!(qp->r_flags & RVT_R_RDMAR_SEQ)) {
		qp->r_flags |= RVT_R_RDMAR_SEQ;
		hfi1_restart_rc(qp, qp->s_last_psn + 1, 0);
		if (list_empty(&qp->rspwait)) {
			qp->r_flags |= RVT_R_RSP_SEND;
			rvt_get_qp(qp);
			list_add_tail(&qp->rspwait, &rcd->qp_wait_list);
		}
	}
}

/**
 * update_qp_retry_state - Update qp retry state.
 * @qp: the QP
 * @psn: the packet sequence number of the TID RDMA WRITE RESP.
 * @spsn:  The start psn for the given TID RDMA WRITE swqe.
 * @lpsn:  The last psn for the given TID RDMA WRITE swqe.
 *
 * This function is called to update the qp retry state upon
 * receiving a TID WRITE RESP after the qp is scheduled to retry
 * a request.
 */
static void update_qp_retry_state(struct rvt_qp *qp, u32 psn, u32 spsn,
				  u32 lpsn)
{
	struct hfi1_qp_priv *qpriv = qp->priv;

	qp->s_psn = psn + 1;
	/*
	 * If this is the first TID RDMA WRITE RESP packet for the current
	 * request, change the s_state so that the retry will be processed
	 * correctly. Similarly, if this is the last TID RDMA WRITE RESP
	 * packet, change the s_state and advance the s_cur.
	 */
	if (cmp_psn(psn, lpsn) >= 0) {
		qp->s_cur = qpriv->s_tid_cur + 1;
		if (qp->s_cur >= qp->s_size)
			qp->s_cur = 0;
		qp->s_state = TID_OP(WRITE_REQ);
	} else  if (!cmp_psn(psn, spsn)) {
		qp->s_cur = qpriv->s_tid_cur;
		qp->s_state = TID_OP(WRITE_RESP);
	}
}

/**
 * do_rc_ack - process an incoming RC ACK
 * @qp: the QP the ACK came in on
 * @psn: the packet sequence number of the ACK
 * @opcode: the opcode of the request that resulted in the ACK
 *
 * This is called from rc_rcv_resp() to process an incoming RC ACK
 * for the given QP.
 * May be called at interrupt level, with the QP s_lock held.
 * Returns 1 if OK, 0 if current operation should be aborted (NAK).
 */
int do_rc_ack(struct rvt_qp *qp, u32 aeth, u32 psn, int opcode,
	      u64 val, struct hfi1_ctxtdata *rcd)
{
	struct hfi1_ibport *ibp;
	enum ib_wc_status status;
	struct hfi1_qp_priv *qpriv = qp->priv;
	struct rvt_swqe *wqe;
	int ret = 0;
	u32 ack_psn;
	int diff;
	struct rvt_dev_info *rdi;

	lockdep_assert_held(&qp->s_lock);
	/*
	 * Note that NAKs implicitly ACK outstanding SEND and RDMA write
	 * requests and implicitly NAK RDMA read and atomic requests issued
	 * before the NAK'ed request.  The MSN won't include the NAK'ed
	 * request but will include an ACK'ed request(s).
	 */
	ack_psn = psn;
	if (aeth >> IB_AETH_NAK_SHIFT)
		ack_psn--;
	wqe = rvt_get_swqe_ptr(qp, qp->s_acked);
	ibp = rcd_to_iport(rcd);

	/*
	 * The MSN might be for a later WQE than the PSN indicates so
	 * only complete WQEs that the PSN finishes.
	 */
	while ((diff = delta_psn(ack_psn, wqe->lpsn)) >= 0) {
		/*
		 * RDMA_READ_RESPONSE_ONLY is a special case since
		 * we want to generate completion events for everything
		 * before the RDMA read, copy the data, then generate
		 * the completion for the read.
		 */
		if (wqe->wr.opcode == IB_WR_RDMA_READ &&
		    opcode == OP(RDMA_READ_RESPONSE_ONLY) &&
		    diff == 0) {
			ret = 1;
			goto bail_stop;
		}
		/*
		 * If this request is a RDMA read or atomic, and the ACK is
		 * for a later operation, this ACK NAKs the RDMA read or
		 * atomic.  In other words, only a RDMA_READ_LAST or ONLY
		 * can ACK a RDMA read and likewise for atomic ops.  Note
		 * that the NAK case can only happen if relaxed ordering is
		 * used and requests are sent after an RDMA read or atomic
		 * is sent but before the response is received.
		 */
		if ((wqe->wr.opcode == IB_WR_RDMA_READ &&
		     (opcode != OP(RDMA_READ_RESPONSE_LAST) || diff != 0)) ||
		    (wqe->wr.opcode == IB_WR_TID_RDMA_READ &&
		     (opcode != TID_OP(READ_RESP) || diff != 0)) ||
		    ((wqe->wr.opcode == IB_WR_ATOMIC_CMP_AND_SWP ||
		      wqe->wr.opcode == IB_WR_ATOMIC_FETCH_AND_ADD) &&
		     (opcode != OP(ATOMIC_ACKNOWLEDGE) || diff != 0)) ||
		    (wqe->wr.opcode == IB_WR_TID_RDMA_WRITE &&
		     (delta_psn(psn, qp->s_last_psn) != 1))) {
			set_restart_qp(qp, rcd);
			/*
			 * No need to process the ACK/NAK since we are
			 * restarting an earlier request.
			 */
			goto bail_stop;
		}
		if (wqe->wr.opcode == IB_WR_ATOMIC_CMP_AND_SWP ||
		    wqe->wr.opcode == IB_WR_ATOMIC_FETCH_AND_ADD) {
			u64 *vaddr = wqe->sg_list[0].vaddr;
			*vaddr = val;
		}
		if (wqe->wr.opcode == IB_WR_OPFN)
			opfn_conn_reply(qp, val);

		if (qp->s_num_rd_atomic &&
		    (wqe->wr.opcode == IB_WR_RDMA_READ ||
		     wqe->wr.opcode == IB_WR_ATOMIC_CMP_AND_SWP ||
		     wqe->wr.opcode == IB_WR_ATOMIC_FETCH_AND_ADD)) {
			qp->s_num_rd_atomic--;
			/* Restart sending task if fence is complete */
			if ((qp->s_flags & RVT_S_WAIT_FENCE) &&
			    !qp->s_num_rd_atomic) {
				qp->s_flags &= ~(RVT_S_WAIT_FENCE |
						 RVT_S_WAIT_ACK);
				hfi1_schedule_send(qp);
			} else if (qp->s_flags & RVT_S_WAIT_RDMAR) {
				qp->s_flags &= ~(RVT_S_WAIT_RDMAR |
						 RVT_S_WAIT_ACK);
				hfi1_schedule_send(qp);
			}
		}

		/*
		 * TID RDMA WRITE requests will be completed by the TID RDMA
		 * ACK packet handler (see tid_rdma.c).
		 */
		if (wqe->wr.opcode == IB_WR_TID_RDMA_WRITE)
			break;

		wqe = do_rc_completion(qp, wqe, ibp);
		if (qp->s_acked == qp->s_tail)
			break;
	}

	trace_hfi1_rc_ack_do(qp, aeth, psn, wqe);
	trace_hfi1_sender_do_rc_ack(qp);
	switch (aeth >> IB_AETH_NAK_SHIFT) {
	case 0:         /* ACK */
		this_cpu_inc(*ibp->rvp.rc_acks);
		if (wqe->wr.opcode == IB_WR_TID_RDMA_READ) {
			if (wqe_to_tid_req(wqe)->ack_pending)
				rvt_mod_retry_timer_ext(qp,
							qpriv->timeout_shift);
			else
				rvt_stop_rc_timers(qp);
		} else if (qp->s_acked != qp->s_tail) {
			struct rvt_swqe *__w = NULL;

			if (qpriv->s_tid_cur != HFI1_QP_WQE_INVALID)
				__w = rvt_get_swqe_ptr(qp, qpriv->s_tid_cur);

			/*
			 * Stop timers if we've received all of the TID RDMA
			 * WRITE * responses.
			 */
			if (__w && __w->wr.opcode == IB_WR_TID_RDMA_WRITE &&
			    opcode == TID_OP(WRITE_RESP)) {
				/*
				 * Normally, the loop above would correctly
				 * process all WQEs from s_acked onward and
				 * either complete them or check for correct
				 * PSN sequencing.
				 * However, for TID RDMA, due to pipelining,
				 * the response may not be for the request at
				 * s_acked so the above look would just be
				 * skipped. This does not allow for checking
				 * the PSN sequencing. It has to be done
				 * separately.
				 */
				if (cmp_psn(psn, qp->s_last_psn + 1)) {
					set_restart_qp(qp, rcd);
					goto bail_stop;
				}
				/*
				 * If the psn is being resent, stop the
				 * resending.
				 */
				if (qp->s_cur != qp->s_tail &&
				    cmp_psn(qp->s_psn, psn) <= 0)
					update_qp_retry_state(qp, psn,
							      __w->psn,
							      __w->lpsn);
				else if (--qpriv->pending_tid_w_resp)
					rvt_mod_retry_timer(qp);
				else
					rvt_stop_rc_timers(qp);
			} else {
				/*
				 * We are expecting more ACKs so
				 * mod the retry timer.
				 */
				rvt_mod_retry_timer(qp);
				/*
				 * We can stop re-sending the earlier packets
				 * and continue with the next packet the
				 * receiver wants.
				 */
				if (cmp_psn(qp->s_psn, psn) <= 0)
					reset_psn(qp, psn + 1);
			}
		} else {
			/* No more acks - kill all timers */
			rvt_stop_rc_timers(qp);
			if (cmp_psn(qp->s_psn, psn) <= 0) {
				qp->s_state = OP(SEND_LAST);
				qp->s_psn = psn + 1;
			}
		}
		if (qp->s_flags & RVT_S_WAIT_ACK) {
			qp->s_flags &= ~RVT_S_WAIT_ACK;
			hfi1_schedule_send(qp);
		}
		rvt_get_credit(qp, aeth);
		qp->s_rnr_retry = qp->s_rnr_retry_cnt;
		qp->s_retry = qp->s_retry_cnt;
		/*
		 * If the current request is a TID RDMA WRITE request and the
		 * response is not a TID RDMA WRITE RESP packet, s_last_psn
		 * can't be advanced.
		 */
		if (wqe->wr.opcode == IB_WR_TID_RDMA_WRITE &&
		    opcode != TID_OP(WRITE_RESP) &&
		    cmp_psn(psn, wqe->psn) >= 0)
			return 1;
		update_last_psn(qp, psn);
		return 1;

	case 1:         /* RNR NAK */
		ibp->rvp.n_rnr_naks++;
		if (qp->s_acked == qp->s_tail)
			goto bail_stop;
		if (qp->s_flags & RVT_S_WAIT_RNR)
			goto bail_stop;
		rdi = ib_to_rvt(qp->ibqp.device);
		if (qp->s_rnr_retry == 0 &&
		    !((rdi->post_parms[wqe->wr.opcode].flags &
		      RVT_OPERATION_IGN_RNR_CNT) &&
		      qp->s_rnr_retry_cnt == 0)) {
			status = IB_WC_RNR_RETRY_EXC_ERR;
			goto class_b;
		}
		if (qp->s_rnr_retry_cnt < 7 && qp->s_rnr_retry_cnt > 0)
			qp->s_rnr_retry--;

		/*
		 * The last valid PSN is the previous PSN. For TID RDMA WRITE
		 * request, s_last_psn should be incremented only when a TID
		 * RDMA WRITE RESP is received to avoid skipping lost TID RDMA
		 * WRITE RESP packets.
		 */
		if (wqe->wr.opcode == IB_WR_TID_RDMA_WRITE) {
			reset_psn(qp, qp->s_last_psn + 1);
		} else {
			update_last_psn(qp, psn - 1);
			reset_psn(qp, psn);
		}

		ibp->rvp.n_rc_resends += delta_psn(qp->s_psn, psn);
		qp->s_flags &= ~(RVT_S_WAIT_SSN_CREDIT | RVT_S_WAIT_ACK);
		rvt_stop_rc_timers(qp);
		rvt_add_rnr_timer(qp, aeth);
		return 0;

	case 3:         /* NAK */
		if (qp->s_acked == qp->s_tail)
			goto bail_stop;
		/* The last valid PSN is the previous PSN. */
		update_last_psn(qp, psn - 1);
		switch ((aeth >> IB_AETH_CREDIT_SHIFT) &
			IB_AETH_CREDIT_MASK) {
		case 0: /* PSN sequence error */
			ibp->rvp.n_seq_naks++;
			/*
			 * Back up to the responder's expected PSN.
			 * Note that we might get a NAK in the middle of an
			 * RDMA READ response which terminates the RDMA
			 * READ.
			 */
			hfi1_restart_rc(qp, psn, 0);
			hfi1_schedule_send(qp);
			break;

		case 1: /* Invalid Request */
			status = IB_WC_REM_INV_REQ_ERR;
			ibp->rvp.n_other_naks++;
			goto class_b;

		case 2: /* Remote Access Error */
			status = IB_WC_REM_ACCESS_ERR;
			ibp->rvp.n_other_naks++;
			goto class_b;

		case 3: /* Remote Operation Error */
			status = IB_WC_REM_OP_ERR;
			ibp->rvp.n_other_naks++;
class_b:
			if (qp->s_last == qp->s_acked) {
				if (wqe->wr.opcode == IB_WR_TID_RDMA_READ)
					hfi1_kern_read_tid_flow_free(qp);

				hfi1_trdma_send_complete(qp, wqe, status);
				rvt_error_qp(qp, IB_WC_WR_FLUSH_ERR);
			}
			break;

		default:
			/* Ignore other reserved NAK error codes */
			goto reserved;
		}
		qp->s_retry = qp->s_retry_cnt;
		qp->s_rnr_retry = qp->s_rnr_retry_cnt;
		goto bail_stop;

	default:                /* 2: reserved */
reserved:
		/* Ignore reserved NAK codes. */
		goto bail_stop;
	}
	/* cannot be reached  */
bail_stop:
	rvt_stop_rc_timers(qp);
	return ret;
}

/*
 * We have seen an out of sequence RDMA read middle or last packet.
 * This ACKs SENDs and RDMA writes up to the first RDMA read or atomic SWQE.
 */
static void rdma_seq_err(struct rvt_qp *qp, struct hfi1_ibport *ibp, u32 psn,
			 struct hfi1_ctxtdata *rcd)
{
	struct rvt_swqe *wqe;

	lockdep_assert_held(&qp->s_lock);
	/* Remove QP from retry timer */
	rvt_stop_rc_timers(qp);

	wqe = rvt_get_swqe_ptr(qp, qp->s_acked);

	while (cmp_psn(psn, wqe->lpsn) > 0) {
		if (wqe->wr.opcode == IB_WR_RDMA_READ ||
		    wqe->wr.opcode == IB_WR_TID_RDMA_READ ||
		    wqe->wr.opcode == IB_WR_TID_RDMA_WRITE ||
		    wqe->wr.opcode == IB_WR_ATOMIC_CMP_AND_SWP ||
		    wqe->wr.opcode == IB_WR_ATOMIC_FETCH_AND_ADD)
			break;
		wqe = do_rc_completion(qp, wqe, ibp);
	}

	ibp->rvp.n_rdma_seq++;
	qp->r_flags |= RVT_R_RDMAR_SEQ;
	hfi1_restart_rc(qp, qp->s_last_psn + 1, 0);
	if (list_empty(&qp->rspwait)) {
		qp->r_flags |= RVT_R_RSP_SEND;
		rvt_get_qp(qp);
		list_add_tail(&qp->rspwait, &rcd->qp_wait_list);
	}
}

/**
 * rc_rcv_resp - process an incoming RC response packet
 * @packet: data packet information
 *
 * This is called from hfi1_rc_rcv() to process an incoming RC response
 * packet for the given QP.
 * Called at interrupt level.
 */
static void rc_rcv_resp(struct hfi1_packet *packet)
{
	struct hfi1_ctxtdata *rcd = packet->rcd;
	void *data = packet->payload;
	u32 tlen = packet->tlen;
	struct rvt_qp *qp = packet->qp;
	struct hfi1_ibport *ibp;
	struct ib_other_headers *ohdr = packet->ohdr;
	struct rvt_swqe *wqe;
	enum ib_wc_status status;
	unsigned long flags;
	int diff;
	u64 val;
	u32 aeth;
	u32 psn = ib_bth_get_psn(packet->ohdr);
	u32 pmtu = qp->pmtu;
	u16 hdrsize = packet->hlen;
	u8 opcode = packet->opcode;
	u8 pad = packet->pad;
	u8 extra_bytes = pad + packet->extra_byte + (SIZE_OF_CRC << 2);

	spin_lock_irqsave(&qp->s_lock, flags);
	trace_hfi1_ack(qp, psn);

	/* Ignore invalid responses. */
	if (cmp_psn(psn, READ_ONCE(qp->s_next_psn)) >= 0)
		goto ack_done;

	/* Ignore duplicate responses. */
	diff = cmp_psn(psn, qp->s_last_psn);
	if (unlikely(diff <= 0)) {
		/* Update credits for "ghost" ACKs */
		if (diff == 0 && opcode == OP(ACKNOWLEDGE)) {
			aeth = be32_to_cpu(ohdr->u.aeth);
			if ((aeth >> IB_AETH_NAK_SHIFT) == 0)
				rvt_get_credit(qp, aeth);
		}
		goto ack_done;
	}

	/*
	 * Skip everything other than the PSN we expect, if we are waiting
	 * for a reply to a restarted RDMA read or atomic op.
	 */
	if (qp->r_flags & RVT_R_RDMAR_SEQ) {
		if (cmp_psn(psn, qp->s_last_psn + 1) != 0)
			goto ack_done;
		qp->r_flags &= ~RVT_R_RDMAR_SEQ;
	}

	if (unlikely(qp->s_acked == qp->s_tail))
		goto ack_done;
	wqe = rvt_get_swqe_ptr(qp, qp->s_acked);
	status = IB_WC_SUCCESS;

	switch (opcode) {
	case OP(ACKNOWLEDGE):
	case OP(ATOMIC_ACKNOWLEDGE):
	case OP(RDMA_READ_RESPONSE_FIRST):
		aeth = be32_to_cpu(ohdr->u.aeth);
		if (opcode == OP(ATOMIC_ACKNOWLEDGE))
			val = ib_u64_get(&ohdr->u.at.atomic_ack_eth);
		else
			val = 0;
		if (!do_rc_ack(qp, aeth, psn, opcode, val, rcd) ||
		    opcode != OP(RDMA_READ_RESPONSE_FIRST))
			goto ack_done;
		wqe = rvt_get_swqe_ptr(qp, qp->s_acked);
		if (unlikely(wqe->wr.opcode != IB_WR_RDMA_READ))
			goto ack_op_err;
		/*
		 * If this is a response to a resent RDMA read, we
		 * have to be careful to copy the data to the right
		 * location.
		 */
		qp->s_rdma_read_len = restart_sge(&qp->s_rdma_read_sge,
						  wqe, psn, pmtu);
		goto read_middle;

	case OP(RDMA_READ_RESPONSE_MIDDLE):
		/* no AETH, no ACK */
		if (unlikely(cmp_psn(psn, qp->s_last_psn + 1)))
			goto ack_seq_err;
		if (unlikely(wqe->wr.opcode != IB_WR_RDMA_READ))
			goto ack_op_err;
read_middle:
		if (unlikely(tlen != (hdrsize + pmtu + extra_bytes)))
			goto ack_len_err;
		if (unlikely(pmtu >= qp->s_rdma_read_len))
			goto ack_len_err;

		/*
		 * We got a response so update the timeout.
		 * 4.096 usec. * (1 << qp->timeout)
		 */
		rvt_mod_retry_timer(qp);
		if (qp->s_flags & RVT_S_WAIT_ACK) {
			qp->s_flags &= ~RVT_S_WAIT_ACK;
			hfi1_schedule_send(qp);
		}

		if (opcode == OP(RDMA_READ_RESPONSE_MIDDLE))
			qp->s_retry = qp->s_retry_cnt;

		/*
		 * Update the RDMA receive state but do the copy w/o
		 * holding the locks and blocking interrupts.
		 */
		qp->s_rdma_read_len -= pmtu;
		update_last_psn(qp, psn);
		spin_unlock_irqrestore(&qp->s_lock, flags);
		rvt_copy_sge(qp, &qp->s_rdma_read_sge,
			     data, pmtu, false, false);
		goto bail;

	case OP(RDMA_READ_RESPONSE_ONLY):
		aeth = be32_to_cpu(ohdr->u.aeth);
		if (!do_rc_ack(qp, aeth, psn, opcode, 0, rcd))
			goto ack_done;
		/*
		 * Check that the data size is >= 0 && <= pmtu.
		 * Remember to account for ICRC (4).
		 */
		if (unlikely(tlen < (hdrsize + extra_bytes)))
			goto ack_len_err;
		/*
		 * If this is a response to a resent RDMA read, we
		 * have to be careful to copy the data to the right
		 * location.
		 */
		wqe = rvt_get_swqe_ptr(qp, qp->s_acked);
		qp->s_rdma_read_len = restart_sge(&qp->s_rdma_read_sge,
						  wqe, psn, pmtu);
		goto read_last;

	case OP(RDMA_READ_RESPONSE_LAST):
		/* ACKs READ req. */
		if (unlikely(cmp_psn(psn, qp->s_last_psn + 1)))
			goto ack_seq_err;
		if (unlikely(wqe->wr.opcode != IB_WR_RDMA_READ))
			goto ack_op_err;
		/*
		 * Check that the data size is >= 1 && <= pmtu.
		 * Remember to account for ICRC (4).
		 */
		if (unlikely(tlen <= (hdrsize + extra_bytes)))
			goto ack_len_err;
read_last:
		tlen -= hdrsize + extra_bytes;
		if (unlikely(tlen != qp->s_rdma_read_len))
			goto ack_len_err;
		aeth = be32_to_cpu(ohdr->u.aeth);
		rvt_copy_sge(qp, &qp->s_rdma_read_sge,
			     data, tlen, false, false);
		WARN_ON(qp->s_rdma_read_sge.num_sge);
		(void)do_rc_ack(qp, aeth, psn,
				 OP(RDMA_READ_RESPONSE_LAST), 0, rcd);
		goto ack_done;
	}

ack_op_err:
	status = IB_WC_LOC_QP_OP_ERR;
	goto ack_err;

ack_seq_err:
	ibp = rcd_to_iport(rcd);
	rdma_seq_err(qp, ibp, psn, rcd);
	goto ack_done;

ack_len_err:
	status = IB_WC_LOC_LEN_ERR;
ack_err:
	if (qp->s_last == qp->s_acked) {
		rvt_send_complete(qp, wqe, status);
		rvt_error_qp(qp, IB_WC_WR_FLUSH_ERR);
	}
ack_done:
	spin_unlock_irqrestore(&qp->s_lock, flags);
bail:
	return;
}

static inline void rc_cancel_ack(struct rvt_qp *qp)
{
	qp->r_adefered = 0;
	if (list_empty(&qp->rspwait))
		return;
	list_del_init(&qp->rspwait);
	qp->r_flags &= ~RVT_R_RSP_NAK;
	rvt_put_qp(qp);
}

/**
 * rc_rcv_error - process an incoming duplicate or error RC packet
 * @ohdr: the other headers for this packet
 * @data: the packet data
 * @qp: the QP for this packet
 * @opcode: the opcode for this packet
 * @psn: the packet sequence number for this packet
 * @diff: the difference between the PSN and the expected PSN
 *
 * This is called from hfi1_rc_rcv() to process an unexpected
 * incoming RC packet for the given QP.
 * Called at interrupt level.
 * Return 1 if no more processing is needed; otherwise return 0 to
 * schedule a response to be sent.
 */
static noinline int rc_rcv_error(struct ib_other_headers *ohdr, void *data,
				 struct rvt_qp *qp, u32 opcode, u32 psn,
				 int diff, struct hfi1_ctxtdata *rcd)
{
	struct hfi1_ibport *ibp = rcd_to_iport(rcd);
	struct rvt_ack_entry *e;
	unsigned long flags;
	u8 prev;
	u8 mra; /* most recent ACK */
	bool old_req;

	trace_hfi1_rcv_error(qp, psn);
	if (diff > 0) {
		/*
		 * Packet sequence error.
		 * A NAK will ACK earlier sends and RDMA writes.
		 * Don't queue the NAK if we already sent one.
		 */
		if (!qp->r_nak_state) {
			ibp->rvp.n_rc_seqnak++;
			qp->r_nak_state = IB_NAK_PSN_ERROR;
			/* Use the expected PSN. */
			qp->r_ack_psn = qp->r_psn;
			/*
			 * Wait to send the sequence NAK until all packets
			 * in the receive queue have been processed.
			 * Otherwise, we end up propagating congestion.
			 */
			rc_defered_ack(rcd, qp);
		}
		goto done;
	}

	/*
	 * Handle a duplicate request.  Don't re-execute SEND, RDMA
	 * write or atomic op.  Don't NAK errors, just silently drop
	 * the duplicate request.  Note that r_sge, r_len, and
	 * r_rcv_len may be in use so don't modify them.
	 *
	 * We are supposed to ACK the earliest duplicate PSN but we
	 * can coalesce an outstanding duplicate ACK.  We have to
	 * send the earliest so that RDMA reads can be restarted at
	 * the requester's expected PSN.
	 *
	 * First, find where this duplicate PSN falls within the
	 * ACKs previously sent.
	 * old_req is true if there is an older response that is scheduled
	 * to be sent before sending this one.
	 */
	e = NULL;
	old_req = 1;
	ibp->rvp.n_rc_dupreq++;

	spin_lock_irqsave(&qp->s_lock, flags);

	e = find_prev_entry(qp, psn, &prev, &mra, &old_req);

	switch (opcode) {
	case OP(RDMA_READ_REQUEST): {
		struct ib_reth *reth;
		u32 offset;
		u32 len;

		/*
		 * If we didn't find the RDMA read request in the ack queue,
		 * we can ignore this request.
		 */
		if (!e || e->opcode != OP(RDMA_READ_REQUEST))
			goto unlock_done;
		/* RETH comes after BTH */
		reth = &ohdr->u.rc.reth;
		/*
		 * Address range must be a subset of the original
		 * request and start on pmtu boundaries.
		 * We reuse the old ack_queue slot since the requester
		 * should not back up and request an earlier PSN for the
		 * same request.
		 */
		offset = delta_psn(psn, e->psn) * qp->pmtu;
		len = be32_to_cpu(reth->length);
		if (unlikely(offset + len != e->rdma_sge.sge_length))
			goto unlock_done;
		release_rdma_sge_mr(e);
		if (len != 0) {
			u32 rkey = be32_to_cpu(reth->rkey);
			u64 vaddr = get_ib_reth_vaddr(reth);
			int ok;

			ok = rvt_rkey_ok(qp, &e->rdma_sge, len, vaddr, rkey,
					 IB_ACCESS_REMOTE_READ);
			if (unlikely(!ok))
				goto unlock_done;
		} else {
			e->rdma_sge.vaddr = NULL;
			e->rdma_sge.length = 0;
			e->rdma_sge.sge_length = 0;
		}
		e->psn = psn;
		if (old_req)
			goto unlock_done;
		if (qp->s_acked_ack_queue == qp->s_tail_ack_queue)
			qp->s_acked_ack_queue = prev;
		qp->s_tail_ack_queue = prev;
		break;
	}

	case OP(COMPARE_SWAP):
	case OP(FETCH_ADD): {
		/*
		 * If we didn't find the atomic request in the ack queue
		 * or the send engine is already backed up to send an
		 * earlier entry, we can ignore this request.
		 */
		if (!e || e->opcode != (u8)opcode || old_req)
			goto unlock_done;
		if (qp->s_tail_ack_queue == qp->s_acked_ack_queue)
			qp->s_acked_ack_queue = prev;
		qp->s_tail_ack_queue = prev;
		break;
	}

	default:
		/*
		 * Ignore this operation if it doesn't request an ACK
		 * or an earlier RDMA read or atomic is going to be resent.
		 */
		if (!(psn & IB_BTH_REQ_ACK) || old_req)
			goto unlock_done;
		/*
		 * Resend the most recent ACK if this request is
		 * after all the previous RDMA reads and atomics.
		 */
		if (mra == qp->r_head_ack_queue) {
			spin_unlock_irqrestore(&qp->s_lock, flags);
			qp->r_nak_state = 0;
			qp->r_ack_psn = qp->r_psn - 1;
			goto send_ack;
		}

		/*
		 * Resend the RDMA read or atomic op which
		 * ACKs this duplicate request.
		 */
		if (qp->s_tail_ack_queue == qp->s_acked_ack_queue)
			qp->s_acked_ack_queue = mra;
		qp->s_tail_ack_queue = mra;
		break;
	}
	qp->s_ack_state = OP(ACKNOWLEDGE);
	qp->s_flags |= RVT_S_RESP_PENDING;
	qp->r_nak_state = 0;
	hfi1_schedule_send(qp);

unlock_done:
	spin_unlock_irqrestore(&qp->s_lock, flags);
done:
	return 1;

send_ack:
	return 0;
}

static void log_cca_event(struct hfi1_pportdata *ppd, u8 sl, u32 rlid,
			  u32 lqpn, u32 rqpn, u8 svc_type)
{
	struct opa_hfi1_cong_log_event_internal *cc_event;
	unsigned long flags;

	if (sl >= OPA_MAX_SLS)
		return;

	spin_lock_irqsave(&ppd->cc_log_lock, flags);

	ppd->threshold_cong_event_map[sl / 8] |= 1 << (sl % 8);
	ppd->threshold_event_counter++;

	cc_event = &ppd->cc_events[ppd->cc_log_idx++];
	if (ppd->cc_log_idx == OPA_CONG_LOG_ELEMS)
		ppd->cc_log_idx = 0;
	cc_event->lqpn = lqpn & RVT_QPN_MASK;
	cc_event->rqpn = rqpn & RVT_QPN_MASK;
	cc_event->sl = sl;
	cc_event->svc_type = svc_type;
	cc_event->rlid = rlid;
	/* keep timestamp in units of 1.024 usec */
	cc_event->timestamp = ktime_get_ns() / 1024;

	spin_unlock_irqrestore(&ppd->cc_log_lock, flags);
}

void process_becn(struct hfi1_pportdata *ppd, u8 sl, u32 rlid, u32 lqpn,
		  u32 rqpn, u8 svc_type)
{
	struct cca_timer *cca_timer;
	u16 ccti, ccti_incr, ccti_timer, ccti_limit;
	u8 trigger_threshold;
	struct cc_state *cc_state;
	unsigned long flags;

	if (sl >= OPA_MAX_SLS)
		return;

	cc_state = get_cc_state(ppd);

	if (!cc_state)
		return;

	/*
	 * 1) increase CCTI (for this SL)
	 * 2) select IPG (i.e., call set_link_ipg())
	 * 3) start timer
	 */
	ccti_limit = cc_state->cct.ccti_limit;
	ccti_incr = cc_state->cong_setting.entries[sl].ccti_increase;
	ccti_timer = cc_state->cong_setting.entries[sl].ccti_timer;
	trigger_threshold =
		cc_state->cong_setting.entries[sl].trigger_threshold;

	spin_lock_irqsave(&ppd->cca_timer_lock, flags);

	cca_timer = &ppd->cca_timer[sl];
	if (cca_timer->ccti < ccti_limit) {
		if (cca_timer->ccti + ccti_incr <= ccti_limit)
			cca_timer->ccti += ccti_incr;
		else
			cca_timer->ccti = ccti_limit;
		set_link_ipg(ppd);
	}

	ccti = cca_timer->ccti;

	if (!hrtimer_active(&cca_timer->hrtimer)) {
		/* ccti_timer is in units of 1.024 usec */
		unsigned long nsec = 1024 * ccti_timer;

		hrtimer_start(&cca_timer->hrtimer, ns_to_ktime(nsec),
			      HRTIMER_MODE_REL_PINNED);
	}

	spin_unlock_irqrestore(&ppd->cca_timer_lock, flags);

	if ((trigger_threshold != 0) && (ccti >= trigger_threshold))
		log_cca_event(ppd, sl, rlid, lqpn, rqpn, svc_type);
}

/**
 * hfi1_rc_rcv - process an incoming RC packet
 * @packet: data packet information
 *
 * This is called from qp_rcv() to process an incoming RC packet
 * for the given QP.
 * May be called at interrupt level.
 */
void hfi1_rc_rcv(struct hfi1_packet *packet)
{
	struct hfi1_ctxtdata *rcd = packet->rcd;
	void *data = packet->payload;
	u32 tlen = packet->tlen;
	struct rvt_qp *qp = packet->qp;
	struct hfi1_qp_priv *qpriv = qp->priv;
	struct hfi1_ibport *ibp = rcd_to_iport(rcd);
	struct ib_other_headers *ohdr = packet->ohdr;
	u32 opcode = packet->opcode;
	u32 hdrsize = packet->hlen;
	u32 psn = ib_bth_get_psn(packet->ohdr);
	u32 pad = packet->pad;
	struct ib_wc wc;
	u32 pmtu = qp->pmtu;
	int diff;
	struct ib_reth *reth;
	unsigned long flags;
	int ret;
	bool copy_last = false, fecn;
	u32 rkey;
	u8 extra_bytes = pad + packet->extra_byte + (SIZE_OF_CRC << 2);

	lockdep_assert_held(&qp->r_lock);

	if (hfi1_ruc_check_hdr(ibp, packet))
		return;

	fecn = process_ecn(qp, packet);
	opfn_trigger_conn_request(qp, be32_to_cpu(ohdr->bth[1]));

	/*
	 * Process responses (ACKs) before anything else.  Note that the
	 * packet sequence number will be for something in the send work
	 * queue rather than the expected receive packet sequence number.
	 * In other words, this QP is the requester.
	 */
	if (opcode >= OP(RDMA_READ_RESPONSE_FIRST) &&
	    opcode <= OP(ATOMIC_ACKNOWLEDGE)) {
		rc_rcv_resp(packet);
		return;
	}

	/* Compute 24 bits worth of difference. */
	diff = delta_psn(psn, qp->r_psn);
	if (unlikely(diff)) {
		if (rc_rcv_error(ohdr, data, qp, opcode, psn, diff, rcd))
			return;
		goto send_ack;
	}

	/* Check for opcode sequence errors. */
	switch (qp->r_state) {
	case OP(SEND_FIRST):
	case OP(SEND_MIDDLE):
		if (opcode == OP(SEND_MIDDLE) ||
		    opcode == OP(SEND_LAST) ||
		    opcode == OP(SEND_LAST_WITH_IMMEDIATE) ||
		    opcode == OP(SEND_LAST_WITH_INVALIDATE))
			break;
		goto nack_inv;

	case OP(RDMA_WRITE_FIRST):
	case OP(RDMA_WRITE_MIDDLE):
		if (opcode == OP(RDMA_WRITE_MIDDLE) ||
		    opcode == OP(RDMA_WRITE_LAST) ||
		    opcode == OP(RDMA_WRITE_LAST_WITH_IMMEDIATE))
			break;
		goto nack_inv;

	default:
		if (opcode == OP(SEND_MIDDLE) ||
		    opcode == OP(SEND_LAST) ||
		    opcode == OP(SEND_LAST_WITH_IMMEDIATE) ||
		    opcode == OP(SEND_LAST_WITH_INVALIDATE) ||
		    opcode == OP(RDMA_WRITE_MIDDLE) ||
		    opcode == OP(RDMA_WRITE_LAST) ||
		    opcode == OP(RDMA_WRITE_LAST_WITH_IMMEDIATE))
			goto nack_inv;
		/*
		 * Note that it is up to the requester to not send a new
		 * RDMA read or atomic operation before receiving an ACK
		 * for the previous operation.
		 */
		break;
	}

	if (qp->state == IB_QPS_RTR && !(qp->r_flags & RVT_R_COMM_EST))
		rvt_comm_est(qp);

	/* OK, process the packet. */
	switch (opcode) {
	case OP(SEND_FIRST):
		ret = rvt_get_rwqe(qp, false);
		if (ret < 0)
			goto nack_op_err;
		if (!ret)
			goto rnr_nak;
		qp->r_rcv_len = 0;
		/* FALLTHROUGH */
	case OP(SEND_MIDDLE):
	case OP(RDMA_WRITE_MIDDLE):
send_middle:
		/* Check for invalid length PMTU or posted rwqe len. */
		/*
		 * There will be no padding for 9B packet but 16B packets
		 * will come in with some padding since we always add
		 * CRC and LT bytes which will need to be flit aligned
		 */
		if (unlikely(tlen != (hdrsize + pmtu + extra_bytes)))
			goto nack_inv;
		qp->r_rcv_len += pmtu;
		if (unlikely(qp->r_rcv_len > qp->r_len))
			goto nack_inv;
		rvt_copy_sge(qp, &qp->r_sge, data, pmtu, true, false);
		break;

	case OP(RDMA_WRITE_LAST_WITH_IMMEDIATE):
		/* consume RWQE */
		ret = rvt_get_rwqe(qp, true);
		if (ret < 0)
			goto nack_op_err;
		if (!ret)
			goto rnr_nak;
		goto send_last_imm;

	case OP(SEND_ONLY):
	case OP(SEND_ONLY_WITH_IMMEDIATE):
	case OP(SEND_ONLY_WITH_INVALIDATE):
		ret = rvt_get_rwqe(qp, false);
		if (ret < 0)
			goto nack_op_err;
		if (!ret)
			goto rnr_nak;
		qp->r_rcv_len = 0;
		if (opcode == OP(SEND_ONLY))
			goto no_immediate_data;
		if (opcode == OP(SEND_ONLY_WITH_INVALIDATE))
			goto send_last_inv;
		/* FALLTHROUGH -- for SEND_ONLY_WITH_IMMEDIATE */
	case OP(SEND_LAST_WITH_IMMEDIATE):
send_last_imm:
		wc.ex.imm_data = ohdr->u.imm_data;
		wc.wc_flags = IB_WC_WITH_IMM;
		goto send_last;
	case OP(SEND_LAST_WITH_INVALIDATE):
send_last_inv:
		rkey = be32_to_cpu(ohdr->u.ieth);
		if (rvt_invalidate_rkey(qp, rkey))
			goto no_immediate_data;
		wc.ex.invalidate_rkey = rkey;
		wc.wc_flags = IB_WC_WITH_INVALIDATE;
		goto send_last;
	case OP(RDMA_WRITE_LAST):
		copy_last = rvt_is_user_qp(qp);
		/* fall through */
	case OP(SEND_LAST):
no_immediate_data:
		wc.wc_flags = 0;
		wc.ex.imm_data = 0;
send_last:
		/* Check for invalid length. */
		/* LAST len should be >= 1 */
		if (unlikely(tlen < (hdrsize + extra_bytes)))
			goto nack_inv;
		/* Don't count the CRC(and padding and LT byte for 16B). */
		tlen -= (hdrsize + extra_bytes);
		wc.byte_len = tlen + qp->r_rcv_len;
		if (unlikely(wc.byte_len > qp->r_len))
			goto nack_inv;
		rvt_copy_sge(qp, &qp->r_sge, data, tlen, true, copy_last);
		rvt_put_ss(&qp->r_sge);
		qp->r_msn++;
		if (!__test_and_clear_bit(RVT_R_WRID_VALID, &qp->r_aflags))
			break;
		wc.wr_id = qp->r_wr_id;
		wc.status = IB_WC_SUCCESS;
		if (opcode == OP(RDMA_WRITE_LAST_WITH_IMMEDIATE) ||
		    opcode == OP(RDMA_WRITE_ONLY_WITH_IMMEDIATE))
			wc.opcode = IB_WC_RECV_RDMA_WITH_IMM;
		else
			wc.opcode = IB_WC_RECV;
		wc.qp = &qp->ibqp;
		wc.src_qp = qp->remote_qpn;
		wc.slid = rdma_ah_get_dlid(&qp->remote_ah_attr) & U16_MAX;
		/*
		 * It seems that IB mandates the presence of an SL in a
		 * work completion only for the UD transport (see section
		 * 11.4.2 of IBTA Vol. 1).
		 *
		 * However, the way the SL is chosen below is consistent
		 * with the way that IB/qib works and is trying avoid
		 * introducing incompatibilities.
		 *
		 * See also OPA Vol. 1, section 9.7.6, and table 9-17.
		 */
		wc.sl = rdma_ah_get_sl(&qp->remote_ah_attr);
		/* zero fields that are N/A */
		wc.vendor_err = 0;
		wc.pkey_index = 0;
		wc.dlid_path_bits = 0;
		wc.port_num = 0;
		/* Signal completion event if the solicited bit is set. */
		rvt_cq_enter(ibcq_to_rvtcq(qp->ibqp.recv_cq), &wc,
			     ib_bth_is_solicited(ohdr));
		break;

	case OP(RDMA_WRITE_ONLY):
		copy_last = rvt_is_user_qp(qp);
		/* fall through */
	case OP(RDMA_WRITE_FIRST):
	case OP(RDMA_WRITE_ONLY_WITH_IMMEDIATE):
		if (unlikely(!(qp->qp_access_flags & IB_ACCESS_REMOTE_WRITE)))
			goto nack_inv;
		/* consume RWQE */
		reth = &ohdr->u.rc.reth;
		qp->r_len = be32_to_cpu(reth->length);
		qp->r_rcv_len = 0;
		qp->r_sge.sg_list = NULL;
		if (qp->r_len != 0) {
			u32 rkey = be32_to_cpu(reth->rkey);
			u64 vaddr = get_ib_reth_vaddr(reth);
			int ok;

			/* Check rkey & NAK */
			ok = rvt_rkey_ok(qp, &qp->r_sge.sge, qp->r_len, vaddr,
					 rkey, IB_ACCESS_REMOTE_WRITE);
			if (unlikely(!ok))
				goto nack_acc;
			qp->r_sge.num_sge = 1;
		} else {
			qp->r_sge.num_sge = 0;
			qp->r_sge.sge.mr = NULL;
			qp->r_sge.sge.vaddr = NULL;
			qp->r_sge.sge.length = 0;
			qp->r_sge.sge.sge_length = 0;
		}
		if (opcode == OP(RDMA_WRITE_FIRST))
			goto send_middle;
		else if (opcode == OP(RDMA_WRITE_ONLY))
			goto no_immediate_data;
		ret = rvt_get_rwqe(qp, true);
		if (ret < 0)
			goto nack_op_err;
		if (!ret) {
			/* peer will send again */
			rvt_put_ss(&qp->r_sge);
			goto rnr_nak;
		}
		wc.ex.imm_data = ohdr->u.rc.imm_data;
		wc.wc_flags = IB_WC_WITH_IMM;
		goto send_last;

	case OP(RDMA_READ_REQUEST): {
		struct rvt_ack_entry *e;
		u32 len;
		u8 next;

		if (unlikely(!(qp->qp_access_flags & IB_ACCESS_REMOTE_READ)))
			goto nack_inv;
		next = qp->r_head_ack_queue + 1;
		/* s_ack_queue is size rvt_size_atomic()+1 so use > not >= */
		if (next > rvt_size_atomic(ib_to_rvt(qp->ibqp.device)))
			next = 0;
		spin_lock_irqsave(&qp->s_lock, flags);
		if (unlikely(next == qp->s_acked_ack_queue)) {
			if (!qp->s_ack_queue[next].sent)
				goto nack_inv_unlck;
			update_ack_queue(qp, next);
		}
		e = &qp->s_ack_queue[qp->r_head_ack_queue];
<<<<<<< HEAD
		if (e->rdma_sge.mr) {
			rvt_put_mr(e->rdma_sge.mr);
			e->rdma_sge.mr = NULL;
		}
=======
		release_rdma_sge_mr(e);
>>>>>>> b79656ed
		reth = &ohdr->u.rc.reth;
		len = be32_to_cpu(reth->length);
		if (len) {
			u32 rkey = be32_to_cpu(reth->rkey);
			u64 vaddr = get_ib_reth_vaddr(reth);
			int ok;

			/* Check rkey & NAK */
			ok = rvt_rkey_ok(qp, &e->rdma_sge, len, vaddr,
					 rkey, IB_ACCESS_REMOTE_READ);
			if (unlikely(!ok))
				goto nack_acc_unlck;
			/*
			 * Update the next expected PSN.  We add 1 later
			 * below, so only add the remainder here.
			 */
			qp->r_psn += rvt_div_mtu(qp, len - 1);
		} else {
			e->rdma_sge.mr = NULL;
			e->rdma_sge.vaddr = NULL;
			e->rdma_sge.length = 0;
			e->rdma_sge.sge_length = 0;
		}
		e->opcode = opcode;
		e->sent = 0;
		e->psn = psn;
		e->lpsn = qp->r_psn;
		/*
		 * We need to increment the MSN here instead of when we
		 * finish sending the result since a duplicate request would
		 * increment it more than once.
		 */
		qp->r_msn++;
		qp->r_psn++;
		qp->r_state = opcode;
		qp->r_nak_state = 0;
		qp->r_head_ack_queue = next;
		qpriv->r_tid_alloc = qp->r_head_ack_queue;

		/* Schedule the send engine. */
		qp->s_flags |= RVT_S_RESP_PENDING;
		if (fecn)
			qp->s_flags |= RVT_S_ECN;
		hfi1_schedule_send(qp);

		spin_unlock_irqrestore(&qp->s_lock, flags);
		return;
	}

	case OP(COMPARE_SWAP):
	case OP(FETCH_ADD): {
		struct ib_atomic_eth *ateth = &ohdr->u.atomic_eth;
		u64 vaddr = get_ib_ateth_vaddr(ateth);
		bool opfn = opcode == OP(COMPARE_SWAP) &&
			vaddr == HFI1_VERBS_E_ATOMIC_VADDR;
		struct rvt_ack_entry *e;
		atomic64_t *maddr;
		u64 sdata;
		u32 rkey;
		u8 next;

		if (unlikely(!(qp->qp_access_flags & IB_ACCESS_REMOTE_ATOMIC) &&
			     !opfn))
			goto nack_inv;
		next = qp->r_head_ack_queue + 1;
		if (next > rvt_size_atomic(ib_to_rvt(qp->ibqp.device)))
			next = 0;
		spin_lock_irqsave(&qp->s_lock, flags);
		if (unlikely(next == qp->s_acked_ack_queue)) {
			if (!qp->s_ack_queue[next].sent)
				goto nack_inv_unlck;
			update_ack_queue(qp, next);
		}
		e = &qp->s_ack_queue[qp->r_head_ack_queue];
<<<<<<< HEAD
		if (e->rdma_sge.mr) {
			rvt_put_mr(e->rdma_sge.mr);
			e->rdma_sge.mr = NULL;
		}
=======
		release_rdma_sge_mr(e);
>>>>>>> b79656ed
		/* Process OPFN special virtual address */
		if (opfn) {
			opfn_conn_response(qp, e, ateth);
			goto ack;
		}
		if (unlikely(vaddr & (sizeof(u64) - 1)))
			goto nack_inv_unlck;
		rkey = be32_to_cpu(ateth->rkey);
		/* Check rkey & NAK */
		if (unlikely(!rvt_rkey_ok(qp, &qp->r_sge.sge, sizeof(u64),
					  vaddr, rkey,
					  IB_ACCESS_REMOTE_ATOMIC)))
			goto nack_acc_unlck;
		/* Perform atomic OP and save result. */
		maddr = (atomic64_t *)qp->r_sge.sge.vaddr;
		sdata = get_ib_ateth_swap(ateth);
		e->atomic_data = (opcode == OP(FETCH_ADD)) ?
			(u64)atomic64_add_return(sdata, maddr) - sdata :
			(u64)cmpxchg((u64 *)qp->r_sge.sge.vaddr,
				      get_ib_ateth_compare(ateth),
				      sdata);
		rvt_put_mr(qp->r_sge.sge.mr);
		qp->r_sge.num_sge = 0;
ack:
		e->opcode = opcode;
		e->sent = 0;
		e->psn = psn;
		e->lpsn = psn;
		qp->r_msn++;
		qp->r_psn++;
		qp->r_state = opcode;
		qp->r_nak_state = 0;
		qp->r_head_ack_queue = next;
		qpriv->r_tid_alloc = qp->r_head_ack_queue;

		/* Schedule the send engine. */
		qp->s_flags |= RVT_S_RESP_PENDING;
		if (fecn)
			qp->s_flags |= RVT_S_ECN;
		hfi1_schedule_send(qp);

		spin_unlock_irqrestore(&qp->s_lock, flags);
		return;
	}

	default:
		/* NAK unknown opcodes. */
		goto nack_inv;
	}
	qp->r_psn++;
	qp->r_state = opcode;
	qp->r_ack_psn = psn;
	qp->r_nak_state = 0;
	/* Send an ACK if requested or required. */
	if (psn & IB_BTH_REQ_ACK || fecn) {
		if (packet->numpkt == 0 || fecn ||
		    qp->r_adefered >= HFI1_PSN_CREDIT) {
			rc_cancel_ack(qp);
			goto send_ack;
		}
		qp->r_adefered++;
		rc_defered_ack(rcd, qp);
	}
	return;

rnr_nak:
	qp->r_nak_state = qp->r_min_rnr_timer | IB_RNR_NAK;
	qp->r_ack_psn = qp->r_psn;
	/* Queue RNR NAK for later */
	rc_defered_ack(rcd, qp);
	return;

nack_op_err:
	rvt_rc_error(qp, IB_WC_LOC_QP_OP_ERR);
	qp->r_nak_state = IB_NAK_REMOTE_OPERATIONAL_ERROR;
	qp->r_ack_psn = qp->r_psn;
	/* Queue NAK for later */
	rc_defered_ack(rcd, qp);
	return;

nack_inv_unlck:
	spin_unlock_irqrestore(&qp->s_lock, flags);
nack_inv:
	rvt_rc_error(qp, IB_WC_LOC_QP_OP_ERR);
	qp->r_nak_state = IB_NAK_INVALID_REQUEST;
	qp->r_ack_psn = qp->r_psn;
	/* Queue NAK for later */
	rc_defered_ack(rcd, qp);
	return;

nack_acc_unlck:
	spin_unlock_irqrestore(&qp->s_lock, flags);
nack_acc:
	rvt_rc_error(qp, IB_WC_LOC_PROT_ERR);
	qp->r_nak_state = IB_NAK_REMOTE_ACCESS_ERROR;
	qp->r_ack_psn = qp->r_psn;
send_ack:
	hfi1_send_rc_ack(packet, fecn);
}

void hfi1_rc_hdrerr(
	struct hfi1_ctxtdata *rcd,
	struct hfi1_packet *packet,
	struct rvt_qp *qp)
{
	struct hfi1_ibport *ibp = rcd_to_iport(rcd);
	int diff;
	u32 opcode;
	u32 psn;

	if (hfi1_ruc_check_hdr(ibp, packet))
		return;

	psn = ib_bth_get_psn(packet->ohdr);
	opcode = ib_bth_get_opcode(packet->ohdr);

	/* Only deal with RDMA Writes for now */
	if (opcode < IB_OPCODE_RC_RDMA_READ_RESPONSE_FIRST) {
		diff = delta_psn(psn, qp->r_psn);
		if (!qp->r_nak_state && diff >= 0) {
			ibp->rvp.n_rc_seqnak++;
			qp->r_nak_state = IB_NAK_PSN_ERROR;
			/* Use the expected PSN. */
			qp->r_ack_psn = qp->r_psn;
			/*
			 * Wait to send the sequence
			 * NAK until all packets
			 * in the receive queue have
			 * been processed.
			 * Otherwise, we end up
			 * propagating congestion.
			 */
			rc_defered_ack(rcd, qp);
		} /* Out of sequence NAK */
	} /* QP Request NAKs */
}<|MERGE_RESOLUTION|>--- conflicted
+++ resolved
@@ -3083,14 +3083,7 @@
 			update_ack_queue(qp, next);
 		}
 		e = &qp->s_ack_queue[qp->r_head_ack_queue];
-<<<<<<< HEAD
-		if (e->rdma_sge.mr) {
-			rvt_put_mr(e->rdma_sge.mr);
-			e->rdma_sge.mr = NULL;
-		}
-=======
 		release_rdma_sge_mr(e);
->>>>>>> b79656ed
 		reth = &ohdr->u.rc.reth;
 		len = be32_to_cpu(reth->length);
 		if (len) {
@@ -3165,14 +3158,7 @@
 			update_ack_queue(qp, next);
 		}
 		e = &qp->s_ack_queue[qp->r_head_ack_queue];
-<<<<<<< HEAD
-		if (e->rdma_sge.mr) {
-			rvt_put_mr(e->rdma_sge.mr);
-			e->rdma_sge.mr = NULL;
-		}
-=======
 		release_rdma_sge_mr(e);
->>>>>>> b79656ed
 		/* Process OPFN special virtual address */
 		if (opfn) {
 			opfn_conn_response(qp, e, ateth);
