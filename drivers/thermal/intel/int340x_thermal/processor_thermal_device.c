// SPDX-License-Identifier: GPL-2.0-only
/*
 * processor_thermal_device.c
 * Copyright (c) 2014, Intel Corporation.
 */
#include <linux/acpi.h>
#include <linux/kernel.h>
#include <linux/module.h>
#include <linux/pci.h>
#include <linux/thermal.h>
#include "int340x_thermal_zone.h"
#include "processor_thermal_device.h"
#include "../intel_soc_dts_iosf.h"

#define DRV_NAME "proc_thermal"

#define POWER_LIMIT_SHOW(index, suffix) \
static ssize_t power_limit_##index##_##suffix##_show(struct device *dev, \
					struct device_attribute *attr, \
					char *buf) \
{ \
	struct proc_thermal_device *proc_dev = dev_get_drvdata(dev); \
	\
	return sprintf(buf, "%lu\n",\
	(unsigned long)proc_dev->power_limits[index].suffix * 1000); \
}

POWER_LIMIT_SHOW(0, min_uw)
POWER_LIMIT_SHOW(0, max_uw)
POWER_LIMIT_SHOW(0, step_uw)
POWER_LIMIT_SHOW(0, tmin_us)
POWER_LIMIT_SHOW(0, tmax_us)

POWER_LIMIT_SHOW(1, min_uw)
POWER_LIMIT_SHOW(1, max_uw)
POWER_LIMIT_SHOW(1, step_uw)
POWER_LIMIT_SHOW(1, tmin_us)
POWER_LIMIT_SHOW(1, tmax_us)

static DEVICE_ATTR_RO(power_limit_0_min_uw);
static DEVICE_ATTR_RO(power_limit_0_max_uw);
static DEVICE_ATTR_RO(power_limit_0_step_uw);
static DEVICE_ATTR_RO(power_limit_0_tmin_us);
static DEVICE_ATTR_RO(power_limit_0_tmax_us);

static DEVICE_ATTR_RO(power_limit_1_min_uw);
static DEVICE_ATTR_RO(power_limit_1_max_uw);
static DEVICE_ATTR_RO(power_limit_1_step_uw);
static DEVICE_ATTR_RO(power_limit_1_tmin_us);
static DEVICE_ATTR_RO(power_limit_1_tmax_us);

static struct attribute *power_limit_attrs[] = {
	&dev_attr_power_limit_0_min_uw.attr,
	&dev_attr_power_limit_1_min_uw.attr,
	&dev_attr_power_limit_0_max_uw.attr,
	&dev_attr_power_limit_1_max_uw.attr,
	&dev_attr_power_limit_0_step_uw.attr,
	&dev_attr_power_limit_1_step_uw.attr,
	&dev_attr_power_limit_0_tmin_us.attr,
	&dev_attr_power_limit_1_tmin_us.attr,
	&dev_attr_power_limit_0_tmax_us.attr,
	&dev_attr_power_limit_1_tmax_us.attr,
	NULL
};

static const struct attribute_group power_limit_attribute_group = {
	.attrs = power_limit_attrs,
	.name = "power_limits"
};

static int tcc_get_offset(void)
{
	u64 val;
	int err;

	err = rdmsrl_safe(MSR_IA32_TEMPERATURE_TARGET, &val);
	if (err)
		return err;

<<<<<<< HEAD
	val = (val >> 24) & 0x3f;
	return sprintf(buf, "%d\n", (int)val);
=======
	return (val >> 24) & 0x3f;
}

static ssize_t tcc_offset_degree_celsius_show(struct device *dev,
					      struct device_attribute *attr,
					      char *buf)
{
	int tcc;

	tcc = tcc_get_offset();
	if (tcc < 0)
		return tcc;

	return sprintf(buf, "%d\n", tcc);
>>>>>>> df0cc57e
}

static int tcc_offset_update(unsigned int tcc)
{
	u64 val;
	int err;

	if (tcc > 63)
		return -EINVAL;

	err = rdmsrl_safe(MSR_IA32_TEMPERATURE_TARGET, &val);
	if (err)
		return err;

	if (val & BIT(31))
		return -EPERM;

	val &= ~GENMASK_ULL(29, 24);
	val |= (tcc & 0x3f) << 24;

	err = wrmsrl_safe(MSR_IA32_TEMPERATURE_TARGET, val);
	if (err)
		return err;

	return 0;
}

<<<<<<< HEAD
static int tcc_offset_save = -1;

=======
>>>>>>> df0cc57e
static ssize_t tcc_offset_degree_celsius_store(struct device *dev,
				struct device_attribute *attr, const char *buf,
				size_t count)
{
	unsigned int tcc;
	u64 val;
	int err;

	err = rdmsrl_safe(MSR_PLATFORM_INFO, &val);
	if (err)
		return err;

	if (!(val & BIT(30)))
		return -EACCES;

	if (kstrtouint(buf, 0, &tcc))
		return -EINVAL;

	err = tcc_offset_update(tcc);
	if (err)
		return err;

	return count;
}

static DEVICE_ATTR_RW(tcc_offset_degree_celsius);

static int stored_tjmax; /* since it is fixed, we can have local storage */

static int get_tjmax(void)
{
	u32 eax, edx;
	u32 val;
	int err;

	err = rdmsr_safe(MSR_IA32_TEMPERATURE_TARGET, &eax, &edx);
	if (err)
		return err;

	val = (eax >> 16) & 0xff;
	if (val)
		return val;

	return -EINVAL;
}

static int read_temp_msr(int *temp)
{
	int cpu;
	u32 eax, edx;
	int err;
	unsigned long curr_temp_off = 0;

	*temp = 0;

	for_each_online_cpu(cpu) {
		err = rdmsr_safe_on_cpu(cpu, MSR_IA32_THERM_STATUS, &eax,
					&edx);
		if (err)
			goto err_ret;
		else {
			if (eax & 0x80000000) {
				curr_temp_off = (eax >> 16) & 0x7f;
				if (!*temp || curr_temp_off < *temp)
					*temp = curr_temp_off;
			} else {
				err = -EINVAL;
				goto err_ret;
			}
		}
	}

	return 0;
err_ret:
	return err;
}

static int proc_thermal_get_zone_temp(struct thermal_zone_device *zone,
					 int *temp)
{
	int ret;

	ret = read_temp_msr(temp);
	if (!ret)
		*temp = (stored_tjmax - *temp) * 1000;

	return ret;
}

static struct thermal_zone_device_ops proc_thermal_local_ops = {
	.get_temp       = proc_thermal_get_zone_temp,
};

static int proc_thermal_read_ppcc(struct proc_thermal_device *proc_priv)
{
	int i;
	acpi_status status;
	struct acpi_buffer buf = { ACPI_ALLOCATE_BUFFER, NULL };
	union acpi_object *elements, *ppcc;
	union acpi_object *p;
	int ret = 0;

	status = acpi_evaluate_object(proc_priv->adev->handle, "PPCC",
				      NULL, &buf);
	if (ACPI_FAILURE(status))
		return -ENODEV;

	p = buf.pointer;
	if (!p || (p->type != ACPI_TYPE_PACKAGE)) {
		dev_err(proc_priv->dev, "Invalid PPCC data\n");
		ret = -EFAULT;
		goto free_buffer;
	}

	if (!p->package.count) {
		dev_err(proc_priv->dev, "Invalid PPCC package size\n");
		ret = -EFAULT;
		goto free_buffer;
	}

	for (i = 0; i < min((int)p->package.count - 1, 2); ++i) {
		elements = &(p->package.elements[i+1]);
		if (elements->type != ACPI_TYPE_PACKAGE ||
		    elements->package.count != 6) {
			ret = -EFAULT;
			goto free_buffer;
		}
		ppcc = elements->package.elements;
		proc_priv->power_limits[i].index = ppcc[0].integer.value;
		proc_priv->power_limits[i].min_uw = ppcc[1].integer.value;
		proc_priv->power_limits[i].max_uw = ppcc[2].integer.value;
		proc_priv->power_limits[i].tmin_us = ppcc[3].integer.value;
		proc_priv->power_limits[i].tmax_us = ppcc[4].integer.value;
		proc_priv->power_limits[i].step_uw = ppcc[5].integer.value;
	}

free_buffer:
	kfree(buf.pointer);

	return ret;
}

#define PROC_POWER_CAPABILITY_CHANGED	0x83
static void proc_thermal_notify(acpi_handle handle, u32 event, void *data)
{
	struct proc_thermal_device *proc_priv = data;

	if (!proc_priv)
		return;

	switch (event) {
	case PROC_POWER_CAPABILITY_CHANGED:
		proc_thermal_read_ppcc(proc_priv);
		int340x_thermal_zone_device_update(proc_priv->int340x_zone,
				THERMAL_DEVICE_POWER_CAPABILITY_CHANGED);
		break;
	default:
		dev_dbg(proc_priv->dev, "Unsupported event [0x%x]\n", event);
		break;
	}
}

int proc_thermal_add(struct device *dev, struct proc_thermal_device *proc_priv)
{
	struct acpi_device *adev;
	acpi_status status;
	unsigned long long tmp;
	struct thermal_zone_device_ops *ops = NULL;
	int ret;

	adev = ACPI_COMPANION(dev);
	if (!adev)
		return -ENODEV;

	proc_priv->dev = dev;
	proc_priv->adev = adev;

	ret = proc_thermal_read_ppcc(proc_priv);
	if (ret)
		return ret;

	status = acpi_evaluate_integer(adev->handle, "_TMP", NULL, &tmp);
	if (ACPI_FAILURE(status)) {
		/* there is no _TMP method, add local method */
		stored_tjmax = get_tjmax();
		if (stored_tjmax > 0)
			ops = &proc_thermal_local_ops;
	}

	proc_priv->int340x_zone = int340x_thermal_zone_add(adev, ops);
	if (IS_ERR(proc_priv->int340x_zone)) {
		return PTR_ERR(proc_priv->int340x_zone);
	} else
		ret = 0;

	ret = acpi_install_notify_handler(adev->handle, ACPI_DEVICE_NOTIFY,
					  proc_thermal_notify,
					  (void *)proc_priv);
	if (ret)
		goto remove_zone;

	ret = sysfs_create_file(&dev->kobj, &dev_attr_tcc_offset_degree_celsius.attr);
	if (ret)
		goto remove_notify;

	ret = sysfs_create_group(&dev->kobj, &power_limit_attribute_group);
	if (ret) {
		sysfs_remove_file(&dev->kobj, &dev_attr_tcc_offset_degree_celsius.attr);
		goto remove_notify;
	}

	return 0;

remove_notify:
	acpi_remove_notify_handler(adev->handle,
				    ACPI_DEVICE_NOTIFY, proc_thermal_notify);
remove_zone:
	int340x_thermal_zone_remove(proc_priv->int340x_zone);

	return ret;
}
EXPORT_SYMBOL_GPL(proc_thermal_add);

void proc_thermal_remove(struct proc_thermal_device *proc_priv)
{
	acpi_remove_notify_handler(proc_priv->adev->handle,
				   ACPI_DEVICE_NOTIFY, proc_thermal_notify);
	int340x_thermal_zone_remove(proc_priv->int340x_zone);
	sysfs_remove_file(&proc_priv->dev->kobj, &dev_attr_tcc_offset_degree_celsius.attr);
	sysfs_remove_group(&proc_priv->dev->kobj,
			   &power_limit_attribute_group);
}
EXPORT_SYMBOL_GPL(proc_thermal_remove);

<<<<<<< HEAD
int proc_thermal_resume(struct device *dev)
{
	struct proc_thermal_device *proc_dev;

	proc_dev = dev_get_drvdata(dev);
	proc_thermal_read_ppcc(proc_dev);

	if (tcc_offset_save >= 0)
		tcc_offset_update(tcc_offset_save);

	return 0;
}
=======
static int tcc_offset_save = -1;

int proc_thermal_suspend(struct device *dev)
{
	tcc_offset_save = tcc_get_offset();
	if (tcc_offset_save < 0)
		dev_warn(dev, "failed to save offset (%d)\n", tcc_offset_save);

	return 0;
}
EXPORT_SYMBOL_GPL(proc_thermal_suspend);

int proc_thermal_resume(struct device *dev)
{
	struct proc_thermal_device *proc_dev;

	proc_dev = dev_get_drvdata(dev);
	proc_thermal_read_ppcc(proc_dev);

	/* Do not update if saving failed */
	if (tcc_offset_save >= 0)
		tcc_offset_update(tcc_offset_save);

	return 0;
}
>>>>>>> df0cc57e
EXPORT_SYMBOL_GPL(proc_thermal_resume);

#define MCHBAR 0

static int proc_thermal_set_mmio_base(struct pci_dev *pdev, struct proc_thermal_device *proc_priv)
{
	int ret;

	ret = pcim_iomap_regions(pdev, 1 << MCHBAR, DRV_NAME);
	if (ret) {
		dev_err(&pdev->dev, "cannot reserve PCI memory region\n");
		return -ENOMEM;
	}

	proc_priv->mmio_base = pcim_iomap_table(pdev)[MCHBAR];

	return 0;
}

int proc_thermal_mmio_add(struct pci_dev *pdev,
			  struct proc_thermal_device *proc_priv,
			  kernel_ulong_t feature_mask)
{
	int ret;

	proc_priv->mmio_feature_mask = feature_mask;

	if (feature_mask) {
		ret = proc_thermal_set_mmio_base(pdev, proc_priv);
		if (ret)
			return ret;
	}

	if (feature_mask & PROC_THERMAL_FEATURE_RAPL) {
		ret = proc_thermal_rapl_add(pdev, proc_priv);
		if (ret) {
			dev_err(&pdev->dev, "failed to add RAPL MMIO interface\n");
			return ret;
		}
	}

	if (feature_mask & PROC_THERMAL_FEATURE_FIVR ||
	    feature_mask & PROC_THERMAL_FEATURE_DVFS) {
		ret = proc_thermal_rfim_add(pdev, proc_priv);
		if (ret) {
			dev_err(&pdev->dev, "failed to add RFIM interface\n");
			goto err_rem_rapl;
		}
	}

	if (feature_mask & PROC_THERMAL_FEATURE_MBOX) {
		ret = proc_thermal_mbox_add(pdev, proc_priv);
		if (ret) {
			dev_err(&pdev->dev, "failed to add MBOX interface\n");
			goto err_rem_rfim;
		}
	}

	return 0;

err_rem_rfim:
	proc_thermal_rfim_remove(pdev);
err_rem_rapl:
	proc_thermal_rapl_remove();

	return ret;
}
EXPORT_SYMBOL_GPL(proc_thermal_mmio_add);

void proc_thermal_mmio_remove(struct pci_dev *pdev, struct proc_thermal_device *proc_priv)
{
	if (proc_priv->mmio_feature_mask & PROC_THERMAL_FEATURE_RAPL)
		proc_thermal_rapl_remove();

	if (proc_priv->mmio_feature_mask & PROC_THERMAL_FEATURE_FIVR ||
	    proc_priv->mmio_feature_mask & PROC_THERMAL_FEATURE_DVFS)
		proc_thermal_rfim_remove(pdev);

	if (proc_priv->mmio_feature_mask & PROC_THERMAL_FEATURE_MBOX)
		proc_thermal_mbox_remove(pdev);
}
EXPORT_SYMBOL_GPL(proc_thermal_mmio_remove);

MODULE_AUTHOR("Srinivas Pandruvada <srinivas.pandruvada@linux.intel.com>");
MODULE_DESCRIPTION("Processor Thermal Reporting Device Driver");
MODULE_LICENSE("GPL v2");<|MERGE_RESOLUTION|>--- conflicted
+++ resolved
@@ -77,10 +77,6 @@
 	if (err)
 		return err;
 
-<<<<<<< HEAD
-	val = (val >> 24) & 0x3f;
-	return sprintf(buf, "%d\n", (int)val);
-=======
 	return (val >> 24) & 0x3f;
 }
 
@@ -95,7 +91,6 @@
 		return tcc;
 
 	return sprintf(buf, "%d\n", tcc);
->>>>>>> df0cc57e
 }
 
 static int tcc_offset_update(unsigned int tcc)
@@ -123,11 +118,6 @@
 	return 0;
 }
 
-<<<<<<< HEAD
-static int tcc_offset_save = -1;
-
-=======
->>>>>>> df0cc57e
 static ssize_t tcc_offset_degree_celsius_store(struct device *dev,
 				struct device_attribute *attr, const char *buf,
 				size_t count)
@@ -362,20 +352,6 @@
 }
 EXPORT_SYMBOL_GPL(proc_thermal_remove);
 
-<<<<<<< HEAD
-int proc_thermal_resume(struct device *dev)
-{
-	struct proc_thermal_device *proc_dev;
-
-	proc_dev = dev_get_drvdata(dev);
-	proc_thermal_read_ppcc(proc_dev);
-
-	if (tcc_offset_save >= 0)
-		tcc_offset_update(tcc_offset_save);
-
-	return 0;
-}
-=======
 static int tcc_offset_save = -1;
 
 int proc_thermal_suspend(struct device *dev)
@@ -401,7 +377,6 @@
 
 	return 0;
 }
->>>>>>> df0cc57e
 EXPORT_SYMBOL_GPL(proc_thermal_resume);
 
 #define MCHBAR 0
