--- conflicted
+++ resolved
@@ -388,15 +388,7 @@
 			SPI_MEM_OP(SPI_MEM_OP_CMD(SPINOR_OP_RDSR, 0),
 				   SPI_MEM_OP_NO_ADDR,
 				   SPI_MEM_OP_NO_DUMMY,
-<<<<<<< HEAD
-				   SPI_MEM_OP_DATA_IN(len, sr, 1));
-
-		ret = spi_mem_exec_op(nor->spimem, &op);
-	} else {
-		ret = nor->controller_ops->read_reg(nor, SPINOR_OP_RDSR,
-						    sr, len);
-=======
-				   SPI_MEM_OP_DATA_IN(1, sr, 0));
+				   SPI_MEM_OP_DATA_IN(len, sr, 0));
 
 		if (nor->reg_proto == SNOR_PROTO_8_8_8_DTR) {
 			op.addr.nbytes = nor->params->rdsr_addr_nbytes;
@@ -413,8 +405,7 @@
 		ret = spi_mem_exec_op(nor->spimem, &op);
 	} else {
 		ret = spi_nor_controller_ops_read_reg(nor, SPINOR_OP_RDSR, sr,
-						      1);
->>>>>>> 8bb7eca9
+						      len);
 	}
 
 	if (ret)
@@ -446,15 +437,7 @@
 			SPI_MEM_OP(SPI_MEM_OP_CMD(SPINOR_OP_RDFSR, 0),
 				   SPI_MEM_OP_NO_ADDR,
 				   SPI_MEM_OP_NO_DUMMY,
-<<<<<<< HEAD
-				   SPI_MEM_OP_DATA_IN(len, fsr, 1));
-
-		ret = spi_mem_exec_op(nor->spimem, &op);
-	} else {
-		ret = nor->controller_ops->read_reg(nor, SPINOR_OP_RDFSR,
-						    fsr, len);
-=======
-				   SPI_MEM_OP_DATA_IN(1, fsr, 0));
+				   SPI_MEM_OP_DATA_IN(len, fsr, 0));
 
 		if (nor->reg_proto == SNOR_PROTO_8_8_8_DTR) {
 			op.addr.nbytes = nor->params->rdsr_addr_nbytes;
@@ -471,8 +454,7 @@
 		ret = spi_mem_exec_op(nor->spimem, &op);
 	} else {
 		ret = spi_nor_controller_ops_read_reg(nor, SPINOR_OP_RDFSR, fsr,
-						      1);
->>>>>>> 8bb7eca9
+						      len);
 	}
 
 	if (ret)
@@ -634,11 +616,7 @@
 
 	if (nor->spimem) {
 		struct spi_mem_op op =
-<<<<<<< HEAD
-			SPI_MEM_OP(SPI_MEM_OP_CMD(code, 1),
-=======
-			SPI_MEM_OP(SPI_MEM_OP_CMD(SPINOR_OP_WREAR, 0),
->>>>>>> 8bb7eca9
+			SPI_MEM_OP(SPI_MEM_OP_CMD(code, 0),
 				   SPI_MEM_OP_NO_ADDR,
 				   SPI_MEM_OP_NO_DUMMY,
 				   SPI_MEM_OP_DATA_OUT(1, nor->bouncebuf, 0));
@@ -647,14 +625,9 @@
 
 		ret = spi_mem_exec_op(nor->spimem, &op);
 	} else {
-<<<<<<< HEAD
-		ret = nor->controller_ops->write_reg(nor, code, nor->bouncebuf, 1);
+		ret = spi_nor_controller_ops_write_reg(nor, code, nor->bouncebuf, 1);
 		if (ret < 0)
 			return ret;
-=======
-		ret = spi_nor_controller_ops_write_reg(nor, SPINOR_OP_WREAR,
-						       nor->bouncebuf, 1);
->>>>>>> 8bb7eca9
 	}
 
 	nor->curbank = ear;
@@ -1292,14 +1265,11 @@
 				   SPI_MEM_OP_NO_ADDR,
 				   SPI_MEM_OP_NO_DUMMY,
 				   SPI_MEM_OP_NO_DATA);
-<<<<<<< HEAD
 		if (nor->isstacked)
 			nor->spimem->spi->master->flags &= ~SPI_MASTER_U_PAGE;
-=======
 
 		spi_nor_spimem_setup_op(nor, &op, nor->write_proto);
 
->>>>>>> 8bb7eca9
 		ret = spi_mem_exec_op(nor->spimem, &op);
 		if (ret)
 			return ret;
@@ -1887,563 +1857,6 @@
 	return ret;
 }
 
-<<<<<<< HEAD
-static u8 spi_nor_get_sr_bp_mask(struct spi_nor *nor)
-{
-	u8 mask = SR_BP2 | SR_BP1 | SR_BP0;
-
-	if (nor->flags & SNOR_F_HAS_SR_BP3_BIT6)
-		return mask | SR_BP3_BIT6;
-	else if (nor->flags & SNOR_F_HAS_SR_BP3_BIT5)
-		return mask | SR_BP3_BIT5;
-
-	if (nor->flags & SNOR_F_HAS_4BIT_BP)
-		return mask | SR_BP3;
-
-	return mask;
-}
-
-static u8 spi_nor_get_sr_tb_mask(struct spi_nor *nor)
-{
-	if (nor->flags & SNOR_F_HAS_SR_TB_BIT6)
-		return SR_TB_BIT6;
-	else
-		return SR_TB_BIT5;
-}
-
-static u64 spi_nor_get_min_prot_length_sr(struct spi_nor *nor)
-{
-	unsigned int bp_slots, bp_slots_needed;
-	u8 mask = spi_nor_get_sr_bp_mask(nor);
-
-	/* Reserved one for "protect none" and one for "protect all". */
-	bp_slots = (1 << hweight8(mask)) - 2;
-	bp_slots_needed = ilog2(nor->info->n_sectors);
-
-	if (bp_slots_needed > bp_slots)
-		return nor->info->sector_size <<
-			(bp_slots_needed - bp_slots);
-	else
-		return nor->info->sector_size;
-}
-
-static void spi_nor_get_locked_range_sr(struct spi_nor *nor, u8 sr, loff_t *ofs,
-					uint64_t *len)
-{
-	struct mtd_info *mtd = &nor->mtd;
-	u64 min_prot_len;
-	u8 mask = spi_nor_get_sr_bp_mask(nor);
-	u8 tb_mask = spi_nor_get_sr_tb_mask(nor);
-	u8 bp, val = sr & mask;
-
-	if (nor->flags & SNOR_F_HAS_SR_BP3_BIT6 && val & SR_BP3_BIT6)
-		val = (val & ~SR_BP3_BIT6) | SR_BP3;
-
-	bp = val >> SR_BP_SHIFT;
-
-	if (!bp) {
-		/* No protection */
-		*ofs = 0;
-		*len = 0;
-		return;
-	}
-
-	min_prot_len = spi_nor_get_min_prot_length_sr(nor);
-	*len = min_prot_len << (bp - 1);
-
-	if (*len > mtd->size)
-		*len = mtd->size;
-
-	if (nor->flags & SNOR_F_HAS_SR_TB && sr & tb_mask)
-		*ofs = 0;
-	else
-		*ofs = mtd->size - *len;
-}
-
-/*
- * Return 1 if the entire region is locked (if @locked is true) or unlocked (if
- * @locked is false); 0 otherwise
- */
-static int spi_nor_check_lock_status_sr(struct spi_nor *nor, loff_t ofs,
-					uint64_t len, u8 sr, bool locked)
-{
-	loff_t lock_offs;
-	uint64_t lock_len;
-
-	if (!len)
-		return 1;
-
-	spi_nor_get_locked_range_sr(nor, sr, &lock_offs, &lock_len);
-
-	if (locked)
-		/* Requested range is a sub-range of locked range */
-		return (ofs + len <= lock_offs + lock_len) && (ofs >= lock_offs);
-	else
-		/* Requested range does not overlap with locked range */
-		return (ofs >= lock_offs + lock_len) || (ofs + len <= lock_offs);
-}
-
-static int spi_nor_is_locked_sr(struct spi_nor *nor, loff_t ofs, uint64_t len,
-				u8 sr)
-{
-	return spi_nor_check_lock_status_sr(nor, ofs, len, sr, true);
-}
-
-static int spi_nor_is_unlocked_sr(struct spi_nor *nor, loff_t ofs, uint64_t len,
-				  u8 sr)
-{
-	return spi_nor_check_lock_status_sr(nor, ofs, len, sr, false);
-}
-
-/*
- * Lock a region of the flash. Compatible with ST Micro and similar flash.
- * Supports the block protection bits BP{0,1,2}/BP{0,1,2,3} in the status
- * register
- * (SR). Does not support these features found in newer SR bitfields:
- *   - SEC: sector/block protect - only handle SEC=0 (block protect)
- *   - CMP: complement protect - only support CMP=0 (range is not complemented)
- *
- * Support for the following is provided conditionally for some flash:
- *   - TB: top/bottom protect
- *
- * Sample table portion for 8MB flash (Winbond w25q64fw):
- *
- *   SEC  |  TB   |  BP2  |  BP1  |  BP0  |  Prot Length  | Protected Portion
- *  --------------------------------------------------------------------------
- *    X   |   X   |   0   |   0   |   0   |  NONE         | NONE
- *    0   |   0   |   0   |   0   |   1   |  128 KB       | Upper 1/64
- *    0   |   0   |   0   |   1   |   0   |  256 KB       | Upper 1/32
- *    0   |   0   |   0   |   1   |   1   |  512 KB       | Upper 1/16
- *    0   |   0   |   1   |   0   |   0   |  1 MB         | Upper 1/8
- *    0   |   0   |   1   |   0   |   1   |  2 MB         | Upper 1/4
- *    0   |   0   |   1   |   1   |   0   |  4 MB         | Upper 1/2
- *    X   |   X   |   1   |   1   |   1   |  8 MB         | ALL
- *  ------|-------|-------|-------|-------|---------------|-------------------
- *    0   |   1   |   0   |   0   |   1   |  128 KB       | Lower 1/64
- *    0   |   1   |   0   |   1   |   0   |  256 KB       | Lower 1/32
- *    0   |   1   |   0   |   1   |   1   |  512 KB       | Lower 1/16
- *    0   |   1   |   1   |   0   |   0   |  1 MB         | Lower 1/8
- *    0   |   1   |   1   |   0   |   1   |  2 MB         | Lower 1/4
- *    0   |   1   |   1   |   1   |   0   |  4 MB         | Lower 1/2
- *
- * Returns negative on errors, 0 on success.
- */
-static int spi_nor_sr_lock(struct spi_nor *nor, loff_t ofs, uint64_t len)
-{
-	struct mtd_info *mtd = &nor->mtd;
-	u64 min_prot_len;
-	int ret, status_old, status_new;
-	u8 mask = spi_nor_get_sr_bp_mask(nor);
-	u8 tb_mask = spi_nor_get_sr_tb_mask(nor);
-	u8 pow, val;
-	loff_t lock_len;
-	bool can_be_top = true, can_be_bottom = nor->flags & SNOR_F_HAS_SR_TB;
-	bool use_top;
-
-	ret = spi_nor_read_sr(nor, nor->bouncebuf);
-	if (ret)
-		return ret;
-
-	status_old = nor->bouncebuf[0];
-
-	/* If nothing in our range is unlocked, we don't need to do anything */
-	if (spi_nor_is_locked_sr(nor, ofs, len, status_old))
-		return 0;
-
-	/* If anything below us is unlocked, we can't use 'bottom' protection */
-	if (!spi_nor_is_locked_sr(nor, 0, ofs, status_old))
-		can_be_bottom = false;
-
-	/* If anything above us is unlocked, we can't use 'top' protection */
-	if (!spi_nor_is_locked_sr(nor, ofs + len, mtd->size - (ofs + len),
-				  status_old))
-		can_be_top = false;
-
-	if (!can_be_bottom && !can_be_top)
-		return -EINVAL;
-
-	/* Prefer top, if both are valid */
-	use_top = can_be_top;
-
-	/* lock_len: length of region that should end up locked */
-	if (use_top)
-		lock_len = mtd->size - ofs;
-	else
-		lock_len = ofs + len;
-
-	if (lock_len == mtd->size) {
-		val = mask;
-	} else {
-		min_prot_len = spi_nor_get_min_prot_length_sr(nor);
-		pow = ilog2(lock_len) - ilog2(min_prot_len) + 1;
-		val = pow << SR_BP_SHIFT;
-
-		if (nor->flags & SNOR_F_HAS_SR_BP3_BIT6 && val & SR_BP3)
-			val = (val & ~SR_BP3) | SR_BP3_BIT6;
-		else if (nor->flags & SNOR_F_HAS_SR_BP3_BIT5 &&
-			 val & SR_BP3_BIT5)
-			val |= SR_BP3_BIT5;
-
-		if (val & ~mask)
-			return -EINVAL;
-
-		/* Don't "lock" with no region! */
-		if (!(val & mask))
-			return -EINVAL;
-	}
-
-	status_new = (status_old & ~mask & ~tb_mask) | val;
-
-	/* Disallow further writes if WP pin is asserted */
-	status_new |= SR_SRWD;
-
-	if (!use_top)
-		status_new |= tb_mask;
-
-	/* Don't bother if they're the same */
-	if (status_new == status_old)
-		return 0;
-
-	/* Only modify protection if it will not unlock other areas */
-	if ((status_new & mask) < (status_old & mask))
-		return -EINVAL;
-
-	return spi_nor_write_sr_and_check(nor, status_new);
-}
-
-/*
- * Unlock a region of the flash. See spi_nor_sr_lock() for more info
- *
- * Returns negative on errors, 0 on success.
- */
-static int spi_nor_sr_unlock(struct spi_nor *nor, loff_t ofs, uint64_t len)
-{
-	struct mtd_info *mtd = &nor->mtd;
-	u64 min_prot_len;
-	int ret, status_old, status_new;
-	u8 mask = spi_nor_get_sr_bp_mask(nor);
-	u8 tb_mask = spi_nor_get_sr_tb_mask(nor);
-	u8 pow, val;
-	loff_t lock_len;
-	bool can_be_top = true, can_be_bottom = nor->flags & SNOR_F_HAS_SR_TB;
-	bool use_top;
-
-	ret = spi_nor_read_sr(nor, nor->bouncebuf);
-	if (ret)
-		return ret;
-
-	status_old = nor->bouncebuf[0];
-
-	/* If nothing in our range is locked, we don't need to do anything */
-	if (spi_nor_is_unlocked_sr(nor, ofs, len, status_old))
-		return 0;
-
-	/* If anything below us is locked, we can't use 'top' protection */
-	if (!spi_nor_is_unlocked_sr(nor, 0, ofs, status_old))
-		can_be_top = false;
-
-	/* If anything above us is locked, we can't use 'bottom' protection */
-	if (!spi_nor_is_unlocked_sr(nor, ofs + len, mtd->size - (ofs + len),
-				    status_old))
-		can_be_bottom = false;
-
-	if (!can_be_bottom && !can_be_top)
-		return -EINVAL;
-
-	/* Prefer top, if both are valid */
-	use_top = can_be_top;
-
-	/* lock_len: length of region that should remain locked */
-	if (use_top)
-		lock_len = mtd->size - (ofs + len);
-	else
-		lock_len = ofs;
-
-	if (lock_len == 0) {
-		val = 0; /* fully unlocked */
-	} else {
-		min_prot_len = spi_nor_get_min_prot_length_sr(nor);
-		pow = ilog2(mtd->size) - ilog2(min_prot_len) + 1;
-		val = pow << SR_BP_SHIFT;
-
-		if (nor->flags & SNOR_F_HAS_SR_BP3_BIT6 && val & SR_BP3)
-			val = (val & ~SR_BP3) | SR_BP3_BIT6;
-		else if (nor->flags & SNOR_F_HAS_SR_BP3_BIT5 &&
-			 val & SR_BP3_BIT5)
-			val |= SR_BP3_BIT5;
-
-		/* Some power-of-two sizes are not supported */
-		if (val & ~mask)
-			return -EINVAL;
-	}
-
-	status_new = (status_old & ~mask & ~tb_mask) | val;
-
-	/* Don't protect status register if we're fully unlocked */
-	if (lock_len == 0)
-		status_new &= ~SR_SRWD;
-
-	if (!use_top)
-		status_new |= tb_mask;
-
-	/* Don't bother if they're the same */
-	if (status_new == status_old)
-		return 0;
-
-	/* Only modify protection if it will not lock other areas */
-	if ((status_new & mask) > (status_old & mask))
-		return -EINVAL;
-
-	return spi_nor_write_sr_and_check(nor, status_new);
-}
-
-/*
- * Check if a region of the flash is (completely) locked. See spi_nor_sr_lock()
- * for more info.
- *
- * Returns 1 if entire region is locked, 0 if any portion is unlocked, and
- * negative on errors.
- */
-static int spi_nor_sr_is_locked(struct spi_nor *nor, loff_t ofs, uint64_t len)
-{
-	int ret;
-
-	ret = spi_nor_read_sr(nor, nor->bouncebuf);
-	if (ret)
-		return ret;
-
-	return spi_nor_is_locked_sr(nor, ofs, len, nor->bouncebuf[0]);
-}
-
-static const struct spi_nor_locking_ops spi_nor_sr_locking_ops = {
-	.lock = spi_nor_sr_lock,
-	.unlock = spi_nor_sr_unlock,
-	.is_locked = spi_nor_sr_is_locked,
-};
-
-static int write_sr_modify_protection(struct spi_nor *nor, u8 status,
-				      u8 lock_bits)
-{
-	u8 status_new, bp_mask;
-
-	status_new = status & ~SR_BP_BIT_MASK;
-	bp_mask = (lock_bits << SR_BP_BIT_OFFSET) & SR_BP_BIT_MASK;
-
-	/* Micron */
-	if (nor->jedec_id == CFI_MFR_ST) {
-		/* To support chips with more than 896 sectors (56MB) */
-		status_new &= ~SR_BP3;
-
-		/* Protected area starts from top */
-		status_new &= ~SR_BP_TB;
-
-		if (lock_bits > 7)
-			bp_mask |= SR_BP3;
-	} else if (nor->jedec_id == CFI_MFR_WINBND) { /* Winbond */
-		status_new &= ~SR_BP3_BIT5;
-
-		/* Protected area starts from top */
-		status_new &= ~SR_BP_TB;
-
-		if (lock_bits > 7)
-			bp_mask |= SR_BP3_BIT5;
-	}
-
-	if (nor->is_lock)
-		status_new |= bp_mask;
-
-	/* For spansion flashes */
-	if (nor->jedec_id == CFI_MFR_AMD) {
-		spi_nor_read_cr(nor, &nor->bouncebuf[1]);
-		nor->bouncebuf[0] |= status_new;
-		if (spi_nor_write_sr(nor, nor->bouncebuf, 2) < 0)
-			return 1;
-	} else {
-		nor->bouncebuf[0] = status_new;
-		if (spi_nor_write_sr(nor, &nor->bouncebuf[0], 1) < 0)
-			return 1;
-	}
-	return 0;
-}
-
-static u8 bp_bits_from_sr(struct spi_nor *nor, u8 status)
-{
-	u8 ret;
-
-	ret = (((status) & SR_BP_BIT_MASK) >> SR_BP_BIT_OFFSET);
-	if (nor->jedec_id == 0x20)
-		ret |= ((status & SR_BP3) >> (SR_BP_BIT_OFFSET + 1));
-	else if ((nor->jedec_id == CFI_MFR_WINBND) &&
-		 (nor->flags & SNOR_F_HAS_4BIT_BP))
-		ret |= ((status & SR_BP3_BIT5) >> SR_BP_BIT_OFFSET);
-
-	return ret;
-}
-
-static inline u16 min_lockable_sectors(struct spi_nor *nor,
-				       u16 n_sectors)
-{
-	u16 lock_granularity;
-
-	/*
-	 * Revisit - SST (not used by us) has the same JEDEC ID as micron but
-	 * protected area table is similar to that of spansion.
-	 */
-	lock_granularity = max(1, n_sectors / M25P_MAX_LOCKABLE_SECTORS);
-	if (nor->jedec_id == CFI_MFR_ST)	/* Micron */
-		lock_granularity = 1;
-
-	return lock_granularity;
-}
-
-static inline uint32_t get_protected_area_start(struct spi_nor *nor,
-						u8 lock_bits)
-{
-	u16 n_sectors;
-	u32 sector_size;
-	u64 mtd_size;
-	struct mtd_info *mtd = &nor->mtd;
-
-	n_sectors = nor->n_sectors;
-	sector_size = nor->sector_size;
-	mtd_size = mtd->size;
-
-	if (nor->isparallel) {
-		sector_size = (nor->sector_size >> 1);
-		mtd_size = (mtd->size >> 1);
-	}
-	if (nor->isstacked) {
-		n_sectors = (nor->n_sectors >> 1);
-		mtd_size = (mtd->size >> 1);
-	}
-
-	return mtd_size - (1 << (lock_bits - 1)) *
-		min_lockable_sectors(nor, n_sectors) * sector_size;
-}
-
-static u8 min_protected_area_including_offset(struct spi_nor *nor,
-					      uint32_t offset)
-{
-	u8 lock_bits, lockbits_limit;
-
-	/*
-	 * Revisit - SST (not used by us) has the same JEDEC ID as micron but
-	 * protected area table is similar to that of spansion.
-	 * Mircon has 4 block protect bits.
-	 */
-	lockbits_limit = 7;
-	if (nor->jedec_id == CFI_MFR_ST)	/* Micron */
-		lockbits_limit = 15;
-
-	for (lock_bits = 1; lock_bits < lockbits_limit; lock_bits++) {
-		if (offset >= get_protected_area_start(nor, lock_bits))
-			break;
-	}
-	return lock_bits;
-}
-
-static int spi_nor_lock(struct mtd_info *mtd, loff_t ofs, uint64_t len)
-{
-	struct spi_nor *nor = mtd_to_spi_nor(mtd);
-	int ret;
-	u8 lock_bits;
-
-	ret = spi_nor_lock_and_prep(nor);
-	if (ret)
-		return ret;
-
-	if (nor->isparallel == 1)
-		ofs = ofs >> nor->shift;
-
-	if (nor->isstacked == 1) {
-		if (ofs >= (mtd->size / 2)) {
-			ofs = ofs - (mtd->size / 2);
-			nor->spimem->spi->master->flags |= SPI_MASTER_U_PAGE;
-		} else {
-			nor->spimem->spi->master->flags &= ~SPI_MASTER_U_PAGE;
-		}
-	}
-	ret = nor->params->locking_ops->lock(nor, ofs, len);
-	/* Wait until finished previous command */
-	ret = spi_nor_wait_till_ready(nor);
-	if (ret)
-		goto err;
-
-	ret = spi_nor_read_sr(nor, nor->bouncebuf);
-
-	lock_bits = min_protected_area_including_offset(nor, ofs);
-
-	/* Only modify protection if it will not unlock other areas */
-	if (lock_bits > bp_bits_from_sr(nor, nor->bouncebuf[0])) {
-		nor->is_lock = 1;
-		ret = write_sr_modify_protection(nor, nor->bouncebuf[0], lock_bits);
-	} else {
-		dev_err(nor->dev, "trying to unlock already locked area\n");
-	}
-err:
-	spi_nor_unlock_and_unprep(nor);
-	return ret;
-}
-
-static int spi_nor_unlock(struct mtd_info *mtd, loff_t ofs, uint64_t len)
-{
-	struct spi_nor *nor = mtd_to_spi_nor(mtd);
-	int ret;
-	u8 lock_bits;
-
-	ret = spi_nor_lock_and_prep(nor);
-	if (ret)
-		return ret;
-
-	if (nor->isparallel == 1)
-		ofs = ofs >> nor->shift;
-
-	if (nor->isstacked == 1) {
-		if (ofs >= (mtd->size / 2)) {
-			ofs = ofs - (mtd->size / 2);
-			nor->spimem->spi->master->flags |= SPI_MASTER_U_PAGE;
-		} else {
-			nor->spimem->spi->master->flags &= ~SPI_MASTER_U_PAGE;
-		}
-	}
-	ret = nor->params->locking_ops->unlock(nor, ofs, len);
-	/* Wait until finished previous command */
-	ret = spi_nor_wait_till_ready(nor);
-	if (ret)
-		goto err;
-
-	ret = spi_nor_read_sr(nor, nor->bouncebuf);
-
-	lock_bits = min_protected_area_including_offset(nor, ofs + len) - 1;
-	/* Only modify protection if it will not lock other areas */
-	if (lock_bits < bp_bits_from_sr(nor, nor->bouncebuf[0])) {
-		nor->is_lock = 0;
-		ret = write_sr_modify_protection(nor, nor->bouncebuf[0], lock_bits);
-	} else {
-		dev_err(nor->dev, "trying to lock already unlocked area\n");
-	}
-err:
-	spi_nor_unlock_and_unprep(nor);
-	return ret;
-}
-
-static int spi_nor_is_locked(struct mtd_info *mtd, loff_t ofs, uint64_t len)
-{
-	struct spi_nor *nor = mtd_to_spi_nor(mtd);
-	int ret;
-
-	ret = spi_nor_lock_and_prep(nor);
-	if (ret)
-		return ret;
-
-	ret = nor->params->locking_ops->is_locked(nor, ofs, len);
-
-	spi_nor_unlock_and_unprep(nor);
-	return ret;
-}
-
-=======
->>>>>>> 8bb7eca9
 /**
  * spi_nor_sr1_bit6_quad_enable() - Set the Quad Enable BIT(6) in the Status
  * Register 1.
@@ -3071,10 +2484,6 @@
 	struct spi_nor_flash_parameter *params = nor->params;
 	unsigned int cap;
 
-<<<<<<< HEAD
-	/* DTR modes are not supported yet, mask them all. */
-	*hwcaps &= ~SNOR_HWCAPS_DTR;
-=======
 	/* X-X-X modes are not supported yet, mask them all. */
 	*hwcaps &= ~SNOR_HWCAPS_X_X_X;
 
@@ -3084,7 +2493,6 @@
 	 */
 	if (nor->flags & SNOR_F_BROKEN_RESET)
 		*hwcaps &= ~(SNOR_HWCAPS_X_X_X | SNOR_HWCAPS_X_X_X_DTR);
->>>>>>> 8bb7eca9
 
 	for (cap = 0; cap < sizeof(*hwcaps) * BITS_PER_BYTE; cap++) {
 		int rdidx, ppidx;
@@ -3388,92 +2796,6 @@
 	return nor->params->setup(nor, hwcaps);
 }
 
-static int spi_nor_switch_macronix_octal_ddr(struct spi_nor *nor)
-{
-	int ret;
-
-	if (nor->isstacked && nor->spimem)
-		nor->spimem->spi->master->flags |= SPI_MASTER_U_PAGE;
-
-	ret = spi_nor_write_enable(nor);
-	if (ret)
-		return ret;
-
-	if (nor->spimem) {
-		struct spi_mem_op op =
-			SPI_MEM_OP(SPI_MEM_OP_CMD(SPINOR_OP_WR_CFG_REG2, 1),
-				   SPI_MEM_OP_ADDR(4, 0, 1),
-				   SPI_MEM_OP_NO_DUMMY,
-				   SPI_MEM_OP_DATA_OUT(1, nor->bouncebuf, 1));
-		nor->bouncebuf[0] = SPINOR_MACRONIX_CFG2_OCTAL_DDR;
-		if (!nor->isstacked)
-			op.cmd.tune_clk = 1;
-
-		ret = spi_mem_exec_op(nor->spimem, &op);
-		if (nor->isstacked) {
-			nor->spimem->spi->master->flags &= ~SPI_MASTER_U_PAGE;
-
-			ret = spi_nor_write_enable(nor);
-			if (ret)
-				return ret;
-
-			op.cmd.tune_clk = 1;
-			ret = spi_mem_exec_op(nor->spimem, &op);
-		}
-	}
-
-	if (ret < 0) {
-		dev_err(nor->dev,
-			"error while writing configuration register\n");
-		return -EINVAL;
-	}
-
-	return 0;
-}
-
-static int spi_nor_switch_micron_octal_ddr(struct spi_nor *nor)
-{
-	int ret;
-
-	if (nor->isstacked && nor->spimem)
-		nor->spimem->spi->master->flags |= SPI_MASTER_U_PAGE;
-
-	ret = spi_nor_write_enable(nor);
-	if (ret)
-		return ret;
-
-	if (nor->spimem) {
-		struct spi_mem_op op =
-			SPI_MEM_OP(SPI_MEM_OP_CMD(SPINOR_OP_WRCR, 1),
-				   SPI_MEM_OP_ADDR(4, 0, 1),
-				   SPI_MEM_OP_NO_DUMMY,
-				   SPI_MEM_OP_DATA_OUT(1, nor->bouncebuf, 1));
-		nor->bouncebuf[0] = SPINOR_VCR_OCTAL_DDR;
-		if (!nor->isstacked)
-			op.cmd.tune_clk = 1;
-
-		ret = spi_mem_exec_op(nor->spimem, &op);
-		if (nor->isstacked) {
-			nor->spimem->spi->master->flags &= ~SPI_MASTER_U_PAGE;
-
-			ret = spi_nor_write_enable(nor);
-			if (ret)
-				return ret;
-
-			op.cmd.tune_clk = 1;
-			ret = spi_mem_exec_op(nor->spimem, &op);
-		}
-	}
-
-	if (ret < 0) {
-		dev_err(nor->dev,
-			"error while writing configuration register\n");
-		return -EINVAL;
-	}
-
-	return 0;
-}
-
 /**
  * spi_nor_manufacturer_init_params() - Initialize the flash's parameters and
  * settings based on MFR register and ->default_init() hook.
@@ -3576,10 +2898,6 @@
 		spi_nor_set_read_settings(&params->reads[SNOR_CMD_READ_1_1_8],
 					  0, 8, SPINOR_OP_READ_1_1_8,
 					  SNOR_PROTO_1_1_8);
-		params->hwcaps.mask |= SNOR_HWCAPS_READ_8_8_8;
-		spi_nor_set_read_settings(&params->reads[SNOR_CMD_READ_8_8_8],
-					  0, 16, SPINOR_OP_READ_1_1_8,
-					  SNOR_PROTO_8_8_8);
 	}
 
 	if (info->flags & SPI_NOR_OCTAL_DTR_READ) {
@@ -3594,16 +2912,6 @@
 	spi_nor_set_pp_settings(&params->page_programs[SNOR_CMD_PP],
 				SPINOR_OP_PP, SNOR_PROTO_1_1_1);
 
-<<<<<<< HEAD
-	if (info->flags & SPI_NOR_OCTAL_WRITE) {
-		params->hwcaps.mask |= SNOR_HWCAPS_PP_1_1_8;
-		spi_nor_set_pp_settings(&params->page_programs[SNOR_CMD_PP_1_1_8],
-					SPINOR_OP_PP_1_1_8, SNOR_PROTO_1_1_8);
-		params->hwcaps.mask |= SNOR_HWCAPS_PP_8_8_8;
-		spi_nor_set_pp_settings(&params->page_programs[SNOR_CMD_PP_8_8_8],
-					SPINOR_OP_PP_1_1_8,
-					SNOR_PROTO_8_8_8);
-=======
 	if (info->flags & SPI_NOR_OCTAL_DTR_PP) {
 		params->hwcaps.mask |= SNOR_HWCAPS_PP_8_8_8_DTR;
 		/*
@@ -3612,7 +2920,6 @@
 		 */
 		spi_nor_set_pp_settings(&params->page_programs[SNOR_CMD_PP_8_8_8_DTR],
 					SPINOR_OP_PP, SNOR_PROTO_8_8_8_DTR);
->>>>>>> 8bb7eca9
 	}
 
 	/*
@@ -3784,60 +3091,10 @@
 	return nor->params->quad_enable(nor);
 }
 
-<<<<<<< HEAD
-static void spi_nor_prot_unlock(struct spi_nor *nor)
-{
-	if (nor->info->flags & SST_GLOBAL_PROT_UNLK) {
-		spi_nor_write_enable(nor);
-		if (nor->spimem) {
-			struct spi_mem_op op =
-				SPI_MEM_OP(SPI_MEM_OP_CMD(GLOBAL_BLKPROT_UNLK, 1),
-					   SPI_MEM_OP_NO_ADDR,
-					   SPI_MEM_OP_NO_DUMMY,
-					   SPI_MEM_OP_NO_DATA);
-
-			spi_mem_exec_op(nor->spimem, &op);
-		} else {
-			/* Unlock global write protection bits */
-			nor->controller_ops->write_reg(nor, GLOBAL_BLKPROT_UNLK, NULL, 0);
-		}
-	}
-	spi_nor_wait_till_ready(nor);
-}
-
-/**
- * spi_nor_unlock_all() - Unlocks the entire flash memory array.
- * @nor:	pointer to a 'struct spi_nor'.
- *
- * Some SPI NOR flashes are write protected by default after a power-on reset
- * cycle, in order to avoid inadvertent writes during power-up. Backward
- * compatibility imposes to unlock the entire flash memory array at power-up
- * by default.
- */
-static int spi_nor_unlock_all(struct spi_nor *nor)
-{
-	const struct flash_info *info = nor->info;
-
-	if (nor->jedec_id == CFI_MFR_ATMEL ||
-	    nor->jedec_id == CFI_MFR_INTEL ||
-	    nor->jedec_id == CFI_MFR_SST ||
-	    nor->flags & SNOR_F_HAS_LOCK) {
-		if (info->flags & SST_GLOBAL_PROT_UNLK) {
-			spi_nor_prot_unlock(nor);
-		} else {
-			return spi_nor_unlock(&nor->mtd, 0, nor->params->size);
-		}
-	}
-	return 0;
-}
-
-=======
->>>>>>> 8bb7eca9
 static int spi_nor_init(struct spi_nor *nor)
 {
 	int err;
 
-<<<<<<< HEAD
 	if (nor->jedec_id == CFI_MFR_ATMEL ||
 	    nor->jedec_id == CFI_MFR_INTEL ||
 	    nor->jedec_id == CFI_MFR_SST ||
@@ -3846,10 +3103,8 @@
 		nor->bouncebuf[0] = 0;
 		spi_nor_write_sr(nor, nor->bouncebuf, 1);
 	}
-	err = spi_nor_quad_enable(nor);
-=======
+
 	err = spi_nor_octal_dtr_enable(nor, true);
->>>>>>> 8bb7eca9
 	if (err) {
 		dev_dbg(nor->dev, "octal mode not supported\n");
 		return err;
@@ -3861,10 +3116,6 @@
 		return err;
 	}
 
-<<<<<<< HEAD
-	if (nor->addr_width == 4 && !(nor->info->flags & SNOR_F_4B_OPCODES) &&
-	    (nor->jedec_id != CFI_MFR_AMD)) {
-=======
 	/*
 	 * Some SPI NOR flashes are write protected by default after a power-on
 	 * reset cycle, in order to avoid inadvertent writes during power-up.
@@ -3883,7 +3134,6 @@
 	if (nor->addr_width == 4 &&
 	    nor->read_proto != SNOR_PROTO_8_8_8_DTR &&
 	    !(nor->flags & SNOR_F_4B_OPCODES)) {
->>>>>>> 8bb7eca9
 		/*
 		 * If the RESET# pin isn't hooked up properly, or the system
 		 * otherwise doesn't perform a reset command in the boot
@@ -4260,7 +3510,6 @@
 	mtd->size = nor->params->size;
 	mtd->_erase = spi_nor_erase;
 	mtd->_read = spi_nor_read;
-<<<<<<< HEAD
 	nor->page_size = nor->params->page_size;
 #ifdef CONFIG_OF
 	np_spi = of_get_next_parent(np);
@@ -4331,9 +3580,7 @@
 	nor->isparallel = 0;
 #endif
 
-=======
 	mtd->_suspend = spi_nor_suspend;
->>>>>>> 8bb7eca9
 	mtd->_resume = spi_nor_resume;
 	mtd->_get_device = spi_nor_get_device;
 	mtd->_put_device = spi_nor_put_device;
@@ -4409,16 +3656,6 @@
 		".erasesize = 0x%.8x (%uKiB) .numeraseregions = %d\n",
 		mtd->name, (long long)mtd->size, (long long)(mtd->size >> 20),
 		mtd->erasesize, mtd->erasesize / 1024, mtd->numeraseregions);
-
-	if (hwcaps->mask & nor->params->hwcaps.mask &
-	    (SNOR_HWCAPS_READ_8_8_8 | SNOR_HWCAPS_PP_8_8_8)) {
-		if (nor->jedec_id == CFI_MFR_MACRONIX)
-			ret = spi_nor_switch_macronix_octal_ddr(nor);
-		else
-			ret = spi_nor_switch_micron_octal_ddr(nor);
-		if (ret)
-			return ret;
-	}
 
 	if (mtd->numeraseregions)
 		for (i = 0; i < mtd->numeraseregions; i++)
