--- conflicted
+++ resolved
@@ -2170,15 +2170,11 @@
 
 		if (of_device_is_compatible(pdev->dev.of_node,
 					    "xlnx,versal-ospi-1.0")) {
-<<<<<<< HEAD
-			dma_set_mask(&pdev->dev, DMA_BIT_MASK(64));
-			if (cqspi->master_ref_clk_hz >= TAP_GRAN_SEL_MIN_FREQ)
-				writel(0x1, cqspi->iobase + CQSPI_REG_VERSAL_ECO);
-=======
 			ret = dma_set_mask(&pdev->dev, DMA_BIT_MASK(64));
 			if (ret)
 				goto probe_reset_failed;
->>>>>>> 75389113
+			if (cqspi->master_ref_clk_hz >= TAP_GRAN_SEL_MIN_FREQ)
+				writel(0x1, cqspi->iobase + CQSPI_REG_VERSAL_ECO);
 		}
 	}
 
