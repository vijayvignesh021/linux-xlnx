# SPDX-License-Identifier: GPL-2.0
%YAML 1.2
---
$id: http://devicetree.org/schemas/mfd/syscon.yaml#
$schema: http://devicetree.org/meta-schemas/core.yaml#

title: System Controller Registers R/W

description: |
  System controller node represents a register region containing a set
  of miscellaneous registers. The registers are not cohesive enough to
  represent as any specific type of device. The typical use-case is
  for some other node's driver, or platform-specific code, to acquire
  a reference to the syscon node (e.g. by phandle, node path, or
  search using a specific compatible value), interrogate the node (or
  associated OS driver) to determine the location of the registers,
  and access the registers directly.

maintainers:
  - Lee Jones <lee@kernel.org>

select:
  properties:
    compatible:
      contains:
        enum:
          - syscon

  required:
    - compatible

properties:
  compatible:
    anyOf:
      - items:
          - enum:
              - allwinner,sun8i-a83t-system-controller
              - allwinner,sun8i-h3-system-controller
              - allwinner,sun8i-v3s-system-controller
              - allwinner,sun50i-a64-system-controller
              - amd,pensando-elba-syscon
              - brcm,cru-clkset
              - freecom,fsg-cs2-system-controller
              - fsl,imx93-aonmix-ns-syscfg
              - fsl,imx93-wakeupmix-syscfg
              - hisilicon,dsa-subctrl
              - hisilicon,hi6220-sramctrl
              - hisilicon,pcie-sas-subctrl
              - hisilicon,peri-subctrl
              - hpe,gxp-sysreg
              - intel,lgm-syscon
              - marvell,armada-3700-usb2-host-misc
              - mediatek,mt8135-pctl-a-syscfg
              - mediatek,mt8135-pctl-b-syscfg
              - mediatek,mt8365-syscfg
              - microchip,lan966x-cpu-syscon
              - microchip,sparx5-cpu-syscon
              - mstar,msc313-pmsleep
              - nuvoton,ma35d1-sys
              - nuvoton,wpcm450-shm
              - rockchip,px30-qos
              - rockchip,rk3036-qos
              - rockchip,rk3066-qos
              - rockchip,rk3228-qos
              - rockchip,rk3288-qos
              - rockchip,rk3368-qos
              - rockchip,rk3399-qos
              - rockchip,rk3568-qos
              - rockchip,rk3588-qos
              - rockchip,rv1126-qos
<<<<<<< HEAD
              - samsung,exynos3-sysreg
              - samsung,exynos4-sysreg
              - samsung,exynos5-sysreg
              - samsung,exynos5433-sysreg
              - samsung,exynos850-sysreg
              - samsung,exynosautov9-sysreg
=======
              - starfive,jh7100-sysmain
>>>>>>> 08485d4c
              - xlnx,zynqmp-dpaud-setting
              - xlnx,hdcp-keymngmt-blk-1.0

          - const: syscon

      - contains:
          const: syscon
        minItems: 2
        maxItems: 5  # Should be enough

  reg:
    maxItems: 1

  reg-io-width:
    description: |
      The size (in bytes) of the IO accesses that should be performed
      on the device.
    enum: [1, 2, 4, 8]

  resets:
    maxItems: 1

  hwlocks:
    maxItems: 1
    description:
      Reference to a phandle of a hardware spinlock provider node.

required:
  - compatible
  - reg

allOf:
  - if:
      properties:
        compatible:
          contains:
            const: simple-mfd
    then:
      properties:
        compatible:
          minItems: 3
          maxItems: 5

additionalProperties: true

examples:
  - |
    syscon: syscon@1c00000 {
        compatible = "allwinner,sun8i-h3-system-controller", "syscon";
        reg = <0x01c00000 0x1000>;
    };
...<|MERGE_RESOLUTION|>--- conflicted
+++ resolved
@@ -68,16 +68,7 @@
               - rockchip,rk3568-qos
               - rockchip,rk3588-qos
               - rockchip,rv1126-qos
-<<<<<<< HEAD
-              - samsung,exynos3-sysreg
-              - samsung,exynos4-sysreg
-              - samsung,exynos5-sysreg
-              - samsung,exynos5433-sysreg
-              - samsung,exynos850-sysreg
-              - samsung,exynosautov9-sysreg
-=======
               - starfive,jh7100-sysmain
->>>>>>> 08485d4c
               - xlnx,zynqmp-dpaud-setting
               - xlnx,hdcp-keymngmt-blk-1.0
 
